/*
 * Tigase Jabber/XMPP Server
 * Copyright (C) 2004-2012 "Artur Hefczyc" <artur.hefczyc@tigase.org>
 *
 * This program is free software: you can redistribute it and/or modify
 * it under the terms of the GNU Affero General Public License as published by
 * the Free Software Foundation, version 3 of the License.
 *
 * This program is distributed in the hope that it will be useful,
 * but WITHOUT ANY WARRANTY; without even the implied warranty of
 * MERCHANTABILITY or FITNESS FOR A PARTICULAR PURPOSE.  See the
 * GNU Affero General Public License for more details.
 *
 * You should have received a copy of the GNU Affero General Public License
 * along with this program. Look for COPYING file in the top folder.
 * If not, see http://www.gnu.org/licenses/.
 *
 * $Rev: $
 * Last modified by $Author: $
 * $Date: $
 */

/*

Manage active server plugins

AS:Description: Manage active server plugins
AS:CommandId: plugin-manager
AS:Component: basic-conf
AS:Group: Configuration
 */

package tigase.admin

import tigase.conf.ConfigRepositoryIfc
import tigase.conf.Configurable;
import tigase.conf.Configurator;
import tigase.osgi.ModulesManagerImpl;
import tigase.server.*

<<<<<<< HEAD
class IntDelayedReloadTask extends Thread {
=======
class DelayedReloadTaskPlugMan extends Thread {
>>>>>>> 3fd0e7d7
	void run() {
		Thread.sleep(5000);
	    ((Configurator) XMPPServer.getConfigurator()).updateMessageRouter();
	}
}

try {

def SUBMIT = "exec";
        
def p = (Iq)packet

// check permission
def admins = (Set)adminsSet
def stanzaFromBare = p.getStanzaFrom().getBareJID()
def isServiceAdmin = admins.contains(stanzaFromBare)

if (!isServiceAdmin) {
        def result = p.commandResult(Command.DataType.result)
        Command.addTextField(result, "Error", "You do not have enough permissions to access this data.");
        return result
}

        
//def submit = Command.getFieldValue(p, SUBMIT);
def submit = p.getElement().findChild(["iq","command","x"] as String[])?.getAttribute("type");

if (!submit) {
        def res = (Iq)p.commandResult(Command.DataType.form)
                
        def pluginsAll = [];
		if (XMPPServer.isOSGi()) {
			pluginsAll.addAll(ModulesManagerImpl.getInstance().plugins.keySet());
		}
		else {
			pluginsAll.addAll(tigase.xmpp.ProcessorFactory.processors.keySet());
		}
        def conf = XMPPServer.getConfigurator();
        def pluginsEnabled = [];
        pluginsEnabled.addAll(tigase.server.xmppsession.SessionManagerConfig.PLUGINS_FULL_PROP_VAL);
        
        def pluginsStr = conf.getDefConfigParams().get(Configurable.GEN_SM_PLUGINS);
        if (pluginsStr) {
                pluginsStr.split(",").each { tmp ->
                        def id = tmp;
                        switch (tmp.charAt(0)) {
                                case '+':
                                        id = tmp.substring(1);
                                        if (!pluginsAll.contains(id)) {
                                                pluginsAll.add(id);
                                        }
                                        if (!pluginsEnabled.contains(id)) {
                                                pluginsEnabled.add(id);
                                        }
                                        break;
                                case '-':
                                        id = tmp.substring(1);
                                        if (!pluginsAll.contains(id)) {
                                                pluginsAll.add(id);
                                        }
                                        pluginsEnabled.remove(id);
                                        break;
                                default:
                                        pluginsEnabled.add(id);
                                        break;
                        }
                }
        }
        
        Command.addHiddenField(res, SUBMIT, SUBMIT);
                
        pluginsAll.sort();
        pluginsAll.each { id ->
                Command.addCheckBoxField(res, id, pluginsEnabled.contains(id));
        }
        
        return res;
}
else {
        def pluginsEnabled = [];
        pluginsEnabled.addAll(tigase.server.xmppsession.SessionManagerConfig.PLUGINS_FULL_PROP_VAL);
        
        def str = "";
                
        def data = Command.getData(p, "x", "jabber:x:data");
        data.getChildren().each { child ->
                if (child.getName() != 'field') return;
                if (child.getAttribute("value") == SUBMIT) return;
                def id = tigase.xml.XMLUtils.escape(child.getAttribute("var"));
                def enable = Command.getCheckBoxFieldValue(p, id);
                if (enable && pluginsEnabled.contains(id)) return;
                if (!enable && !pluginsEnabled.contains(id)) return;
                if (enable && !pluginsEnabled.contains(id)) {
                        if (!str.isEmpty()) str += ",";
                        str += "+" + id;
                        pluginsEnabled.add(id);
                }
                else if (!enable && pluginsEnabled.contains(id)) {
                        if (!str.isEmpty()) str += ",";
                        str += "-" + id;
						pluginsEnabled.remove(id);
                }
        }

        def conf = XMPPServer.getConfigurator();
        conf.getDefConfigParams().put(Configurable.GEN_SM_PLUGINS, str.isEmpty() ? null : str);
	
        def props = [:];
        props[tigase.server.xmppsession.SessionManagerConfig.PLUGINS_PROP_KEY] = (pluginsEnabled as String[]);
        conf.putProperties("sess-man", props);
                
<<<<<<< HEAD
		new IntDelayedReloadTask().start();
=======
		new DelayedReloadTaskPlugMan().start();
>>>>>>> 3fd0e7d7
		
        def res = (Iq)p.commandResult(Command.DataType.result)

        Command.addTextField(res, "Note", "Operation successful.");
                
        return res;
}        

}
catch (Exception ex) {
        ex.printStackTrace();
        throw ex;
}<|MERGE_RESOLUTION|>--- conflicted
+++ resolved
@@ -38,11 +38,7 @@
 import tigase.osgi.ModulesManagerImpl;
 import tigase.server.*
 
-<<<<<<< HEAD
-class IntDelayedReloadTask extends Thread {
-=======
 class DelayedReloadTaskPlugMan extends Thread {
->>>>>>> 3fd0e7d7
 	void run() {
 		Thread.sleep(5000);
 	    ((Configurator) XMPPServer.getConfigurator()).updateMessageRouter();
@@ -154,11 +150,7 @@
         props[tigase.server.xmppsession.SessionManagerConfig.PLUGINS_PROP_KEY] = (pluginsEnabled as String[]);
         conf.putProperties("sess-man", props);
                 
-<<<<<<< HEAD
-		new IntDelayedReloadTask().start();
-=======
 		new DelayedReloadTaskPlugMan().start();
->>>>>>> 3fd0e7d7
 		
         def res = (Iq)p.commandResult(Command.DataType.result)
 
