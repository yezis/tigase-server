--- conflicted
+++ resolved
@@ -68,14 +68,8 @@
 	private static final String DEF_KEY_FIELD_NAME   = "counter_name";
 	private static final String DEF_TABLE_NAME       = "counter_data";
 	private static final String DEF_VALUE_FIELD_NAME = "counter_value";
-<<<<<<< HEAD
-	private static final String MEM_USAGE_TEXT       = "Usage RAM [%]: ";
-	private static final Logger log = Logger.getLogger(CounterDataArchivizer.class
-			.getName());
-=======
 	private static final String USER_REGISTERED_TEXT = "Registered user: ";
 	private static final String USER_CONNECTIONS_TEXT = "Connections c2s: ";
->>>>>>> 436c66ec
 	private static final String SERVER_CONNECTIONS_TEXT = "Connections s2s: ";
 	private static final String UPTIME_TEXT             = "Uptime: ";
 	private static final String USER_CONNECTIONS_TEXT   = "Connections c2s: ";
@@ -113,19 +107,11 @@
 		initData( CPU_USAGE_TEXT, format.format( sp.getCPUUsage() ) );
 		initData( MEM_USAGE_TEXT, format.format( sp.getHeapMemUsage() ) );
 		format = NumberFormat.getIntegerInstance();
-<<<<<<< HEAD
-		initData(USER_REGISTERED_TEXT, format.format(sp.getRegistered()));
-		initData(USER_CONNECTIONS_TEXT, format.format(sp.getConnectionsNumber()));
-		initData(SERVER_CONNECTIONS_TEXT, format.format(sp.getServerConnections()));
-		initData(UPTIME_TEXT, TigaseRuntime.getTigaseRuntime().getUptimeString());
-		initData(VHOSTS_TEXT, format.format(sp.getStats("vhost-man", "Number of VHosts", 0)));
-=======
 		initData( USER_REGISTERED_TEXT, format.format( sp.getRegistered() ) );
 		initData( USER_CONNECTIONS_TEXT, format.format( sp.getConnectionsNumber() ) );
 		initData( SERVER_CONNECTIONS_TEXT, format.format( sp.getServerConnections() ) );
 		initData( UPTIME_TEXT, TigaseRuntime.getTigaseRuntime().getUptimeString() );
 		initData( VHOSTS_TEXT, format.format( sp.getStats( "vhost-man", "Number of VHosts", 0 ) ) );
->>>>>>> 436c66ec
 	}
 
 	/**
@@ -149,17 +135,6 @@
 		if (prop != null) {
 			valueField = prop;
 		}
-<<<<<<< HEAD
-		log.log(Level.SEVERE, "Initialize stats archive, table: {0} ", tableName);
-		init_entry_query = "insert into " + tableName + " (" + keyField + ", " + valueField +
-				") " + " (select ?, ? from " + tableName + " where " + keyField +
-				" = ? HAVING count(*)=0)";
-		update_entry_query = "update " + tableName + " set " + valueField + " = ? where " +
-				keyField + " = ?";
-		create_table_query = "CREATE TABLE " + tableName + " ( " + keyField +
-				" varchar(255) NOT NULL DEFAULT '0', " + valueField +
-				" varchar(255) NOT NULL DEFAULT '0'," + "  PRIMARY KEY ( " + keyField + " ));";
-=======
 		log.log( Level.SEVERE, "Initialize stats archive, table: {0} ", tableName );
 
 		init_entry_query = "insert into " + tableName + " (" + keyField + ", " + valueField + ") "
@@ -172,7 +147,6 @@
 												 + valueField + " varchar(255) NOT NULL DEFAULT '0',"
 												 + "  PRIMARY KEY ( " + keyField + " ));";
 
->>>>>>> 436c66ec
 		try {
 			initRepository((String) conf.get(DB_URL_PROP_KEY), null);
 			initData(VERSION_TEXT, XMPPServer.getImplementationVersion());
@@ -201,17 +175,6 @@
 			PreparedStatement initEntry = data_repo.getPreparedStatement(null,
 					init_entry_query);
 
-<<<<<<< HEAD
-			synchronized (updateEntry) {
-				updateEntry.setString(1, value);
-				updateEntry.setString(2, key);
-				updateEntry.executeUpdate();
-			}
-			synchronized (initEntry) {
-				initEntry.setString(1, key);
-				initEntry.setString(2, value);
-				initEntry.setString(3, key);
-=======
 			synchronized ( updateEntry ) {
 				updateEntry.setString( 1, value );
 				updateEntry.setString( 2, key );
@@ -221,7 +184,6 @@
 				initEntry.setString( 1, key );
 				initEntry.setString( 2, value );
 				initEntry.setString( 3, key );
->>>>>>> 436c66ec
 				initEntry.executeUpdate();
 			}
 		} catch (SQLException e) {
