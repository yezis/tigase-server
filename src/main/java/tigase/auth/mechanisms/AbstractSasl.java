--- conflicted
+++ resolved
@@ -14,22 +14,7 @@
 public abstract class AbstractSasl implements SaslServer {
 
 	public static final String SASL_STRICT_MODE_KEY = "sasl-strict";
-<<<<<<< HEAD
-
-	public static boolean isAuthzIDIgnored() {
-		String x = System.getProperty(SASL_STRICT_MODE_KEY, "false");
-		return !Boolean.parseBoolean(x);
-	}
-
-	protected static final boolean isEmpty(Object x) {
-		return x == null || x.toString().length() == 0;
-	}
-
-	protected String authorizedId = null;
-
-=======
 	protected final Logger log = Logger.getLogger(this.getClass().getName());
->>>>>>> a8d5d073
 	protected final CallbackHandler callbackHandler;
 	protected final Map<String, Object> negotiatedProperty = new HashMap<String, Object>();
 	protected final Map<? super String, ?> props;
