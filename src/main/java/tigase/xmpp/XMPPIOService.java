--- conflicted
+++ resolved
@@ -99,10 +99,6 @@
 	//~--- fields ---------------------------------------------------------------
 
 	private XMPPDomBuilderHandler<RefObject> domHandler = null;
-<<<<<<< HEAD
-	protected SimpleParser parser = SingletonFactory.getParserInstance();
-	private String jid = null;
-=======
 	
 	/** Field description */
 	protected SimpleParser        parser = SingletonFactory.getParserInstance();
@@ -111,7 +107,6 @@
 	private long                  packetsSent          = 0;
 	private XMPPIOProcessor[]     processors           = null;
 	private long                  req_idx              = 0;
->>>>>>> aef23833
 	@SuppressWarnings("rawtypes")
 	private XMPPIOServiceListener serviceListener      = null;
 	private long                  totalPacketsReceived = 0;
@@ -824,39 +819,6 @@
 			}
 		}
 	}
-<<<<<<< HEAD
-
-	//~--- set methods ----------------------------------------------------------
-
-	/**
-	 * Method description
-	 *
-	 *
-	 * @param jid
-	 */
-	public void setUserJid(String jid) {
-		this.jid = jid;
-	}
-	
-	public String getUserJid() {
-		return this.jid;
-	}
-	
-	//~--- methods --------------------------------------------------------------
-	
-	/**
-	 * Method description
-	 *
-	 *
-	 * @return
-	 */
-	@Override
-	public String toString() {
-		return super.toString() + ", jid: " + jid;
-	}	
-} // XMPPIOService
-=======
->>>>>>> aef23833
 
 	private void sendAck(Packet packet) {
 
