--- conflicted
+++ resolved
@@ -346,12 +346,8 @@
 							jid = packet.getStanzaTo();
 							packetIn = false;
 						}
-<<<<<<< HEAD
-
-=======
-                                                
->>>>>>> 6ddc2642
-						if (jid != null) {
+
+                                                if (jid != null) {
 							switch (type) {
 								case jid :
 									type_matched = jid.toString().contains(value);
