/*
 * JabberIqAuth.java
 *
 * Tigase Jabber/XMPP Server
 * Copyright (C) 2004-2012 "Artur Hefczyc" <artur.hefczyc@tigase.org>
 *
 * This program is free software: you can redistribute it and/or modify
 * it under the terms of the GNU Affero General Public License as published by
 * the Free Software Foundation, either version 3 of the License,
 * or (at your option) any later version.
 *
 * This program is distributed in the hope that it will be useful,
 * but WITHOUT ANY WARRANTY; without even the implied warranty of
 * MERCHANTABILITY or FITNESS FOR A PARTICULAR PURPOSE.  See the
 * GNU Affero General Public License for more details.
 *
 * You should have received a copy of the GNU Affero General Public License
 * along with this program. Look for COPYING file in the top folder.
 * If not, see http://www.gnu.org/licenses/.
 *
 */



package tigase.xmpp.impl;

//~--- non-JDK imports --------------------------------------------------------

import tigase.auth.CallbackHandlerFactory;
import tigase.auth.callbacks.VerifyPasswordCallback;
import tigase.auth.MechanismSelector;
import tigase.auth.MechanismSelectorFactory;
import tigase.auth.TigaseSaslProvider;

import tigase.db.NonAuthUserRepository;
import tigase.db.TigaseDBException;

import tigase.server.Command;
import tigase.server.Iq;
import tigase.server.Packet;
import tigase.server.Priority;

import tigase.util.PasswordHash;

import tigase.xml.Element;

import tigase.xmpp.Authorization;
import tigase.xmpp.BareJID;
import tigase.xmpp.NotAuthorizedException;
import tigase.xmpp.StanzaType;
import tigase.xmpp.XMPPException;
import tigase.xmpp.XMPPProcessor;
import tigase.xmpp.XMPPProcessorIfc;
import tigase.xmpp.XMPPResourceConnection;

//~--- JDK imports ------------------------------------------------------------

import java.security.Security;

import java.util.Collection;
import java.util.logging.Level;
import java.util.logging.Logger;
import java.util.Map;
import java.util.Queue;

import javax.security.auth.callback.Callback;
import javax.security.auth.callback.CallbackHandler;
import javax.security.auth.callback.NameCallback;
import javax.security.auth.callback.PasswordCallback;
import javax.security.auth.callback.UnsupportedCallbackException;
import javax.security.sasl.AuthorizeCallback;
import javax.security.sasl.Sasl;

/**
 * JEP-0078: Non-SASL Authentication
 *
 *
 * Created: Thu Feb 16 17:46:16 2006
 *
 * @author <a href="mailto:artur.hefczyc@tigase.org">Artur Hefczyc</a>
 * @version $Rev$
 */
public class JabberIqAuth
				extends XMPPProcessor
				implements XMPPProcessorIfc {
	private static final String[] ELEMENTS = { "query" };

	/**
	 * Private logger for class instancess.
	 */
<<<<<<< HEAD
	private static final Logger log         =
		Logger.getLogger("tigase.xmpp.impl.JabberIqAuth");
	private static final String XMLNS       = "jabber:iq:auth";
	private static final String ID          = XMLNS;
	private static final String[] XMLNSS    = { XMLNS };
=======
	private static final Logger log                      =
		Logger.getLogger("tigase.xmpp.impl.JabberIqAuth");
	private static final String XMLNS                    = "jabber:iq:auth";
	private static final String ID                       = XMLNS;
	private static final String[] XMLNSS                 = { XMLNS };
	private static final String[] IQ_QUERY_USERNAME_PATH = { Iq.ELEM_NAME, Iq.QUERY_NAME,
					"username" };
	private static final String[] IQ_QUERY_RESOURCE_PATH = { Iq.ELEM_NAME, Iq.QUERY_NAME,
					"resource" };
	private static final String[] IQ_QUERY_PASSWORD_PATH = { Iq.ELEM_NAME, Iq.QUERY_NAME,
					"password" };
	private static final String[] IQ_QUERY_DIGEST_PATH = { Iq.ELEM_NAME, Iq.QUERY_NAME,
					"digest" };
>>>>>>> cdb9b9d7
	private static final Element[] FEATURES = { new Element("auth",
																							new String[] { "xmlns" },
																							new String[] {
																								"http://jabber.org/features/iq-auth" }) };
	private static final Element[] DISCO_FEATURES = { new Element("feature",
																										new String[] { "var" },
																										new String[] { XMLNS }) };

	//~--- fields ---------------------------------------------------------------

	private CallbackHandlerFactory callbackHandlerFactory = new CallbackHandlerFactory();
	private MechanismSelector mechanismSelector;

	//~--- methods --------------------------------------------------------------

	// ~--- methods
	// --------------------------------------------------------------

	/**
	 * Method description
	 *
	 *
	 * @return
	 */
	@Override
	public int concurrentQueuesNo() {
		return Runtime.getRuntime().availableProcessors();
	}

	/**
	 * Method description
	 *
	 *
	 * @param settings
	 *
	 * @throws TigaseDBException
	 */
	@Override
	public void init(Map<String, Object> settings) throws TigaseDBException {

		// we should remove existing tigase.sasl provider if it is not instance of TigaseSaslProvider
		// as it can be loaded from other bundle in OSGi which will cause many issues with instanceof
		// and casting and it is NOT possible to update implementation without removing it first
		if (!(Security.getProvider("tigase.sasl") instanceof TigaseSaslProvider)) {
			Security.removeProvider("tigase.sasl");
		}
		Security.insertProviderAt(new TigaseSaslProvider(settings), 1);
		super.init(settings);

		MechanismSelectorFactory mechanismSelectorFactory = new MechanismSelectorFactory();

		try {
			mechanismSelector = mechanismSelectorFactory.create(settings);
		} catch (Exception e) {
			log.severe("Can't create SASL Mechanism Selector");

			throw new RuntimeException("Can't create SASL Mechanism Selector", e);
		}
	}

	/**
	 * Method description
	 *
	 *
	 * @return
	 */
	@Override
	public String id() {
		return ID;
	}

	/**
	 * Method description
	 *
	 *
	 * @param packet
	 * @param session
	 * @param repo
	 * @param results
	 * @param settings
	 *
	 * @throws XMPPException
	 */
	@Override
	public void process(final Packet packet, final XMPPResourceConnection session,
											final NonAuthUserRepository repo, final Queue<Packet> results,
											final Map<String, Object> settings)
					throws XMPPException {
		if (session == null) {
			return;
		}    // end of if (session == null)
		synchronized (session) {

			// If authentication timeout expired, ignore the request....
			if (session.getSessionData(XMPPResourceConnection.AUTHENTICATION_TIMEOUT_KEY) !=
					null) {
				return;
			}
			if (session.isAuthorized()) {

				// Multiple authentication attempts....
				// Another authentication request on already authenticated
				// connection
				// This is not allowed and must be forbidden.
				Packet res = Authorization.NOT_AUTHORIZED.getResponseMessage(packet,
											 "Cannot authenticate twice on the same stream.", false);

				// Make sure it gets delivered before stream close
				res.setPriority(Priority.SYSTEM);
				results.offer(res);

				// Optionally close the connection to make sure there is no
				// confusion about the connection state.
				results.offer(Command.CLOSE.getPacket(packet.getTo(), packet.getFrom(),
								StanzaType.set, session.nextStanzaId()));
				if (log.isLoggable(Level.FINEST)) {
					log.log(Level.FINEST,
									"Discovered second authentication attempt: {0}, packet: {1}",
									new Object[] { session.toString(),
																 packet.toString() });
				}
				try {
					session.logout();
				} catch (NotAuthorizedException ex) {
					log.log(Level.FINER, "Unsuccessful session logout: {0}", session.toString());
				}
				if (log.isLoggable(Level.FINEST)) {
					log.log(Level.FINEST, "Session after logout: {0}", session.toString());
				}
			}

			Element request = packet.getElement();
			StanzaType type = packet.getType();

			switch (type) {
			case get :
				try {
					StringBuilder response              = new StringBuilder("<username/>");
					final Collection<String> auth_mechs =
						mechanismSelector.filterMechanisms(Sasl.getSaslServerFactories(), session);

					if (auth_mechs.contains("PLAIN") || auth_mechs.contains("DIGEST-MD5")) {
						response.append("<password/>");
					}

					// response.append("<digest/>");
					response.append("<resource/>");
					results.offer(packet.okResult(response.toString(), 1));
				} catch (NullPointerException ex) {
					log.warning("Database problem, most likely misconfiguration error: " + ex);
					results.offer(Authorization.INTERNAL_SERVER_ERROR.getResponseMessage(packet,
									"Database access problem, please contact administrator.", true));
				}

				break;

			case set :

				// Now we use loginOther() instead to make it easier to
				// customize
				// the authentication protocol without a need to replace the
				// authentication plug-in. The authentication takes place on the
				// AuthRepository
				// level so we do not really care here what the user has sent.
<<<<<<< HEAD
				String user_name = request.getChildCData("/iq/query/username");
				String resource  = request.getChildCData("/iq/query/resource");
				String password  = request.getChildCData("/iq/query/password");
				String digest    = request.getChildCData("/iq/query/digest");
=======
				String user_name = request.getChildCDataStaticStr(IQ_QUERY_USERNAME_PATH);
				String resource  = request.getChildCDataStaticStr(IQ_QUERY_RESOURCE_PATH);
				String password  = request.getChildCDataStaticStr(IQ_QUERY_PASSWORD_PATH);
				String digest    = request.getChildCDataStaticStr(IQ_QUERY_DIGEST_PATH);
>>>>>>> cdb9b9d7

				try {
					BareJID user_id = BareJID.bareJIDInstance(user_name,
															session.getDomain().getVhost().getDomain());
					Authorization result = doAuth(repo, settings, session, user_id, password,
																				digest);

					if (result == Authorization.AUTHORIZED) {

						// Some clients don't send resource here, instead they
						// send it later
						// in resource bind packet.
						if ((resource != null) &&!resource.isEmpty()) {
							session.setResource(resource);
						}
						results.offer(session.getAuthState().getResponseMessage(packet,
										"Authentication successful.", false));
					} else {
						results.offer(Authorization.NOT_AUTHORIZED.getResponseMessage(packet,
										"Authentication failed", false));
						results.offer(Command.CLOSE.getPacket(packet.getTo(), packet.getFrom(),
										StanzaType.set, session.nextStanzaId()));
					}    // end of else
				} catch (Exception e) {
					log.info("Authentication failed: " + user_name);
					if (log.isLoggable(Level.FINEST)) {
						log.log(Level.FINEST, "Authorization exception: ", e);
					}

					Packet response = Authorization.NOT_AUTHORIZED.getResponseMessage(packet,
															e.getMessage(), false);

					response.setPriority(Priority.SYSTEM);
					results.offer(response);

					Integer retries = (Integer) session.getSessionData("auth-retries");

					if (retries == null) {
						retries = new Integer(0);
					}
					if (retries.intValue() < 3) {
						session.putSessionData("auth-retries", new Integer(retries.intValue() + 1));
					} else {
						results.offer(Command.CLOSE.getPacket(packet.getTo(), packet.getFrom(),
										StanzaType.set, session.nextStanzaId()));
					}
				}

				break;

			default :
				results.offer(Authorization.BAD_REQUEST.getResponseMessage(packet,
								"Message type is incorrect", false));
				results.offer(Command.CLOSE.getPacket(packet.getTo(), packet.getFrom(),
								StanzaType.set, session.nextStanzaId()));

				break;
			}    // end of switch (type)
		}
	}

	/**
	 * Method description
	 *
	 *
	 * @param repo
	 * @param settings
	 * @param session
	 * @param user_id
	 * @param password
	 * @param digest
	 *
	 * @return
	 */
	protected Authorization doAuth(NonAuthUserRepository repo,
																 Map<String, Object> settings,
																 XMPPResourceConnection session, BareJID user_id,
																 String password, String digest) {
		try {
			CallbackHandler cbh = callbackHandlerFactory.create("PLAIN", session, repo,
															settings);
			final NameCallback nc = new NameCallback("Authentication identity",
																user_id.getLocalpart());
			final VerifyPasswordCallback vpc = new VerifyPasswordCallback(password);

			cbh.handle(new Callback[] { nc });
			try {
				cbh.handle(new Callback[] { vpc });
				if (vpc.isVerified()) {
					session.authorizeJID(user_id, false);

					return Authorization.AUTHORIZED;
				}
			} catch (UnsupportedCallbackException e) {
				final PasswordCallback pc = new PasswordCallback("Password", false);

				cbh.handle(new Callback[] { pc });

				char[] p = pc.getPassword();

				if ((p != null) && password.equals(new String(p))) {
					session.authorizeJID(user_id, false);

					return Authorization.AUTHORIZED;
				}
			}

			return Authorization.NOT_AUTHORIZED;
		} catch (Exception e) {
			log.log(Level.WARNING, "Can't authenticate with given CallbackHandler", e);

			return Authorization.INTERNAL_SERVER_ERROR;
		}
	}

	/**
	 * Method description
	 *
	 *
	 * @param session
	 *
	 * @return
	 */
	@Override
	public Element[] supDiscoFeatures(final XMPPResourceConnection session) {
		return DISCO_FEATURES;
	}

	/**
	 * Method description
	 *
	 *
	 * @return
	 */
	@Override
	public String[] supElements() {
		return ELEMENTS;
	}

	/**
	 * Method description
	 *
	 *
	 * @return
	 */
	@Override
	public String[] supNamespaces() {
		return XMLNSS;
	}

	/**
	 * Method description
	 *
	 *
	 * @param session
	 *
	 * @return
	 */
	@Override
	public Element[] supStreamFeatures(final XMPPResourceConnection session) {
		if ((session == null) || session.isAuthorized()) {
			return null;
		} else {
			return FEATURES;
		}    // end of if (session.isAuthorized()) else
	}
}    // JabberIqAuth



// ~ Formatted in Sun Code Convention

// ~ Formatted by Jindent --- http://www.jindent.com


<<<<<<< HEAD
//~ Formatted in Tigase Code Convention on 13/02/19
=======
//~ Formatted in Tigase Code Convention on 13/02/16
>>>>>>> cdb9b9d7
<|MERGE_RESOLUTION|>--- conflicted
+++ resolved
@@ -88,13 +88,6 @@
 	/**
 	 * Private logger for class instancess.
 	 */
-<<<<<<< HEAD
-	private static final Logger log         =
-		Logger.getLogger("tigase.xmpp.impl.JabberIqAuth");
-	private static final String XMLNS       = "jabber:iq:auth";
-	private static final String ID          = XMLNS;
-	private static final String[] XMLNSS    = { XMLNS };
-=======
 	private static final Logger log                      =
 		Logger.getLogger("tigase.xmpp.impl.JabberIqAuth");
 	private static final String XMLNS                    = "jabber:iq:auth";
@@ -108,7 +101,6 @@
 					"password" };
 	private static final String[] IQ_QUERY_DIGEST_PATH = { Iq.ELEM_NAME, Iq.QUERY_NAME,
 					"digest" };
->>>>>>> cdb9b9d7
 	private static final Element[] FEATURES = { new Element("auth",
 																							new String[] { "xmlns" },
 																							new String[] {
@@ -273,17 +265,10 @@
 				// authentication plug-in. The authentication takes place on the
 				// AuthRepository
 				// level so we do not really care here what the user has sent.
-<<<<<<< HEAD
-				String user_name = request.getChildCData("/iq/query/username");
-				String resource  = request.getChildCData("/iq/query/resource");
-				String password  = request.getChildCData("/iq/query/password");
-				String digest    = request.getChildCData("/iq/query/digest");
-=======
 				String user_name = request.getChildCDataStaticStr(IQ_QUERY_USERNAME_PATH);
 				String resource  = request.getChildCDataStaticStr(IQ_QUERY_RESOURCE_PATH);
 				String password  = request.getChildCDataStaticStr(IQ_QUERY_PASSWORD_PATH);
 				String digest    = request.getChildCDataStaticStr(IQ_QUERY_DIGEST_PATH);
->>>>>>> cdb9b9d7
 
 				try {
 					BareJID user_id = BareJID.bareJIDInstance(user_name,
@@ -459,8 +444,4 @@
 // ~ Formatted by Jindent --- http://www.jindent.com
 
 
-<<<<<<< HEAD
-//~ Formatted in Tigase Code Convention on 13/02/19
-=======
-//~ Formatted in Tigase Code Convention on 13/02/16
->>>>>>> cdb9b9d7
+//~ Formatted in Tigase Code Convention on 13/02/19