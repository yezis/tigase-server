/*
 * OfflineMessages.java
 *
 * Tigase Jabber/XMPP Server
 * Copyright (C) 2004-2013 "Tigase, Inc." <office@tigase.com>
 *
 * This program is free software: you can redistribute it and/or modify
 * it under the terms of the GNU Affero General Public License as published by
 * the Free Software Foundation, either version 3 of the License,
 * or (at your option) any later version.
 *
 * This program is distributed in the hope that it will be useful,
 * but WITHOUT ANY WARRANTY; without even the implied warranty of
 * MERCHANTABILITY or FITNESS FOR A PARTICULAR PURPOSE.  See the
 * GNU Affero General Public License for more details.
 *
 * You should have received a copy of the GNU Affero General Public License
 * along with this program. Look for COPYING file in the top folder.
 * If not, see http://www.gnu.org/licenses/.
 *
 */
package tigase.xmpp.impl;

//~--- non-JDK imports --------------------------------------------------------
import tigase.db.MsgRepositoryIfc;
import tigase.db.NonAuthUserRepository;
import tigase.db.TigaseDBException;
import tigase.db.UserNotFoundException;

import tigase.server.Packet;
import static tigase.server.Message.ELEM_NAME;

import tigase.util.DNSResolver;
import tigase.util.TigaseStringprepException;

import tigase.xml.DomBuilderHandler;
import tigase.xml.Element;
import tigase.xml.SimpleParser;
import tigase.xml.SingletonFactory;

import tigase.xmpp.JID;
import tigase.xmpp.NotAuthorizedException;
import tigase.xmpp.StanzaType;
import tigase.xmpp.XMPPPostprocessorIfc;
import tigase.xmpp.XMPPProcessor;
import tigase.xmpp.XMPPProcessorIfc;
import tigase.xmpp.XMPPResourceConnection;

//~--- JDK imports ------------------------------------------------------------

import java.text.SimpleDateFormat;

import java.util.Collections;
import java.util.Comparator;
import java.util.Date;
import java.util.LinkedList;
<<<<<<< HEAD
import java.util.Map;
import java.util.Queue;
import java.util.TimeZone;
=======
>>>>>>> aef23833
import java.util.logging.Level;
import java.util.logging.Logger;
import java.util.Map;
import java.util.TimeZone;
import java.util.Queue;

/**
 * OfflineMessages plugin implementation which follows <a
 * href="http://xmpp.org/extensions/xep-0160.html">XEP-0160: Best Practices for
 * Handling Offline Messages</a> specification. Responsible for storing messages
 * send to offline users - either as a standalone plugin or as a processor for
 * other plugins (e.g. AMP). Is registered to handle packets of type
 * {@code <presence>}.
 *
 *
 * Created: Mon Oct 16 13:28:53 2006
 *
 * @author <a href="mailto:artur.hefczyc@tigase.org">Artur Hefczyc</a>
 */
public class OfflineMessages
		extends XMPPProcessor
		implements XMPPPostprocessorIfc, XMPPProcessorIfc {

	/** Field holds default client namespace for stanzas. In case of
	 * {@code msgoffline} plugin it is <em>jabber:client</em> */
	protected static final String XMLNS = "jabber:client";
	/** Field holds identification string for the plugin. In case of
	 * {@code msgoffline} plugin it is <em>msgoffline</em> */
	private static final String ID = "msgoffline";
	/** Private logger for class instances. */
	private static final Logger log = Logger.getLogger( OfflineMessages.class.getName() );
	/** Field holds an array for element paths for which the plugin offers
	 * processing capabilities. In case of {@code msgoffline} plugin it is
	 * <em>presence</em> stanza */
	private static final String[][] ELEMENTS = {
		{ Presence.PRESENCE_ELEMENT_NAME } };
	/** Field holds an array of name-spaces for stanzas which can be processed by
	 * this plugin. In case of {@code msgoffline} plugin it is
	 * <em>jabber:client</em> */
	private static final String[] XMLNSS = { XMLNS };
	/** Field holds an array of XML Elements with service discovery features which
	 * have to be returned to the client uppon request. In case of
	 * {@code msgoffline} plugin it is the same as plugin name -
	 * <em>msgoffline</em> */
	private static final Element[] DISCO_FEATURES = {
		new Element( "feature", new String[] { "var" }, new String[] { "msgoffline" } ) };
	/** Field holds the default hostname of the machine. */
	private static final String defHost = DNSResolver.getDefaultHostname();
	/** Field holds an array for element paths for which the plugin offers message
	 * saving capabilities. In case of {@code msgoffline} plugin it is
	 * <em>presence</em> stanza */
	public static final String[] MESSAGE_EVENT_PATH = { ELEM_NAME, "event" };
	/** Field holds an array for element paths for which the plugin offers
	 * processing capabilities. In case of {@code msgoffline} plugin it is
	 * <em>presence</em> stanza */
	public static final String[] MESSAGE_HEADER_PATH = { ELEM_NAME, "header" };
	//~--- fields ---------------------------------------------------------------
	/** Field holds class for formatting and parsing dates in a locale-sensitive
	 * manner */
	private final SimpleDateFormat formatter;

	{
		this.formatter = new SimpleDateFormat( "yyyy-MM-dd'T'HH:mm:ss.SSS'Z'" );
		this.formatter.setTimeZone( TimeZone.getTimeZone( "UTC" ) );
	}

<<<<<<< HEAD
	private final SimpleDateFormat formatter;

	{
		this.formatter = new SimpleDateFormat( "yyyy-MM-dd'T'HH:mm:ss.SSS'Z'" );
		this.formatter.setTimeZone( TimeZone.getTimeZone( "UTC" ) );
	}

	/**
	 * Method description
	 * 
	 * 
	 * @return
	 */
=======
	//~--- methods --------------------------------------------------------------
>>>>>>> aef23833
	@Override
	public int concurrentQueuesNo() {
		return Runtime.getRuntime().availableProcessors();
	}

	@Override
	public String id() {
		return ID;
	}

	/**
	 * OfflineMessages postprocessor simply calls {@code savePacketForOffLineUser}
	 * method to store packet to offline repository.
	 * <p>
	 *
	 * {@inheritDoc}
	 *
	 * @param conn
	 * @param queue
	 */
	@Override
	public void postProcess( final Packet packet, final XMPPResourceConnection conn,
													 final NonAuthUserRepository repo, final Queue<Packet> queue,
													 Map<String, Object> settings ) {
		if ( conn == null ){
			try {
				MsgRepositoryIfc msg_repo = getMsgRepoImpl( repo, conn );

				savePacketForOffLineUser( packet, msg_repo );
			} catch ( UserNotFoundException e ) {
				if ( log.isLoggable( Level.FINEST ) ){
					log.finest(
							"UserNotFoundException at trying to save packet for off-line user."
							+ packet );
				}
			}    // end of try-catch
		}      // end of if (conn == null)
	}

	/**
	 * {@code OfflineMessages} processor is triggered by {@code <presence>}
	 * stanza. Upon receiving it plugin tries to load messages from repository
	 * and, if the result is not empty, sends them to the user
	 *
	 * {@inheritDoc}
	 *
	 *
	 * @param conn
	 * @throws NotAuthorizedException
	 */
	@Override
	public void process( final Packet packet, final XMPPResourceConnection conn,
											 final NonAuthUserRepository repo, final Queue<Packet> results,
											 final Map<String, Object> settings )
			throws NotAuthorizedException {
		if ( loadOfflineMessages( packet, conn ) ){
			try {
				MsgRepositoryIfc msg_repo = getMsgRepoImpl( repo, conn );
				Queue<Packet> packets = restorePacketForOffLineUser( conn, msg_repo );

				if ( packets != null ){
					if ( log.isLoggable( Level.FINER ) ){
						log.finer( "Sending off-line messages: " + packets.size() );
					}
					results.addAll( packets );
				}    // end of if (packets != null)
			} catch ( UserNotFoundException e ) {
				log.info( "Something wrong, DB problem, cannot load offline messages. " + e );
			}      // end of try-catch
		}
	}

	/**
	 * Method restores all messages from repository for the JID of the current
	 * session. All retrieved elements are then instantiated as {@code Packet}
	 * objects added to {@code LinkedList} collection and, if possible, sorted by
	 * timestamp.
	 *
	 * @param conn user session which keeps all the user session data and also
	 *             gives an access to the user's repository data.
	 * @param repo an implementation of {@link MsgRepositoryIfc} interface
	 *
	 *
	 * @return a {@link Queue} of {@link Packet} objects based on all stored
	 *         payloads for the JID of the current session.
	 *
	 * @throws UserNotFoundException
	 * @throws NotAuthorizedException
	 */
	public Queue<Packet> restorePacketForOffLineUser( XMPPResourceConnection conn,
																										MsgRepositoryIfc repo )
			throws UserNotFoundException, NotAuthorizedException {
		Queue<Element> elems = repo.loadMessagesToJID( conn.getJID(), true );

		if ( elems != null ){
			LinkedList<Packet> pacs = new LinkedList<Packet>();
			Element elem = null;

			while ( ( elem = elems.poll() ) != null ) {
				try {
					pacs.offer( Packet.packetInstance( elem ) );
				} catch ( TigaseStringprepException ex ) {
					log.warning( "Packet addressing problem, stringprep failed: " + elem );
				}
			}    // end of while (elem = elems.poll() != null)
			try {
				Collections.sort( pacs, new StampComparator() );
			} catch ( NullPointerException e ) {
				try {
					log.warning( "Can not sort off line messages: " + pacs + ",\n" + e );
				} catch ( Exception exc ) {
					log.log( Level.WARNING, "Can not print log message.", exc );
				}
			}

			return pacs;
		}

		return null;
	}

	/**
	 * Method stores messages to offline repository with the following rules
	 * applied, i.e. saves only:
	 * <li> message stanza with either nonempty {@code <body>}, {@code <event>} or
	 * {@code <header>} child element and only messages of type normal, chat.
	 * <li> presence stanza of type subscribe, subscribed, unsubscribe and
	 * unsubscribed.
	 * <p>
	 * Processed messages are stamped with the {@code delay} element and
	 * appropriate timestamp.
	 * <p>
	 *
	 *
	 * @param pac  a {@link Packet} object containing packet that should be
	 *             verified and saved
	 * @param repo a {@link MsgRepositoryIfc} repository handler responsible for
	 *             storing messages
	 *
	 * @return {@code true} if the packet was correctly saved to repository,
	 *         {@code false} otherwise.
	 *
	 * @throws UserNotFoundException
	 */
	public boolean savePacketForOffLineUser( Packet pac, MsgRepositoryIfc repo )
			throws UserNotFoundException {
		StanzaType type = pac.getType();

		// save only:
		// message stanza with either {@code <body>} or {@code <event>} child element and only of type normal, chat
		// presence stanza of type subscribe, subscribed, unsubscribe and unsubscribed
		if ( ( pac.getElemName().equals( "message" )
					 && ( ( pac.getElemCDataStaticStr( tigase.server.Message.MESSAGE_BODY_PATH ) != null )
								|| ( pac.getElemChildrenStaticStr( MESSAGE_EVENT_PATH ) != null )
								|| ( pac.getElemChildrenStaticStr( MESSAGE_HEADER_PATH ) != null ) )
					 && ( ( type == null ) || ( type == StanzaType.normal ) || ( type == StanzaType.chat ) ) )
				 || ( pac.getElemName().equals( "presence" )
							&& ( ( type == StanzaType.subscribe ) || ( type == StanzaType.subscribed )
									 || ( type == StanzaType.unsubscribe ) || ( type == StanzaType.unsubscribed ) ) ) ){
			if ( log.isLoggable( Level.FINEST ) ){
				log.log( Level.FINEST, "Storing packet for offline user: {0}", pac );
			}

			Element elem = pac.getElement().clone();
			String stamp = null;

			synchronized ( formatter ) {
				stamp = formatter.format( new Date() );
			}

			String from = pac.getStanzaTo().getDomain();
			Element x = new Element( "delay", "Offline Storage - " + defHost, new String[] {
				"from",
				"stamp", "xmlns" }, new String[] { from, stamp, "urn:xmpp:delay" } );

			elem.addChild( x );
			repo.storeMessage( pac.getStanzaFrom(), pac.getStanzaTo(), null, elem );
			pac.processedBy( ID );

			return true;
		} else {
			if ( log.isLoggable( Level.FINEST ) ){
				log.log( Level.FINEST, "Packet for offline user not suitable for storing: {0}",
								 pac );
			}
		}

		return false;
	}

	@Override
	public Element[] supDiscoFeatures( final XMPPResourceConnection session ) {
		return DISCO_FEATURES;
	}

	@Override
	public String[][] supElementNamePaths() {
		return ELEMENTS;
	}

	@Override
	public String[] supNamespaces() {
		return XMLNSS;
	}

	//~--- get methods ----------------------------------------------------------
	/**
	 * Method allows obtaining instance of {@link MsgRepositoryIfc} interface
	 * implementation.
	 *
	 * @param conn user session which keeps all the user session data and also
	 *             gives an access to the user's repository data.
	 * @param repo an implementation of {@link MsgRepositoryIfc} interface
	 *
	 * @return instance of {@link MsgRepositoryIfc} interface implementation.
	 */
	protected MsgRepositoryIfc getMsgRepoImpl( NonAuthUserRepository repo,
																						 XMPPResourceConnection conn ) {
		return new MsgRepositoryImpl( repo, conn );
	}

	//~--- methods --------------------------------------------------------------
	/**
	 * Method determines whether offline messages should be loaded - the process
	 * should be run only once per user session and only for available/null
	 * presence with priority greater than 0.
	 *
	 *
	 * @param packet a {@link Packet} object containing packet that should be
	 *               verified and saved
	 * @param conn   user session which keeps all the user session data and also
	 *               gives an access to the user's repository data.
	 *
	 * @return {@code true} if the messages should be loaded, {@code false}
	 *         otherwise.
	 */
	protected boolean loadOfflineMessages( Packet packet, XMPPResourceConnection conn ) {

		// If the user session is null or the user is anonymous just
		// ignore it.
		if ( ( conn == null ) || conn.isAnonymous() ){
			return false;
		}    // end of if (session == null)

		// Try to restore the offline messages only once for the user session
		if ( conn.getSessionData( ID ) != null ){
			return false;
		}

		StanzaType type = packet.getType();

		if ( ( type == null ) || ( type == StanzaType.available ) ){

			// Should we send off-line messages now?
			// Let's try to do it here and maybe later I find better place.
			String priority_str = packet.getElemCDataStaticStr( tigase.server.Presence.PRESENCE_PRIORITY_PATH );
			int priority = 0;

			if ( priority_str != null ){
				try {
					priority = Integer.decode( priority_str );
				} catch ( NumberFormatException e ) {
					priority = 0;
				}    // end of try-catch
			}      // end of if (priority != null)
			if ( priority >= 0 ){
				conn.putSessionData( ID, ID );

				return true;
			}      // end of if (priority >= 0)
		}        // end of if (type == null || type == StanzaType.available)

		return false;
	}

	//~--- inner classes --------------------------------------------------------
	/**
	 * Implementation of {@code MsgRepositoryIfc} interface providing basic
	 * support for storing and loading of Elements from repository.
	 */
	private class MsgRepositoryImpl
			implements MsgRepositoryIfc {

		/** Field holds user session which keeps all the user session data and also
		 * gives an access to the user's repository data. */
		private XMPPResourceConnection conn = null;
		/** Field holds a reference to user session which keeps all the user session
		 * data and also gives an access to the user's repository data. */
		private SimpleParser parser = SingletonFactory.getParserInstance();
		/** Field holds reference to an implementation of {@link MsgRepositoryIfc}
		 * interface */
		private NonAuthUserRepository repo = null;

		//~--- constructors -------------------------------------------------------
		/**
		 * Constructs {@code MsgRepositoryImpl} object referencing user session and
		 * having handle to user repository.
		 *
		 * @param repo an implementation of {@link MsgRepositoryIfc} interface
		 * @param conn user session which keeps all the user session data and also
		 *             gives an access to the user's repository data.
		 */
		private MsgRepositoryImpl( NonAuthUserRepository repo, XMPPResourceConnection conn ) {
			this.repo = repo;
			this.conn = conn;
		}

		//~--- get methods --------------------------------------------------------
		@Override
		public Element getMessageExpired( long time, boolean delete ) {
			throw new UnsupportedOperationException( "Not supported yet." );
		}

		//~--- methods ------------------------------------------------------------
		@Override
		public Queue<Element> loadMessagesToJID( JID to, boolean delete )
				throws UserNotFoundException {
			try {
				DomBuilderHandler domHandler = new DomBuilderHandler();
				String[] msgs = conn.getOfflineDataList( ID, "messages" );

				if ( ( msgs != null ) && ( msgs.length > 0 ) ){
					conn.removeOfflineData( ID, "messages" );

					StringBuilder sb = new StringBuilder();

					for ( String msg : msgs ) {
						sb.append( msg );
					}

					char[] data = sb.toString().toCharArray();

					parser.parse( domHandler, data, 0, data.length );

					return domHandler.getParsedElements();
				}    // end of while (elem = elems.poll() != null)
			} catch ( NotAuthorizedException ex ) {
				log.info( "User not authrized to retrieve offline messages, "
									+ "this happens quite often on some installations where there"
									+ " are a very short living client connections. They can "
									+ "disconnect at any time. " + ex );
			} catch ( TigaseDBException ex ) {
				log.warning( "Error accessing database for offline message: " + ex );
			}

			return null;
		}

		@Override
		public void storeMessage( JID from, JID to, Date expired, Element msg )
				throws UserNotFoundException {
			repo.addOfflineDataList( to.getBareJID(), ID, "messages",
															 new String[] { msg.toString() } );
		}
	}

	/**
	 * {@link Comparator} interface implementation for the purpose of sorting
	 * Elements retrieved from the repository by the timestamp stored in
	 * {@code delay} element.
	 */
	private class StampComparator
			implements Comparator<Packet> {

		@Override
		public int compare( Packet p1, Packet p2 ) {
			String stamp1 = "";
			String stamp2 = "";

			// Try XEP-0203 - the new XEP...
			Element stamp_el1 = p1.getElement().getChild( "delay", "urn:xmpp:delay" );

			if ( stamp_el1 == null ){

				// XEP-0091 support - the old one...
				stamp_el1 = p1.getElement().getChild( "x", "jabber:x:delay" );
			}
			stamp1 = stamp_el1.getAttributeStaticStr( "stamp" );

			// Try XEP-0203 - the new XEP...
			Element stamp_el2 = p2.getElement().getChild( "delay", "urn:xmpp:delay" );

			if ( stamp_el2 == null ){

				// XEP-0091 support - the old one...
				stamp_el2 = p2.getElement().getChild( "x", "jabber:x:delay" );
			}
			stamp2 = stamp_el2.getAttributeStaticStr( "stamp" );

			return stamp1.compareTo( stamp2 );
		}
	}
}    // OfflineMessages<|MERGE_RESOLUTION|>--- conflicted
+++ resolved
@@ -54,12 +54,6 @@
 import java.util.Comparator;
 import java.util.Date;
 import java.util.LinkedList;
-<<<<<<< HEAD
-import java.util.Map;
-import java.util.Queue;
-import java.util.TimeZone;
-=======
->>>>>>> aef23833
 import java.util.logging.Level;
 import java.util.logging.Logger;
 import java.util.Map;
@@ -126,23 +120,7 @@
 		this.formatter.setTimeZone( TimeZone.getTimeZone( "UTC" ) );
 	}
 
-<<<<<<< HEAD
-	private final SimpleDateFormat formatter;
-
-	{
-		this.formatter = new SimpleDateFormat( "yyyy-MM-dd'T'HH:mm:ss.SSS'Z'" );
-		this.formatter.setTimeZone( TimeZone.getTimeZone( "UTC" ) );
-	}
-
-	/**
-	 * Method description
-	 * 
-	 * 
-	 * @return
-	 */
-=======
 	//~--- methods --------------------------------------------------------------
->>>>>>> aef23833
 	@Override
 	public int concurrentQueuesNo() {
 		return Runtime.getRuntime().availableProcessors();
