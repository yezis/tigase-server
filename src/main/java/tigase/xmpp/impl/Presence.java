/*
 * Presence.java
 *
 * Tigase Jabber/XMPP Server
 * Copyright (C) 2004-2013 "Tigase, Inc." <office@tigase.com>
 *
 * This program is free software: you can redistribute it and/or modify
 * it under the terms of the GNU Affero General Public License as published by
 * the Free Software Foundation, either version 3 of the License,
 * or (at your option) any later version.
 *
 * This program is distributed in the hope that it will be useful,
 * but WITHOUT ANY WARRANTY; without even the implied warranty of
 * MERCHANTABILITY or FITNESS FOR A PARTICULAR PURPOSE.  See the
 * GNU Affero General Public License for more details.
 *
 * You should have received a copy of the GNU Affero General Public License
 * along with this program. Look for COPYING file in the top folder.
 * If not, see http://www.gnu.org/licenses/.
 *
 */



package tigase.xmpp.impl;

//~--- non-JDK imports --------------------------------------------------------

import tigase.db.NonAuthUserRepository;
import tigase.db.TigaseDBException;

import tigase.server.Packet;
import tigase.server.Priority;

import tigase.stats.StatisticsList;

import tigase.util.TigaseStringprepException;

import tigase.xml.Element;

import tigase.xmpp.Authorization;
import tigase.xmpp.BareJID;
import tigase.xmpp.impl.roster.DynamicRoster;
import tigase.xmpp.impl.roster.RepositoryAccessException;
import tigase.xmpp.impl.roster.RosterAbstract;
import tigase.xmpp.impl.roster.RosterElement;
import tigase.xmpp.impl.roster.RosterElementIfc;
import tigase.xmpp.impl.roster.RosterFactory;
import tigase.xmpp.impl.roster.RosterRetrievingException;
import tigase.xmpp.JID;
import tigase.xmpp.NoConnectionIdException;
import tigase.xmpp.NotAuthorizedException;
import tigase.xmpp.PacketErrorTypeException;
import tigase.xmpp.StanzaType;
import tigase.xmpp.XMPPException;
import tigase.xmpp.XMPPProcessor;
import tigase.xmpp.XMPPProcessorIfc;
import tigase.xmpp.XMPPResourceConnection;
import tigase.xmpp.XMPPSession;
import tigase.xmpp.XMPPStopListenerIfc;

import static tigase.xmpp.impl.roster.RosterAbstract.FROM_SUBSCRIBED;
import static tigase.xmpp.impl.roster.RosterAbstract.PresenceType;
import static tigase.xmpp.impl.roster.RosterAbstract.SUB_BOTH;
import static tigase.xmpp.impl.roster.RosterAbstract.SUB_FROM;
import static tigase.xmpp.impl.roster.RosterAbstract.SUB_NONE;
import static tigase.xmpp.impl.roster.RosterAbstract.SUB_TO;
import static tigase.xmpp.impl.roster.RosterAbstract.SubscriptionType;
import static tigase.xmpp.impl.roster.RosterAbstract.TO_SUBSCRIBED;

//~--- JDK imports ------------------------------------------------------------

import java.util.Arrays;
import java.util.concurrent.ConcurrentHashMap;
import java.util.EnumSet;
import java.util.LinkedHashSet;
import java.util.List;
import java.util.logging.Level;
import java.util.logging.Logger;
import java.util.Map;
import java.util.Queue;
import java.util.Set;

/**
 * Describe class Presence here.
 *
 *
 * Created: Wed Feb 22 07:30:03 2006
 *
 * @author <a href="mailto:artur.hefczyc@tigase.org">Artur Hefczyc</a>
 * @version $Rev$
 */
public class Presence
				extends XMPPProcessor
				implements XMPPProcessorIfc, XMPPStopListenerIfc {
	/**
	 * <code>DIRECT_PRESENCE</code> is a key in temporary session data for the
	 * collection of JIDs where direct presence was sent. To all these addresses
	 * unavailable presence must be sent when user disconnects.
	 */
	public static final String DIRECT_PRESENCE = "direct-presences";

	/** Field description */
	public static final String OFFLINE_BUD_SENT = "offline-bud-sent";

	/** Field description */
	public static final String OFFLINE_RES_SENT = "offline-res-sent";

	/** Field description */
	public static final String OFFLINE_ROSTER_LAST_SEEN_PROP_KEY =
			"offline-roster-last-seen";

	/** Field description */
	public static final String PRESENCE_ELEMENT_NAME = "presence";

	/** Field description */
	public static final String PRESENCE_GLOBAL_FORWARD = "presence-global-forward";

	/** Field description */
	public static final String SKIP_OFFLINE_PROP_KEY = "skip-offline";

	/** Field description */
	public static final String USERS_STATUS_CHANGES = "Users status changes";

	/** Field description */
	protected static final String XMLNS                      = CLIENT_XMLNS;
	private static int            HIGH_PRIORITY_PRESENCES_NO = 10;

	/**
	 * Private logger for class instance.
	 */
	private static final Logger     log = Logger.getLogger(Presence.class.getName());
	private static final long       MAX_DIRECT_PRESENCES_NO = 1000;
	private static final String[]   PRESENCE_PRIORITY_PATH  = { "presence", "priority" };
	private static final String[]   XMLNSS                  = { XMLNS };
	private static boolean          skipOffline             = false;
	private static final String[]   PRESENCE_C_PATH         = { PRESENCE_ELEMENT_NAME,
			"c" };
	private static final String     ID                      = PRESENCE_ELEMENT_NAME;
	private static final String[][] ELEMENTS                = {
		{ PRESENCE_ELEMENT_NAME }
	};

	//~--- fields ---------------------------------------------------------------

	// ~--- fields ---------------------------------------------------------------

	/** Field description */
	protected RosterAbstract roster_util           = getRosterUtil();
	private String[]         offlineRosterLastSeen = null;
	private JID              presenceGLobalForward = null;
	private long             usersStatusChanges    = 0;

	//~--- methods --------------------------------------------------------------

	// ~--- methods --------------------------------------------------------------

	/**
	 * Method description
	 *
	 *
	 * @param jid
	 * @param session
	 */
	@SuppressWarnings({ "unchecked" })
	public static void addDirectPresenceJID(JID jid, XMPPResourceConnection session) {
		Set<JID> direct_presences = (Set<JID>) session.getSessionData(DIRECT_PRESENCE);

		if (direct_presences == null) {
			direct_presences = new LinkedHashSet<JID>(10);
			session.putSessionData(DIRECT_PRESENCE, direct_presences);
		}    // end of if (direct_presences == null)
		if (direct_presences.size() < MAX_DIRECT_PRESENCES_NO) {
			direct_presences.add(jid);
		}
		if (log.isLoggable(Level.FINEST)) {
			log.log(Level.FINEST, "Added direct presence jid: {0}", jid);
		}
	}

	/**
	 * <code>sendPresenceBroadcast</code> method broadcasts given presence to all
	 * buddies from roster and to all users to which direct presence was sent.
	 *
	 * @param session
	 *          a <code>XMPPResourceConnection</code> value
	 * @param results
	 * @param settings
	 * @param roster_util
	 * @exception NotAuthorizedException
	 *              if an error occurs
	 * @throws TigaseDBException
	 */
	public static void broadcastOffline(XMPPResourceConnection session,
			Queue<Packet> results, Map<String, Object> settings, RosterAbstract roster_util)
					throws NotAuthorizedException, TigaseDBException {

		// Preventing sending offline notifications more than once
		if (session.getSessionData(OFFLINE_BUD_SENT) != null) {
			return;
		}
		session.putSessionData(OFFLINE_BUD_SENT, OFFLINE_BUD_SENT);

		Element pres = session.getPresence();

		if (pres != null) {

			// This code should not be necessary anymore. It is done in the stopped
			// method.
			// pres.setAttribute("type", StanzaType.unavailable.toString());
			sendPresenceBroadcast(StanzaType.unavailable, session, FROM_SUBSCRIBED, results,
					pres, settings, roster_util);
		} else {
			broadcastDirectPresences(StanzaType.unavailable, session, results, pres);
		}

		//// String from = session.getJID();
		////String[] buddies = roster_util.getBuddies(session, FROM_SUBSCRIBED,
		// false);
		// JID[] buddies = roster_util.getBuddies(session, FROM_SUBSCRIBED);
		//
		// buddies = DynamicRoster.addBuddies(session, settings, buddies);
		//
		//// Only broadcast offline presence if there are any buddies expecting it
		//// and only if the user has sent initial presence before.
		// if ((buddies != null) && (pres != null)) {
		//
		//// Set<String> onlineJids =
		// TigaseRuntime.getTigaseRuntime().getOnlineJids();
		//// Below code is not needed, this should be done while the presence
		//// is being processed and saved
		//// pres.setAttribute("from", from);
		// for (JID buddy : buddies) {
		//
		//// If buddy is a local buddy and he is offline, don't send him packet...
		// if (requiresPresenceSending(buddy, session)) {
		// sendPresence(StanzaType.unavailable, null, buddy, results, pres);
		// }
		//
		//// sendPresence(StanzaType.unavailable, from, buddy, results, pres);
		// } // end of for (String buddy: buddies)
		// } // end of if (buddies == null)
		//
		// broadcastDirectPresences(StanzaType.unavailable, session, results, pres);
	}

	/**
	 * <code>sendPresenceBroadcast</code> method broadcasts given presence to all
	 * budies from roster and to all users to which direct presence was sent.
	 *
	 * @param session
	 *          a <code>XMPPResourceConnection</code> value
	 * @param results
	 * @param settings
	 * @exception NotAuthorizedException
	 *              if an error occurs
	 * @throws TigaseDBException
	 */
	public void broadcastProbe(XMPPResourceConnection session, Queue<Packet> results,
			Map<String, Object> settings)
					throws NotAuthorizedException, TigaseDBException {
		if (log.isLoggable(Level.FINEST)) {
			log.log(Level.FINEST, "Broadcasting probes for: {0}", session);
<<<<<<< HEAD
		}

		// Probe is always broadcasted with initial presence
		Element presInit  = session.getPresence();
		Element presProbe = new Element(PRESENCE_ELEMENT_NAME);

		presProbe.setXMLNS(XMLNS);
		presProbe.setAttribute("type", StanzaType.probe.toString());
		presProbe.setAttribute("from", session.getBareJID().toString());

		// String[] buddies = roster_util.getBuddies(session, TO_SUBSCRIBED, false);
		// We send presence probe to TO_SUBSCRIBED and initial presence to
		// FROM_SUBSCRIBED. Most of buddies however are BOTH. So as optimalization
		// Let's process BOTH first and then TO_ONLY and FROM_ONLY separately
		JID[] buddies = roster_util.getBuddies(session, SUB_BOTH);

		buddies = DynamicRoster.addBuddies(session, settings, buddies);
=======
		}

		// Probe is always broadcasted with initial presence
		Element presInit  = session.getPresence();
		Element presProbe = new Element(PRESENCE_ELEMENT_NAME);

		presProbe.setXMLNS(XMLNS);
		presProbe.setAttribute("type", StanzaType.probe.toString());
		presProbe.setAttribute("from", session.getBareJID().toString());

		// String[] buddies = roster_util.getBuddies(session, TO_SUBSCRIBED, false);
		// We send presence probe to TO_SUBSCRIBED and initial presence to
		// FROM_SUBSCRIBED. Most of buddies however are BOTH. So as optimalization
		// Let's process BOTH first and then TO_ONLY and FROM_ONLY separately
		JID[] buddies = roster_util.getBuddies(session, SUB_BOTH);

		try {
			buddies = DynamicRoster.addBuddies(session, settings, buddies);
		} catch (RosterRetrievingException | RepositoryAccessException ex) {

			// Ignore, handled in the JabberIqRoster code
		}
>>>>>>> f1117692
		if (buddies != null) {
			for (JID buddy : buddies) {
				if (log.isLoggable(Level.FINEST)) {
					log.log(Level.FINEST, "Sending probe to: {0}", buddy);
				}
				sendPresence(null, null, buddy, results, presProbe);
				if (requiresPresenceSending(roster_util, buddy, session)) {
					if (log.isLoggable(Level.FINEST)) {
						log.log(Level.FINEST, "Sending intial to: {0}", buddy);
					}
					sendPresence(null, null, buddy, results, presInit);
					roster_util.setPresenceSent(session, buddy, true);
				}
			}    // end of for (String buddy: buddies)
		}      // end of if (buddies == null)

		JID[] buddies_to = roster_util.getBuddies(session, SUB_TO);

		if (buddies_to != null) {
			for (JID buddy : buddies_to) {
				if (log.isLoggable(Level.FINEST)) {
					log.log(Level.FINEST, "Sending probe to: {0}", buddy);
				}
				sendPresence(null, null, buddy, results, presProbe);
			}    // end of for (String buddy: buddies)
		}      // end of if (buddies == null)

		// TODO: It might be a marginal number of cases here but just make it clear
		// we send a presence here regardless
		JID[] buddies_from = roster_util.getBuddies(session, SUB_FROM);

		if (buddies_from != null) {
			for (JID buddy : buddies_from) {
				if (requiresPresenceSending(roster_util, buddy, session)) {
					if (log.isLoggable(Level.FINEST)) {
						log.log(Level.FINEST, "Sending initial to: {0}", buddy);
					}
					sendPresence(null, null, buddy, results, presInit);
					roster_util.setPresenceSent(session, buddy, true);
				}
			}    // end of for (String buddy: buddies)
		}      // end of if (buddies == null)
	}

	/**
	 * Method description
	 *
	 *
	 *
	 *
	 * @return a value of <code>int</code>
	 */
	@Override
	public int concurrentQueuesNo() {
		return Runtime.getRuntime().availableProcessors() * 2;
	}

	/**
	 * Method description
	 *
	 *
	 *
	 *
	 * @return a value of <code>String</code>
	 */
	@Override
	public String id() {
		return ID;
	}

	/**
	 * Method description
	 *
	 *
	 * @param settings
	 *
	 * @throws TigaseDBException
	 */
	@Override
	public void init(Map<String, Object> settings) throws TigaseDBException {

		// Init plugin configuration
		skipOffline = Boolean.parseBoolean((String) settings.get(SKIP_OFFLINE_PROP_KEY));

		String tmp = (String) settings.get(OFFLINE_ROSTER_LAST_SEEN_PROP_KEY);

		if (tmp != null) {
			offlineRosterLastSeen = tmp.split(",");
			log.config("Loaded roster offline last seen config: " + tmp);
		} else {
			log.config("No configuration found for Loaded roster offline last seen.");
		}
		tmp = (String) settings.get(PRESENCE_GLOBAL_FORWARD);
		if (tmp != null) {
			try {
				presenceGLobalForward = JID.jidInstance(tmp);
			} catch (TigaseStringprepException ex) {
				presenceGLobalForward = null;
				log.warning("Presence global forward misconfiguration, cannot parse JID " + tmp);
			}
		}
	}

	/**
	 * Method description
	 *
	 *
	 * @param packet
	 * @param session
	 * @param repo
	 * @param results
	 * @param settings
	 *
	 * @throws XMPPException
	 */
	@SuppressWarnings({ "unchecked", "fallthrough" })
	@Override
	public void process(final Packet packet, final XMPPResourceConnection session,
			final NonAuthUserRepository repo, final Queue<Packet> results, final Map<String,
			Object> settings)
					throws XMPPException {
		if (session == null) {
			if (log.isLoggable(Level.FINE)) {
				log.log(Level.FINE, "Session is null, ignoring packet: {0}", packet);
			}
<<<<<<< HEAD

			return;
		}    // end of if (session == null)
		if (!session.isAuthorized()) {
			if (log.isLoggable(Level.FINE)) {
				log.log(Level.FINE, "Session is not authorized, ignoring packet: {0}", packet);
			}

			return;
		}

		// Synchronization to avoid conflict with login/logout events
		// processed in the SessionManager asynchronously
		synchronized (session) {
			try {
				PresenceType pres_type = roster_util.getPresenceType(session, packet);

				if (pres_type == null) {
					log.log(Level.INFO, "Invalid presence found: {0}", packet);

					return;
				}    // end of if (type == null)

				StanzaType type = packet.getType();

				if (type == null) {
					type = StanzaType.available;
				}    // end of if (type == null)

				// Not needed anymore. Packet filter does it for all stanzas.
				//// For all messages coming from the owner of this account set
				//// proper 'from' attribute
				// if (packet.getFrom().equals(session.getConnectionId())) {
				// packet.getElement().setAttribute("from", session.getJID());
				// } // end of if (packet.getFrom().equals(session.getConnectionId()))
				if (log.isLoggable(Level.FINEST)) {
					log.log(Level.FINEST, "{0} presence found: {1}", new Object[] { pres_type,
							packet });
				}

=======

			return;
		}    // end of if (session == null)
		if (!session.isAuthorized()) {
			if (log.isLoggable(Level.FINE)) {
				log.log(Level.FINE, "Session is not authorized, ignoring packet: {0}", packet);
			}

			return;
		}

		// Synchronization to avoid conflict with login/logout events
		// processed in the SessionManager asynchronously
		synchronized (session) {
			try {
				PresenceType pres_type = roster_util.getPresenceType(session, packet);

				if (pres_type == null) {
					log.log(Level.INFO, "Invalid presence found: {0}", packet);

					return;
				}    // end of if (type == null)

				StanzaType type = packet.getType();

				if (type == null) {
					type = StanzaType.available;
				}    // end of if (type == null)

				// Not needed anymore. Packet filter does it for all stanzas.
				//// For all messages coming from the owner of this account set
				//// proper 'from' attribute
				// if (packet.getFrom().equals(session.getConnectionId())) {
				// packet.getElement().setAttribute("from", session.getJID());
				// } // end of if (packet.getFrom().equals(session.getConnectionId()))
				if (log.isLoggable(Level.FINEST)) {
					log.log(Level.FINEST, "{0} presence found: {1}", new Object[] { pres_type,
							packet });
				}

>>>>>>> f1117692
				// All 'in' subscription presences must have a valid from address
				switch (pres_type) {
				case in_unsubscribe :
				case in_subscribe :
				case in_unsubscribed :
				case in_subscribed :
					if (packet.getStanzaFrom() == null) {
						if (log.isLoggable(Level.FINE)) {
							log.fine("'in' subscription presence without valid 'from' address, " +
									"dropping packet: " + packet);
						}

						return;
					}
					if (session.isUserId(packet.getStanzaFrom().getBareJID())) {
						if (log.isLoggable(Level.FINE)) {
							log.log(Level.FINE,
									"''in'' subscription to myself, not allowed, returning " +
									"error for packet: " + "{0}", packet);
						}
						results.offer(Authorization.NOT_ALLOWED.getResponseMessage(packet,
								"You can not subscribe to yourself.", false));

						return;
					}

					break;

				case out_subscribe :
				case out_unsubscribe :
				case out_subscribed :
				case out_unsubscribed :

					// Check wheher the destination address is correct to prevent
					// broken/corrupted roster entries:
					if ((packet.getStanzaTo() == null) || packet.getStanzaTo().toString()
							.isEmpty()) {
						results.offer(Authorization.JID_MALFORMED.getResponseMessage(packet,
								"The destination address is incorrect.", false));

						return;
					}

					// According to RFC 3921 draft bis-3, both source and destination
					// addresses must be BareJIDs
					// No need for that, initVars(...) takes care of that
					// packet.getElement().setAttribute("from",
					// session.getJID().copyWithoutResource().toString());
					// packet.getElement().setAttribute("to",
					// packet.getStanzaTo().copyWithoutResource().toString());
					packet.initVars(session.getJID().copyWithoutResource(), packet.getStanzaTo()
							.copyWithoutResource());

					break;

				default :
					break;
				}
				switch (pres_type) {
				case out_initial :
					processOutInitial(packet, session, results, settings, pres_type);

					break;

				case out_subscribe :
				case out_unsubscribe :
					processOutSubscribe(packet, session, results, settings, pres_type);

					break;

				case out_subscribed :
				case out_unsubscribed :
					processOutSubscribed(packet, session, results, settings, pres_type);

					break;

				case in_initial :

					// String resource = packet.getStanzaTo().getResource();
					// if (session.getPresence() == null
					// && ((resource == null) || resource.isEmpty())) {
					//// If the user has not yet sent initial presence then ignore all
					//// incoming
					//// presences except direct presences.
					// return;
					// }
					// if (type == StanzaType.unavailable) {
					// roster_util.setOnline(session, packet.getStanzaFrom(), false);
					// } else {
					// buddyOnline(session, packet.getStanzaFrom(), results);
					// }
					processInInitial(packet, session, results, settings, pres_type);

					break;

				case in_subscribe :
					processInSubscribe(packet, session, results, settings, pres_type);

					break;

				case in_unsubscribe :
					processInUnsubscribe(packet, session, results, settings, pres_type);

					break;

				case in_subscribed :
					processInSubscribed(packet, session, results, settings, pres_type);

					break;

				case in_unsubscribed :
					processInUnsubscribed(packet, session, results, settings, pres_type);

					break;

				case in_probe :
					if (session.getPresence() == null) {

						// If the user has not yet sent initial presence then ignore the
						// probe.
						return;
					}
					processInProbe(packet, session, results, settings, pres_type);

					// this is actually already handled in processInProbe
					// buddyOnline(session, packet.getStanzaFrom(), results);
					break;

				case error :
					processError(packet, session, results, settings, pres_type);

					break;

				default :
					results.offer(Authorization.BAD_REQUEST.getResponseMessage(packet,
							"Request type is incorrect", false));

					break;
				}    // end of switch (type)
			} catch (NotAuthorizedException e) {
				log.log(Level.INFO,
						"Can not access user Roster, user session is not authorized yet: {0}",
						packet);
				log.log(Level.FINEST, "presence problem...", e);

				// results.offer(Authorization.NOT_AUTHORIZED.getResponseMessage(packet,
				// "You must authorize session first.", true));
			} catch (TigaseDBException e) {
				log.log(Level.WARNING, "Error accessing database for presence data: {0}", e);
			}    // end of try-catch
		}
	}

	/**
	 * Method description
	 *
	 *
	 * @param jid
	 * @param session
	 */
	@SuppressWarnings({ "unchecked" })
	public static void removeDirectPresenceJID(JID jid, XMPPResourceConnection session) {
		Set<JID> direct_presences = (Set<JID>) session.getSessionData(DIRECT_PRESENCE);

		if (direct_presences != null) {
			direct_presences.remove(jid);
		}    // end of if (direct_presences == null)
		if (log.isLoggable(Level.FINEST)) {
			log.log(Level.FINEST, "Added direct presence jid: {0}", jid);
		}
	}

	/**
	 * Method description
	 *
	 *
	 * @param session
	 * @param results
	 *
	 * @throws NotAuthorizedException
	 * @throws TigaseDBException
	 */
	public void resendPendingInRequests(XMPPResourceConnection session,
			Queue<Packet> results)
					throws NotAuthorizedException, TigaseDBException {
		JID[] buddies = roster_util.getBuddies(session, RosterAbstract.PENDING_IN);

		if (buddies != null) {
			for (JID buddy : buddies) {
				Element presence = new Element(PRESENCE_ELEMENT_NAME);

				presence.setAttribute("type", StanzaType.subscribe.toString());

				// presence.setAttribute("from", buddy.toString());
				presence.setXMLNS(XMLNS);

				Packet pres = Packet.packetInstance(presence, buddy, null);

				updatePresenceChange(pres, session, results);
			}
		}
	}

	/**
	 * Method description
	 *
	 *
	 * @param t
	 * @param from
	 * @param to
	 * @param results
	 * @param pres
	 */
	public static void sendPresence(StanzaType t, BareJID from, BareJID to,
			Queue<Packet> results, Element pres) {
		sendPresence(t, JID.jidInstance(from), JID.jidInstance(to), results, pres);
	}

	/**
	 * Method description
	 *
	 *
	 * @param t
	 * @param from
	 * @param to
	 * @param results
	 * @param pres
	 *
	 *
	 *
	 * @return a value of <code>Packet</code>
	 */
	public static Packet sendPresence(StanzaType t, JID from, JID to,
			Queue<Packet> results, Element pres) {
		Element presence = null;
		Packet  result   = null;

		if (pres == null) {
			presence = new Element(PRESENCE_ELEMENT_NAME);
			if (t != null) {
				presence.setAttribute("type", t.toString());
			}    // end of if (t != null)
					else {
				presence.setAttribute("type", StanzaType.unavailable.toString());
			}    // end of if (t != null) else
			presence.setAttribute("from", from.toString());
			presence.setXMLNS(XMLNS);
		} else {
			presence = pres.clone();
		}      // end of if (pres == null) else
		presence.setAttribute("to", to.toString());

		// Optimization, especially useful for cluster mode.
		// try getting all connection IDs connection manager addresses for the
		// destination packets if possible and send packets directly without
		// going through the session manager on other node.
		// Please note! may cause unneeded behavior if privacy lists or other
		// blocking mechanism is used
		// This is actually not such a good idea, it is always better to send the
		// packets through the SM. The only packets which could be optimized that
		// way
		// are Message packets.
		// JID[] connIds = runtime.getConnectionIdsForJid(to);
		//
		// if ((connIds != null) && (connIds.length > 0)) {
		// for (JID connId : connIds) {
		// try {
		// Packet packet = Packet.packetInstance(presence);
		//
		// packet.setPacketTo(connId);
		//
		// if (log.isLoggable(Level.FINEST)) {
		// log.finest("Sending presence info: " + packet);
		// }
		//
		// results.offer(packet);
		// } catch (TigaseStringprepException ex) {
		// log.warning("Packet stringprep addressing problem, skipping presence send: "
		// + presence);
		// }
		// }
		// } else {
		try {

			// Connection IDs are not available so let's send it a normal way
			result = Packet.packetInstance(presence);
			if (log.isLoggable(Level.FINEST)) {
				log.log(Level.FINEST, "Sending presence info: {0}", result);
			}
			results.offer(result);
		} catch (TigaseStringprepException ex) {
			log.log(Level.FINE,
					"Packet stringprep addressing problem, skipping presence send: {0}", presence);
		}

		// }
		return result;
	}

	/**
	 * <code>sendPresenceBroadcast</code> method broadcasts given presence to all
	 * buddies from roster and to all users to which direct presence was sent.
	 *
	 * @param t
	 *          a <code>StanzaType</code> value
	 * @param session
	 *          a <code>XMPPResourceConnection</code> value
	 * @param subscrs
	 * @param results
	 * @param pres
	 *          an <code>Element</code> value
	 * @param settings
	 * @param roster_util
	 * @exception NotAuthorizedException
	 *              if an error occurs
	 * @throws TigaseDBException
	 */
	public static void sendPresenceBroadcast(StanzaType t, XMPPResourceConnection session,
			EnumSet<SubscriptionType> subscrs, Queue<Packet> results, Element pres,
<<<<<<< HEAD

	// final Map<String, Object> settings, boolean onlineOnly)
	Map<String, Object> settings, RosterAbstract roster_util)
					throws NotAuthorizedException, TigaseDBException {

		// Direct presence if any should be sent first
		broadcastDirectPresences(t, session, results, pres);

		// String from = session.getJID();
		// String[] buddies = roster_util.getBuddies(session, subscrs, onlineOnly);
		RosterAbstract roster = roster_util;

		if (roster == null) {
			roster = RosterFactory.getRosterImplementation(true);
		}

		JID[] buddies = roster.getBuddies(session, subscrs);

		buddies = DynamicRoster.addBuddies(session, settings, buddies);
=======

	// final Map<String, Object> settings, boolean onlineOnly)
	Map<String, Object> settings, RosterAbstract roster_util)
					throws NotAuthorizedException, TigaseDBException {

		// Direct presence if any should be sent first
		broadcastDirectPresences(t, session, results, pres);

		// String from = session.getJID();
		// String[] buddies = roster_util.getBuddies(session, subscrs, onlineOnly);
		RosterAbstract roster = roster_util;

		if (roster == null) {
			roster = RosterFactory.getRosterImplementation(true);
		}

		JID[] buddies = roster.getBuddies(session, subscrs);

		try {
			buddies = DynamicRoster.addBuddies(session, settings, buddies);
		} catch (RosterRetrievingException | RepositoryAccessException ex) {

			// Ignore, handled in the JabberIqRoster code
		}
>>>>>>> f1117692
		if (buddies != null) {
			if (log.isLoggable(Level.FINEST)) {
				log.log(Level.FINEST, "Buddies found: " + Arrays.toString(buddies));
			}

			Priority pack_priority = Priority.PRESENCE;
			int      pres_cnt      = 0;

			for (JID buddy : buddies) {
				if (requiresPresenceSending(roster, buddy, session)) {
					Packet pack = sendPresence(t, session.getJID(), buddy, results, pres);

					if (pres_cnt == HIGH_PRIORITY_PRESENCES_NO) {
						++pres_cnt;
						pack_priority = Priority.LOWEST;
					}
					if (pack != null) {
						pack.setPriority(pack_priority);
						roster.setPresenceSent(session, buddy, true);
					}
				} else {
					if (log.isLoggable(Level.FINEST)) {
						log.log(Level.FINEST, "Not sending presence to buddy: " + buddy);
					}
				}
			}    // end of for (String buddy: buddies)
		} else {
			if (log.isLoggable(Level.FINEST)) {
				log.log(Level.FINEST, "No buddies found!!!!");
			}
		}
	}

	/**
	 * <code>stopped</code> method is called when user disconnects or logs-out.
	 *
	 * @param session
	 *          a <code>XMPPResourceConnection</code> value
	 * @param results
	 * @param settings
	 */
	@Override
	public void stopped(XMPPResourceConnection session, Queue<Packet> results, Map<String,
			Object> settings) {

		// Synchronization to avoid conflict with login/logout events
		// processed in the SessionManager asynchronously
		synchronized (session) {

			// According to the spec and logic actually offline status should
			// not be broadcasted if initial presence was not sent by the client.
			try {
				if (session.getPresence() != null) {

					// If this was called without sending unavailable presence
					// we have to generate it on our own.
					Element pres = session.getPresence();

					if (!StanzaType.unavailable.toString().equals(pres.getAttributeStaticStr(Packet
							.TYPE_ATT))) {
						pres.setAttribute(Packet.TYPE_ATT, StanzaType.unavailable.toString());
						session.setPresence(pres);
					}
					broadcastOffline(session, results, settings, roster_util);
					updateOfflineChange(session, results);
				} else {
					broadcastDirectPresences(StanzaType.unavailable, session, results, null);
				}
				roster_util.logout(session);
			} catch (NotAuthorizedException e) {

				// Do nothing, it may happen quite often when the user disconnects
				// before
				// it authenticates
			} catch (TigaseDBException e) {
				log.log(Level.WARNING, "Error accessing database for offline message: ", e);
			}    // end of try-catch
		}
	}

	/**
	 * Method description
	 *
	 *
	 *
	 *
	 * @return a value of <code>String[][]</code>
	 */
	@Override
	public String[][] supElementNamePaths() {
		return ELEMENTS;
	}

	/**
	 * Method description
	 *
	 *
	 *
	 *
	 * @return a value of <code>String[]</code>
	 */
	@Override
	public String[] supNamespaces() {
		return XMLNSS;
	}

	/**
	 * <code>updatePresenceChange</code> method is used to broadcast to all active
	 * resources presence stanza received from other users, like incoming
	 * availability presence, subscription presence and so on... Initial presences
	 * are however sent only to those resources which already have sent initial
	 * presence.
	 *
	 * @param presence
	 *          an <code>Element</code> presence received from other users, we
	 *          have to change 'to' attribute to full resource JID.
	 * @param session
	 *          a <code>XMPPResourceConnection</code> value keeping connection
	 *          session object.
	 * @param results
	 * @exception NotAuthorizedException
	 *              if an error occurs
	 */
	public static void updatePresenceChange(Packet presence,
			XMPPResourceConnection session, Queue<Packet> results)
					throws NotAuthorizedException {
		boolean initial_p = ((presence.getAttributeStaticStr(Packet.TYPE_ATT) == null) ||
				"available".equals(presence.getAttributeStaticStr(Packet.TYPE_ATT)) ||
				"unavailable".equals(presence.getAttributeStaticStr(Packet.TYPE_ATT)));

		for (XMPPResourceConnection conn : session.getActiveSessions()) {

			// Update presence change only for online resources that is
			// resources which already sent initial presence.
			if (((conn.getPresence() == null) && initial_p)) {

				// Ignore....
				if (log.isLoggable(Level.FINEST)) {
					log.finest(
							"Skipping update presence change for a resource which hasn't sent " +
							"initial presence yet, or is remote connection: " + conn);
				}
			} else {
				try {
					if (log.isLoggable(Level.FINER)) {
						log.finer("Update presence change to: " + conn);
					}

					// Send to old resource presence about new resource
					Packet pres_update = presence.copyElementOnly();

					pres_update.initVars(presence.getStanzaFrom(), conn.getJID()
							.copyWithoutResource());
					pres_update.setPacketTo(conn.getConnectionId());
					results.offer(pres_update);
				} catch (Exception e) {

					// It might be quite possible that one of the user connections
					// is in state not allowed for sending presence, in such a case
					// none of user connections would receive presence.
					// This catch is to make sure all other resources receive
					// notification.
				}
			}
		}    // end of for (XMPPResourceConnection conn: sessions)
	}

	/**
	 * <code>updateUserResources</code> method is used to broadcast to all
	 * <strong>other</strong> resources presence stanza from one user resource. So
	 * if new resource connects this method updates presence information about new
	 * resource to old resources and about old resources to new resource.
	 *
	 * @param presence
	 *          an <code>Element</code> presence received from other users, we
	 *          have to change 'to' attribute to full resource JID.
	 * @param session
	 *          a <code>XMPPResourceConnection</code> value keeping connection
	 *          session object.
	 * @param results
	 * @param initial
	 * @exception NotAuthorizedException
	 *              if an error occurs
	 */
	public static void updateUserResources(Element presence,
			XMPPResourceConnection session, Queue<Packet> results, boolean initial)
					throws NotAuthorizedException {
		for (XMPPResourceConnection conn : session.getActiveSessions()) {
			try {
				if (log.isLoggable(Level.FINER)) {
					log.log(Level.FINER, "Update presence change to: {0}", conn.getJID());
				}

				// We also do not send presence updates to any remote connections on
				// different cluster nodes. Each node takes care of delivering presence
				// locally
				if (conn.isResourceSet()) {

					// Send to old resource presence about new resource
					Element pres_update = presence.clone();

					// Below settings are applied by packetInstance(...) method a few
					// lines later
					// pres_update.setAttribute("from", session.getJID().toString());
					// pres_update.setAttribute("to", conn.getBareJID().toString());
					Packet pack_update = Packet.packetInstance(pres_update, session.getJID(), conn
							.getJID().copyWithoutResource());

					pack_update.setPacketTo(conn.getConnectionId());
					results.offer(pack_update);

					Element presence_el = conn.getPresence();

					// Send to new resource last presence sent by the old resource
					if ((presence_el != null) && initial && (conn != session)) {
						pres_update = presence_el.clone();

						// Below is not necessary, initVars(...) which is called from
						// packetInstance() sets from/to attributes for stanza
						// pres_update.setAttribute("from", conn.getJID().toString());
						// pres_update.setAttribute("to", session.getUserId().toString());
						pack_update = Packet.packetInstance(pres_update, conn.getJID(), session
								.getJID().copyWithoutResource());
						pack_update.setPacketTo(session.getConnectionId());
						results.offer(pack_update);
					}
				} else {
					if (log.isLoggable(Level.FINER)) {
						log.finer("Skipping presence update to: " + conn.getJID());
					}
				}    // end of else
			} catch (Exception e) {

				// It might be quite possible that one of the user connections
				// is in state not allowed for sending presence, in such a case
				// none of user connections would receive presence.
				// This catch is to make sure all other resources receive notification.
			}
		}        // end of for (XMPPResourceConnection conn: sessions)
	}

	//~--- get methods ----------------------------------------------------------

	/**
	 * Method description
	 *
	 *
	 * @param list
	 */
	@Override
	public void getStatistics(StatisticsList list) {
		super.getStatistics(list);
		list.add(id(), USERS_STATUS_CHANGES, usersStatusChanges, Level.INFO);
	}

	//~--- methods --------------------------------------------------------------

	/**
	 * Method description
	 *
	 *
	 * @param t
	 * @param session
	 * @param results
	 * @param pres
	 *
	 * @throws NotAuthorizedException
	 * @throws TigaseDBException
	 */
	@SuppressWarnings({ "unchecked" })
	protected static void broadcastDirectPresences(StanzaType t,
			XMPPResourceConnection session, Queue<Packet> results, Element pres)
					throws NotAuthorizedException, TigaseDBException {
		Set<JID> direct_presences = (Set<JID>) session.getSessionData(DIRECT_PRESENCE);

		if ((direct_presences != null) && (t != null) && (t == StanzaType.unavailable)) {
			for (JID buddy : direct_presences) {
				if (log.isLoggable(Level.FINEST)) {
					log.log(Level.FINEST, "Updating direct presence for: {0}", buddy);
				}

				Packet pack = sendPresence(t, session.getJID(), buddy, results, pres);

				pack.setPriority(Priority.LOW);
			}    // end of for (String buddy: buddies)
		}      // end of if (direct_presence != null)
	}

	/**
	 * Method description
	 *
	 *
	 * @param session
	 * @param buddy
	 * @param results
	 * @param online
	 *
	 * @throws NotAuthorizedException
	 * @throws TigaseDBException
	 */
	protected void buddyOnline(XMPPResourceConnection session, JID buddy,
			Queue<Packet> results, boolean online)
					throws NotAuthorizedException, TigaseDBException {
		roster_util.setOnline(session, buddy, online);
		if (online && skipOffline &&!roster_util.presenceSent(session, buddy) && roster_util
				.isSubscribedFrom(session, buddy)) {
			Element pres = session.getPresence();

			if (pres != null) {
				sendPresence(null, null, buddy, results, pres);
				roster_util.setPresenceSent(session, buddy, true);
			}
		}
	}

	/**
	 * Method description
	 *
	 *
	 * @param results
	 * @param packet
	 * @param from
	 */
	protected static void forwardPresence(Queue<Packet> results, Packet packet, JID from) {
		Element result = packet.getElement().clone();

		// Not needed anymore. Packet filter does it for all stanzas.
		// According to spec we must set proper FROM attribute
		// Yes, but packet filter puts full JID and we need a subscription
		// presence without resource here.
		result.setAttribute("from", from.toString());
		if (log.isLoggable(Level.FINEST)) {
			log.log(Level.FINEST, "\n\nFORWARD presence: {0}", result.toString());
		}
		results.offer(Packet.packetInstance(result, from, packet.getStanzaTo()));
	}

	/**
	 * Method description
	 *
	 *
	 * @param packet
	 * @param session
	 * @param results
	 * @param settings
	 * @param presenceType
	 *
	 * @throws NoConnectionIdException
	 * @throws NotAuthorizedException
	 * @throws TigaseDBException
	 */
	protected void processError(Packet packet, XMPPResourceConnection session,
			Queue<Packet> results, Map<String, Object> settings, PresenceType presenceType)
					throws NotAuthorizedException, TigaseDBException, NoConnectionIdException {

		// Strategy change.
		// Now we allow all error presences sent to the user, but we just ignore
		// presence errors sent from the user
		if (session.isUserId(packet.getStanzaTo().getBareJID())) {
			Packet result = packet.copyElementOnly();

			result.setPacketTo(session.getConnectionId());
			result.setPacketFrom(packet.getTo());
			results.offer(result);
		} else {

			// Ignore....
		}
	}

	/**
	 * Method description
	 *
	 *
	 * @param packet
	 * @param session
	 * @param results
	 * @param settings
	 * @param presenceType
	 *
	 * @throws NoConnectionIdException
	 * @throws NotAuthorizedException
	 * @throws TigaseDBException
	 */
	protected void processInInitial(Packet packet, XMPPResourceConnection session,
			Queue<Packet> results, Map<String, Object> settings, PresenceType presenceType)
					throws NoConnectionIdException, NotAuthorizedException, TigaseDBException {
		if (packet.getStanzaFrom() == null) {

			// That really happened already. It looks like a bug in tigase
			// let's try to catch it here....
			log.log(Level.WARNING, "Initial presence without from attribute set: {0}", packet);

			return;
		}

		// If this is a direct presence to a resource which is already gone
		// Ignore it.
		String resource = packet.getStanzaTo().getResource();

		if ((resource != null) &&!resource.isEmpty()) {
			XMPPResourceConnection direct = session.getParentSession().getResourceForResource(
					resource);

			if (direct != null) {
				if (log.isLoggable(Level.FINEST)) {
					log.log(Level.FINEST, "Received direct presence from: {0} to: {1}",
							new Object[] { packet.getStanzaFrom(),
							packet.getStanzaTo() });
				}

//      if (session.isUserId(packet.getStanzaFrom().getBareJID())) {
//        updateResourcesAvailable(session, packet.getType(), packet);
//      }
				// Send a direct presence to correct resource, otherwise ignore
				Packet result = packet.copyElementOnly();

				result.setPacketTo(direct.getConnectionId());
				result.setPacketFrom(packet.getTo());
				results.offer(result);
			} else {
				if (log.isLoggable(Level.FINEST)) {
					log.log(Level.FINEST,
							"Ignoring direct presence from: {0} to: {1}, resource gone.",
							new Object[] { packet.getStanzaFrom(),
							packet.getStanzaTo() });
				}
			}

			return;
		}

		boolean online = StanzaType.unavailable != packet.getType();

		buddyOnline(session, packet.getStanzaFrom(), results, online);
		if (session.getPresence() == null) {

			// Just ignore, this user does not want to receive presence updates
			return;
		}

		JID presBuddy = packet.getStanzaFrom().copyWithoutResource();

		// If other users are in 'to' or 'both' contacts, broadcast
		// their presences to all active resources
		Element dynItem;

		try {
			dynItem = DynamicRoster.getBuddyItem(session, settings, presBuddy);
		} catch (RosterRetrievingException | RepositoryAccessException ex) {
			dynItem = null;
		}
		if (roster_util.isSubscribedTo(session, presBuddy) || (dynItem != null)

		// ||
		//// This might be just unsubscribed buddy
		// (roster_util.isBuddyOnline(session, presBuddy))
		) {
			if (online) {
				RosterElementIfc rel = roster_util.getRosterElement(session, presBuddy);

				if ((rel != null) && (rel instanceof RosterElement)) {
					((RosterElement) rel).setLastSeen(System.currentTimeMillis());
				}
			}
			if (log.isLoggable(Level.FINEST)) {
				log.log(Level.FINEST,
						"Received initial presence, setting buddy: {0} online status to: {1}",
						new Object[] { packet.getStanzaFrom(),
						online });
			}

			// roster_util.setOnline(session, packet.getStanzaFrom(), online);
			updatePresenceChange(packet, session, results);

			// if (skipOffline && !roster_util.presenceSent(session, packet.getStanzaFrom())) {
			// if (log.isLoggable(Level.FINEST)) {
			// log.log(Level.FINEST, "Presence not yet sent to this buddy, sending: {0}",
			// new Object[] { packet.getStanzaFrom() });
			// }
			// sendPresence(null, null, packet.getStanzaFrom().copyWithoutResource(), results,
			// session.getPresence());
			// roster_util.setPresenceSent(session, packet.getStanzaFrom(), true);
			// }
		} else {}
	}

	/**
	 * Method description
	 *
	 *
	 * @param packet
	 * @param session
	 * @param results
	 * @param settings
	 * @param presenceType
	 *
	 * @throws NotAuthorizedException
	 * @throws PacketErrorTypeException
	 * @throws TigaseDBException
	 */
	protected void processInProbe(Packet packet, XMPPResourceConnection session,
			Queue<Packet> results, Map<String, Object> settings, PresenceType presenceType)
					throws NotAuthorizedException, TigaseDBException, PacketErrorTypeException {
		SubscriptionType buddy_subscr = null;
		Element          dynItem;

		try {
			dynItem = DynamicRoster.getBuddyItem(session, settings, packet.getStanzaFrom());
		} catch (RosterRetrievingException | RepositoryAccessException ex) {
			dynItem = null;
		}
		if (dynItem != null) {
			buddy_subscr = SubscriptionType.both;
		} else {
			buddy_subscr = roster_util.getBuddySubscription(session, packet.getStanzaFrom());
		}
		if (buddy_subscr == null) {
			buddy_subscr = SubscriptionType.none;
		}    // end of if (buddy_subscr == null)
		if (roster_util.isSubscribedFrom(buddy_subscr)) {
			if (log.isLoggable(Level.FINEST)) {
				log.log(Level.FINEST, "Received probe, setting buddy: {0} as online.", packet
						.getStanzaFrom());
			}

			// Probe is usually without resource anyway, so probably more correct approach would
			// be to remove below.
			if (packet.getStanzaFrom().getResource() != null) {
				roster_util.setOnline(session, packet.getStanzaFrom(), true);
			}
			for (XMPPResourceConnection conn : session.getActiveSessions()) {
				try {
					Element pres = conn.getPresence();

					if (pres != null) {
						sendPresence(null, null, packet.getStanzaFrom().copyWithoutResource(),
								results, pres);
						roster_util.setPresenceSent(session, packet.getStanzaFrom(), true);
						if (log.isLoggable(Level.FINEST)) {
							log.log(Level.FINEST, "Received probe, sending presence response to: {0}",
									packet.getStanzaFrom());
						}
					}
				} catch (Exception e) {

					// It might be quite possible that one of the user connections
					// is in state not allowed for sending presence, in such a case
					// none of user connections would receive presence.
					// This catch is to make sure all other resources receive
					// notification.
				}
			}
		}

		// acording to spec 4.3.2. Server Processing of Inbound Presence Probe
		// http://xmpp.org/rfcs/rfc6121.html#presence-probe-inbound
		// If the user's bare JID is in the contact's roster with a subscription
		// state other
		// than "From", "From + Pending Out", or "Both", then the contact's server
		// SHOULD return a presence stanza of type "unsubscribed"
		else {
			if (log.isLoggable(Level.FINEST)) {
				log.log(Level.FINEST,
						"Received probe, users bare JID: {0} is not in the roster. Responding with unsubscribed",
						packet.getStanzaFrom().getBareJID());
			}
			sendPresence(StanzaType.unsubscribed, session.getBareJID(), packet.getStanzaFrom()
					.getBareJID(), results, null);
		}    // end of if (roster_util.isSubscribedFrom(session, packet.getElemFrom()))
	}

	/**
	 * Method description
	 *
	 *
	 * @param packet
	 * @param session
	 * @param results
	 * @param settings
	 * @param pres_type
	 *
	 * @throws NoConnectionIdException
	 * @throws NotAuthorizedException
	 * @throws TigaseDBException
	 */
	protected void processInSubscribe(Packet packet, XMPPResourceConnection session,
			Queue<Packet> results, Map<String, Object> settings, PresenceType pres_type)
					throws NotAuthorizedException, TigaseDBException, NoConnectionIdException {

		// If the buddy is already subscribed then auto-reply with subscribed
		// presence stanza.
		if (roster_util.isSubscribedFrom(session, packet.getStanzaFrom())) {
			sendPresence(StanzaType.subscribed, session.getJID().copyWithoutResource(), packet
					.getStanzaFrom(), results, null);
		} else {
			SubscriptionType curr_sub = roster_util.getBuddySubscription(session, packet
					.getStanzaFrom());

			if (curr_sub == null) {
				curr_sub = SubscriptionType.none;
				roster_util.addBuddy(session, packet.getStanzaFrom(), null, null, null);
			}    // end of if (curr_sub == null)
			roster_util.updateBuddySubscription(session, pres_type, packet.getStanzaFrom());
			updatePresenceChange(packet, session, results);
		}      // end of else

		// We can't know that actually, this might come from offline storage
		// roster_util.setBuddyOnline(session, packet.getElemFrom(), true);
	}

	/**
	 * Method description
	 *
	 *
	 * @param packet
	 * @param session
	 * @param results
	 * @param settings
	 * @param pres_type
	 *
	 * @throws NoConnectionIdException
	 * @throws NotAuthorizedException
	 * @throws TigaseDBException
	 */
	protected void processInSubscribed(Packet packet, XMPPResourceConnection session,
			Queue<Packet> results, Map<String, Object> settings, PresenceType pres_type)
					throws NotAuthorizedException, TigaseDBException, NoConnectionIdException {
		SubscriptionType curr_sub = roster_util.getBuddySubscription(session, packet
				.getStanzaFrom());

		if (curr_sub == null) {
			curr_sub = SubscriptionType.none;
			roster_util.addBuddy(session, packet.getStanzaFrom(), null, null, null);
		}    // end of if (curr_sub == null)

		boolean subscr_changed = roster_util.updateBuddySubscription(session, pres_type,
				packet.getStanzaFrom());

		if (subscr_changed) {
			Packet forward_p = packet.copyElementOnly();

			forward_p.setPacketTo(session.getConnectionId());
			results.offer(forward_p);

			// updatePresenceChange(packet.getElement(), session, results);
			roster_util.updateBuddyChange(session, results, roster_util.getBuddyItem(session,
					packet.getStanzaFrom()));
		}

		// We can't know that actually, this might come from offline storage
		// roster_util.setBuddyOnline(session, packet.getElemFrom(), true);
	}

	/**
	 * Method description
	 *
	 *
	 * @param packet
	 * @param session
	 * @param results
	 * @param settings
	 * @param pres_type
	 *
	 * @throws NoConnectionIdException
	 * @throws NotAuthorizedException
	 * @throws TigaseDBException
	 */
	protected void processInUnsubscribe(Packet packet, XMPPResourceConnection session,
			Queue<Packet> results, Map<String, Object> settings, PresenceType pres_type)
					throws NotAuthorizedException, TigaseDBException, NoConnectionIdException {
		boolean subscr_changed = roster_util.updateBuddySubscription(session, pres_type,
				packet.getStanzaFrom());

		if (subscr_changed) {

			// First forward the request to the client to make sure it stays in sync
			// with the server.
			// this should be done only in the case of actual change of the state
			Packet forward_p = packet.copyElementOnly();

			forward_p.setPacketTo(session.getConnectionId());
			results.offer(forward_p);

			// No longer needed according to RFC-3921-bis5
			// sendPresence(StanzaType.unsubscribed, session.getJID(),
			// packet.getElemFrom(),
			// results, null);
			// updatePresenceChange(packet.getElement(), session, results);
			Element item = roster_util.getBuddyItem(session, packet.getStanzaFrom());

			if (item != null) {
				roster_util.updateBuddyChange(session, results, item);
			} else {
				if (log.isLoggable(Level.FINEST)) {
					log.log(Level.FINEST,
							"Received unsubscribe request from a user who is not in the roster: {0}",
							packet.getStanzaFrom());
				}
			}
		}
	}

	/**
	 * Method description
	 *
	 *
	 * @param packet
	 * @param session
	 * @param results
	 * @param settings
	 * @param pres_type
	 *
	 * @throws NoConnectionIdException
	 * @throws NotAuthorizedException
	 * @throws TigaseDBException
	 */
	protected void processInUnsubscribed(Packet packet, XMPPResourceConnection session,
			Queue<Packet> results, Map<String, Object> settings, PresenceType pres_type)
					throws NotAuthorizedException, TigaseDBException, NoConnectionIdException {
		SubscriptionType curr_sub = roster_util.getBuddySubscription(session, packet
				.getStanzaFrom());

		if (curr_sub != null) {

			// First forward the request to the client to make sure it stays in sync
			// with
			// the server.
			Packet forward_p = packet.copyElementOnly();

			forward_p.setPacketTo(session.getConnectionId());
			results.offer(forward_p);

			boolean subscr_changed = roster_util.updateBuddySubscription(session, pres_type,
					packet.getStanzaFrom());

			if (subscr_changed) {

				// No longer needed according to RFC-3921-bis5
				// updatePresenceChange(packet.getElement(), session, results);
				Element item = roster_util.getBuddyItem(session, packet.getStanzaFrom());

				// The roster item could have been removed in the meantime....
				if (item != null) {
					roster_util.updateBuddyChange(session, results, roster_util.getBuddyItem(
							session, packet.getStanzaFrom()));
				} else {
					if (log.isLoggable(Level.FINEST)) {
						log.log(Level.FINEST,
								"Received unsubscribe request from a user who is not in the roster: {0}",
								packet.getStanzaFrom());
					}
				}
			}
		}
	}

	/**
	 * Method description
	 *
	 *
	 * @param packet
	 * @param session
	 * @param results
	 * @param settings
	 * @param type
	 *
	 * @throws NotAuthorizedException
	 * @throws TigaseDBException
	 */
	protected void processOutInitial(Packet packet, XMPPResourceConnection session,
			Queue<Packet> results, Map<String, Object> settings, PresenceType type)
					throws NotAuthorizedException, TigaseDBException {

		// if (session != null) {
		// throw new NullPointerException("THIS IS A TEST!!");
		// }
		// Is it a direct presence to some entity on the network?
		if (packet.getStanzaTo() != null) {

			// Yes this is it, send direct presence
			// if (session.isAnonymous()) {
			// outInitialAnonymous(packet, session, results);
			// }
			results.offer(packet.copyElementOnly());

			// If this is unavailable presence, remove jid from Set
			// otherwise add it to the Set
			if (packet.getType() == StanzaType.unavailable) {
				removeDirectPresenceJID(packet.getStanzaTo(), session);
			} else {
				addDirectPresenceJID(packet.getStanzaTo(), session);
			}
		} else {
			++usersStatusChanges;

			boolean first = false;

			if (session.getPresence() == null) {
				first = true;
			}

			// Set a correct from attribute
			// No need for that, initVars(...) takes care of that
			// packet.getElement().setAttribute("from", jid.toString());
			packet.initVars(session.getJID(), packet.getStanzaTo());

			// Store user presence for later time...
			// To send response to presence probes for example.
			session.setPresence(packet.getElement());

			// Special actions on the first availability presence
			if ((packet.getType() == null) || (packet.getType() == StanzaType.available)) {
				session.removeSessionData(OFFLINE_BUD_SENT);
				session.removeSessionData(OFFLINE_RES_SENT);
				if (first) {
					try {
						sendRosterOfflinePresence(session, results);
					} catch (Exception ex) {
						log.log(Level.INFO, "Experimental code throws exception: ", ex);
					}

					// Send presence probes to 'to' or 'both' contacts
					broadcastProbe(session, results, settings);

					// Resend pending in subscription requests
					resendPendingInRequests(session, results);

					// Broadcast initial presence to 'from' or 'both' contacts
					// sendPresenceBroadcast(type, session, FROM_SUBSCRIBED,
					// results, packet.getElement(), settings, false);
					// These below broadcast is handled by presenceProbe method
					// to improve buddy checks....
					// sendPresenceBroadcast(type, session, FROM_SUBSCRIBED,
					// results, packet.getElement(), settings);
				} else {

					// Broadcast initial presence to 'from' or 'both' contacts
					// sendPresenceBroadcast(type, session, FROM_SUBSCRIBED,
					// results, packet.getElement(), settings, false);
					sendPresenceBroadcast(StanzaType.available, session, FROM_SUBSCRIBED, results,
							packet.getElement(), settings, roster_util);
				}

				// Broadcast initial presence to other available user resources
				// Element presence = packet.getElement().clone();
				// Already done above, don't need to set it again here
				// presence.setAttribute("from", session.getJID());
				updateUserResources(packet.getElement(), session, results, first);
			} else {
				stopped(session, results, settings);
			}

			// Presence forwarding
			JID forwardTo = session.getDomain().getPresenceForward();

			if (forwardTo == null) {
				forwardTo = presenceGLobalForward;
			}
			if (forwardTo != null) {
				sendPresence(null, session.getJID(), forwardTo, results, packet.getElement());
			}
		}
	}

	/**
	 * Method description
	 *
	 *
	 * @param packet
	 * @param session
	 * @param results
	 * @param settings
	 * @param pres_type
	 *
	 * @throws NoConnectionIdException
	 * @throws NotAuthorizedException
	 * @throws TigaseDBException
	 */
	protected void processOutSubscribe(Packet packet, XMPPResourceConnection session,
			Queue<Packet> results, Map<String, Object> settings, PresenceType pres_type)
					throws NotAuthorizedException, TigaseDBException, NoConnectionIdException {

		// According to RFC-3921 I must forward all these kind presence
		// requests, it allows to resynchronize
		// subscriptions in case of synchronization loss
		boolean subscr_changed = false;

		forwardPresence(results, packet, session.getJID().copyWithoutResource());

		SubscriptionType current_subscription = roster_util.getBuddySubscription(session,
				packet.getStanzaTo());

		if (pres_type == PresenceType.out_subscribe) {
			if (current_subscription == null) {
				roster_util.addBuddy(session, packet.getStanzaTo(), null, null, null);
			}    // end of if (current_subscription == null)
			subscr_changed = roster_util.updateBuddySubscription(session, pres_type, packet
					.getStanzaTo());
			if (subscr_changed) {
				roster_util.updateBuddyChange(session, results, roster_util.getBuddyItem(session,
						packet.getStanzaTo()));
			}    // end of if (subscr_changed)
		} else {
			if (log.isLoggable(Level.FINEST)) {
				log.log(Level.FINEST, "out_subscribe: current_subscription = " +
						current_subscription);
			}
			if (current_subscription != null) {
				subscr_changed = roster_util.updateBuddySubscription(session, pres_type, packet
						.getStanzaTo());
				current_subscription = roster_util.getBuddySubscription(session, packet
						.getStanzaTo());
				if (subscr_changed) {
					roster_util.updateBuddyChange(session, results, roster_util.getBuddyItem(
							session, packet.getStanzaTo()));
				}    // end of if (subscr_changed)
				if (SUB_NONE.contains(current_subscription)) {
					roster_util.removeBuddy(session, packet.getStanzaTo());
				}    // end of if (current_subscription == null)
			}
		}
	}

	/**
	 * Method description
	 *
	 *
	 * @param packet
	 * @param session
	 * @param results
	 * @param settings
	 * @param pres_type
	 *
	 * @throws NoConnectionIdException
	 * @throws NotAuthorizedException
	 * @throws TigaseDBException
	 */
	protected void processOutSubscribed(Packet packet, XMPPResourceConnection session,
			Queue<Packet> results, Map<String, Object> settings, PresenceType pres_type)
					throws NotAuthorizedException, TigaseDBException, NoConnectionIdException {

		// According to RFC-3921 I must forward all these kind presence
		// requests, it allows to re-synchronize
		// subscriptions in case of synchronization loss
		forwardPresence(results, packet, session.getJID().copyWithoutResource());

		Element initial_presence = session.getPresence();
		JID     buddy            = packet.getStanzaTo().copyWithoutResource();
		boolean subscr_changed = roster_util.updateBuddySubscription(session, pres_type,
				buddy);

		if (subscr_changed) {
			roster_util.updateBuddyChange(session, results, roster_util.getBuddyItem(session,
					buddy));
			if (initial_presence != null) {
				if (pres_type == PresenceType.out_subscribed) {

					// The contact's server MUST then also send current presence to the user
					// from each of the contact's available resources.
					List<XMPPResourceConnection> activeSessions = session.getActiveSessions();

					for (XMPPResourceConnection userSessions : activeSessions) {
						Element presence = userSessions.getPresence();

						sendPresence(StanzaType.available, userSessions.getjid(), buddy, results,
								presence);
					}
					roster_util.setPresenceSent(session, buddy, true);
				} else {
					sendPresence(StanzaType.unavailable, session.getJID(), buddy, results, null);
				}
			}    // end of if (subscr_changed)
		}
	}

	/**
	 * Method sends server generated presence unavailable for all buddies from the
	 * roster with a custom status message.
	 *
	 * @param session
	 * @param results
	 * @throws TigaseDBException
	 * @throws NotAuthorizedException
	 * @throws NoConnectionIdException
	 */
	protected void sendRosterOfflinePresence(XMPPResourceConnection session,
			Queue<Packet> results)
					throws NotAuthorizedException, TigaseDBException, NoConnectionIdException {
		if (offlineRosterLastSeen == null) {
			log.finest("No clients specified in config, skipping...");

			return;
		}

		Element pres = session.getPresence();

		if (pres == null) {
			log.finest("Presence not set yet, skipping...");

			return;
		}

		String node = pres.getAttributeStaticStr(PRESENCE_C_PATH, "node");

		if (node == null) {
			log.finest("Presence node not set, skipping...");

			return;
		}

		boolean validClient = false;
		int     i           = 0;

		while (!(validClient |= node.contains(offlineRosterLastSeen[i++])));
		if (!validClient) {
			log.finest("Client does not match, skipping...");

			return;
		}

		JID[] buddies = roster_util.getBuddies(session, TO_SUBSCRIBED);

		if (buddies != null) {
			if (log.isLoggable(Level.FINEST)) {
				log.log(Level.FINEST, "Buddies found: {0}", Arrays.toString(buddies));
			}

			Priority pack_priority = Priority.PRESENCE;
			int      pres_cnt      = 0;

			for (JID buddy : buddies) {
				String status = roster_util.getCustomStatus(session, buddy);

				if (status != null) {
					Packet pack = sendPresence(StanzaType.unavailable, buddy, session.getJID(),
							results, null);

					if (pres_cnt == HIGH_PRIORITY_PRESENCES_NO) {
						++pres_cnt;
						pack_priority = Priority.LOWEST;
					}
					pack.setPriority(pack_priority);
					pack.setPacketTo(session.getConnectionId());
					pack.getElement().addChild(new Element("status", status));
				}
			}    // end of for (String buddy: buddies)
		}
	}

	/**
	 * <code>updateOfflineChange</code> method broadcast off-line presence to all
	 * other user active resources.
	 *
	 * @param session
	 *          a <code>XMPPResourceConnection</code> value
	 * @param results
	 * @exception NotAuthorizedException
	 *              if an error occurs
	 */
	protected static void updateOfflineChange(XMPPResourceConnection session,
			Queue<Packet> results)
					throws NotAuthorizedException {

		// Preventing sending offline notifications more than once
		if (session.getSessionData(OFFLINE_RES_SENT) != null) {
			return;
		}
		session.putSessionData(OFFLINE_RES_SENT, OFFLINE_RES_SENT);
		for (XMPPResourceConnection conn : session.getActiveSessions()) {
			try {
				if (log.isLoggable(Level.FINER)) {
					log.log(Level.FINER, "Update presence change to: {0}", conn.getJID());
				}
				if ((conn != session) && (conn.isResourceSet()) &&!conn.getResource().equals(
						session.getResource())) {

					// Send to old resource presence about new resource
					Element pres_update = new Element(PRESENCE_ELEMENT_NAME);

					// Below is set also by packetInstance method.
					// pres_update.setAttribute("from", session.getJID().toString());
					// pres_update.setAttribute("to", conn.getBareJID().toString());
					pres_update.setAttribute("type", StanzaType.unavailable.toString());
					pres_update.setXMLNS(XMLNS);

					Packet pack_update = Packet.packetInstance(pres_update, session.getJID(), conn
							.getJID().copyWithoutResource());

					pack_update.setPacketTo(conn.getConnectionId());
					results.offer(pack_update);
				} else {
					if (log.isLoggable(Level.FINER)) {
						log.log(Level.FINER, "Skipping presence update to: {0}", conn.getJID());
					}
				}    // end of else
			} catch (Exception e) {

				// It might be quite possible that one of the user connections
				// is in state not allowed for sending presence, in such a case
				// none of user connections would receive presence.
				// This catch is to make sure all other resources receive notification.
			}
		}        // end of for (XMPPResourceConnection conn: sessions)
	}

	/**
	 * Method description
	 *
	 *
	 * @param session is a <code>XMPPResourceConnection</code>
	 * @param type is a <code>StanzaType</code>
	 * @param packet is a <code>Packet</code>
	 */
	protected static void updateResourcesAvailable(XMPPResourceConnection session,
			StanzaType type, Packet packet) {
		XMPPSession sess = session.getParentSession();

		if (sess != null) {
			Map<JID, Map> resources;
			boolean       online = (type == null) || (type == StanzaType.available);

			synchronized (sess) {
				resources = (Map<JID, Map>) sess.getCommonSessionData(XMPPResourceConnection
						.ALL_RESOURCES_KEY);
				if (resources == null) {
					if (!online) {
						return;
					}
					resources = new ConcurrentHashMap<JID, Map>();
					session.putCommonSessionData(XMPPResourceConnection.ALL_RESOURCES_KEY,
							resources);
				}
			}
			if (online) {
				Map map = resources.get(packet.getStanzaFrom());

				if (map == null) {
					map = new ConcurrentHashMap();
					resources.put(packet.getStanzaFrom(), map);
				}

				String priorityStr = packet.getElemCDataStaticStr(PRESENCE_PRIORITY_PATH);

				if (priorityStr != null) {
					map.put(XMPPResourceConnection.ALL_RESOURCES_PRIORITY_KEY, Integer.parseInt(
							priorityStr));
				} else if (!map.containsKey(XMPPResourceConnection.ALL_RESOURCES_PRIORITY_KEY)) {
					map.put(XMPPResourceConnection.ALL_RESOURCES_PRIORITY_KEY, 0);
				}

				Element c = packet.getElement().getChild("c", "http://jabber.org/protocol/caps");

				if (c != null) {
					map.put(XMPPResourceConnection.ALL_RESOURCES_CAPS_KEY,
							PresenceCapabilitiesManager.processPresence(c));
				}
			} else {
				resources.remove(packet.getStanzaFrom());
			}
		}
	}

	//~--- get methods ----------------------------------------------------------

	/**
	 * Method description
	 *
	 *
	 *
	 *
	 * @return a value of <code>RosterAbstract</code>
	 */
	protected RosterAbstract getRosterUtil() {
		return RosterFactory.getRosterImplementation(true);
	}

	//~--- methods --------------------------------------------------------------

	private static boolean requiresPresenceSending(RosterAbstract roster, JID buddy,
			XMPPResourceConnection session)
					throws NotAuthorizedException, TigaseDBException {
		boolean result = true;

		if (skipOffline &&!roster.isOnline(session, buddy)) {
			result = false;
		}

		return result;
	}
}    // Presence


<<<<<<< HEAD
//~ Formatted in Tigase Code Convention on 13/11/27
=======
//~ Formatted in Tigase Code Convention on 13/11/26
>>>>>>> f1117692
<|MERGE_RESOLUTION|>--- conflicted
+++ resolved
@@ -261,7 +261,6 @@
 					throws NotAuthorizedException, TigaseDBException {
 		if (log.isLoggable(Level.FINEST)) {
 			log.log(Level.FINEST, "Broadcasting probes for: {0}", session);
-<<<<<<< HEAD
 		}
 
 		// Probe is always broadcasted with initial presence
@@ -278,31 +277,12 @@
 		// Let's process BOTH first and then TO_ONLY and FROM_ONLY separately
 		JID[] buddies = roster_util.getBuddies(session, SUB_BOTH);
 
-		buddies = DynamicRoster.addBuddies(session, settings, buddies);
-=======
-		}
-
-		// Probe is always broadcasted with initial presence
-		Element presInit  = session.getPresence();
-		Element presProbe = new Element(PRESENCE_ELEMENT_NAME);
-
-		presProbe.setXMLNS(XMLNS);
-		presProbe.setAttribute("type", StanzaType.probe.toString());
-		presProbe.setAttribute("from", session.getBareJID().toString());
-
-		// String[] buddies = roster_util.getBuddies(session, TO_SUBSCRIBED, false);
-		// We send presence probe to TO_SUBSCRIBED and initial presence to
-		// FROM_SUBSCRIBED. Most of buddies however are BOTH. So as optimalization
-		// Let's process BOTH first and then TO_ONLY and FROM_ONLY separately
-		JID[] buddies = roster_util.getBuddies(session, SUB_BOTH);
-
 		try {
 			buddies = DynamicRoster.addBuddies(session, settings, buddies);
 		} catch (RosterRetrievingException | RepositoryAccessException ex) {
 
 			// Ignore, handled in the JabberIqRoster code
 		}
->>>>>>> f1117692
 		if (buddies != null) {
 			for (JID buddy : buddies) {
 				if (log.isLoggable(Level.FINEST)) {
@@ -428,7 +408,6 @@
 			if (log.isLoggable(Level.FINE)) {
 				log.log(Level.FINE, "Session is null, ignoring packet: {0}", packet);
 			}
-<<<<<<< HEAD
 
 			return;
 		}    // end of if (session == null)
@@ -469,48 +448,6 @@
 							packet });
 				}
 
-=======
-
-			return;
-		}    // end of if (session == null)
-		if (!session.isAuthorized()) {
-			if (log.isLoggable(Level.FINE)) {
-				log.log(Level.FINE, "Session is not authorized, ignoring packet: {0}", packet);
-			}
-
-			return;
-		}
-
-		// Synchronization to avoid conflict with login/logout events
-		// processed in the SessionManager asynchronously
-		synchronized (session) {
-			try {
-				PresenceType pres_type = roster_util.getPresenceType(session, packet);
-
-				if (pres_type == null) {
-					log.log(Level.INFO, "Invalid presence found: {0}", packet);
-
-					return;
-				}    // end of if (type == null)
-
-				StanzaType type = packet.getType();
-
-				if (type == null) {
-					type = StanzaType.available;
-				}    // end of if (type == null)
-
-				// Not needed anymore. Packet filter does it for all stanzas.
-				//// For all messages coming from the owner of this account set
-				//// proper 'from' attribute
-				// if (packet.getFrom().equals(session.getConnectionId())) {
-				// packet.getElement().setAttribute("from", session.getJID());
-				// } // end of if (packet.getFrom().equals(session.getConnectionId()))
-				if (log.isLoggable(Level.FINEST)) {
-					log.log(Level.FINEST, "{0} presence found: {1}", new Object[] { pres_type,
-							packet });
-				}
-
->>>>>>> f1117692
 				// All 'in' subscription presences must have a valid from address
 				switch (pres_type) {
 				case in_unsubscribe :
@@ -830,7 +767,6 @@
 	 */
 	public static void sendPresenceBroadcast(StanzaType t, XMPPResourceConnection session,
 			EnumSet<SubscriptionType> subscrs, Queue<Packet> results, Element pres,
-<<<<<<< HEAD
 
 	// final Map<String, Object> settings, boolean onlineOnly)
 	Map<String, Object> settings, RosterAbstract roster_util)
@@ -849,33 +785,12 @@
 
 		JID[] buddies = roster.getBuddies(session, subscrs);
 
-		buddies = DynamicRoster.addBuddies(session, settings, buddies);
-=======
-
-	// final Map<String, Object> settings, boolean onlineOnly)
-	Map<String, Object> settings, RosterAbstract roster_util)
-					throws NotAuthorizedException, TigaseDBException {
-
-		// Direct presence if any should be sent first
-		broadcastDirectPresences(t, session, results, pres);
-
-		// String from = session.getJID();
-		// String[] buddies = roster_util.getBuddies(session, subscrs, onlineOnly);
-		RosterAbstract roster = roster_util;
-
-		if (roster == null) {
-			roster = RosterFactory.getRosterImplementation(true);
-		}
-
-		JID[] buddies = roster.getBuddies(session, subscrs);
-
 		try {
 			buddies = DynamicRoster.addBuddies(session, settings, buddies);
 		} catch (RosterRetrievingException | RepositoryAccessException ex) {
 
 			// Ignore, handled in the JabberIqRoster code
 		}
->>>>>>> f1117692
 		if (buddies != null) {
 			if (log.isLoggable(Level.FINEST)) {
 				log.log(Level.FINEST, "Buddies found: " + Arrays.toString(buddies));
@@ -2069,8 +1984,4 @@
 }    // Presence
 
 
-<<<<<<< HEAD
-//~ Formatted in Tigase Code Convention on 13/11/27
-=======
-//~ Formatted in Tigase Code Convention on 13/11/26
->>>>>>> f1117692
+//~ Formatted in Tigase Code Convention on 13/11/26