/*
 *   Tigase Jabber/XMPP Server
 *  Copyright (C) 2004-2008 "Artur Hefczyc" <artur.hefczyc@tigase.org>
 *
 * This program is free software: you can redistribute it and/or modify
 * it under the terms of the GNU General Public License as published by
 * the Free Software Foundation, version 3 of the License.
 *
 * This program is distributed in the hope that it will be useful,
 * but WITHOUT ANY WARRANTY; without even the implied warranty of
 * MERCHANTABILITY or FITNESS FOR A PARTICULAR PURPOSE.  See the
 * GNU General Public License for more details.
 *
 * You should have received a copy of the GNU General Public License
 * along with this program. Look for COPYING file in the top folder.
 * If not, see http://www.gnu.org/licenses/.
 *
 * $Rev$
 * Last modified by $Author$
 * $Date$
 */

package tigase.xmpp.impl;

//~--- non-JDK imports --------------------------------------------------------

import tigase.xml.Element;

import tigase.xmpp.JID;
import tigase.xmpp.NotAuthorizedException;
import tigase.xmpp.XMPPResourceConnection;

//~--- JDK imports ------------------------------------------------------------

import java.util.ArrayList;
import java.util.Arrays;
import java.util.List;
import java.util.Map;
import java.util.logging.Level;
import java.util.logging.Logger;

//~--- classes ----------------------------------------------------------------

/**
 * Describe class DynamicRoster here.
 *
 *
 * Created: Tue Nov  6 11:28:10 2007
 *
 * @author <a href="mailto:artur.hefczyc@tigase.org">Artur Hefczyc</a>
 * @version $Rev$
 */
public abstract class DynamicRoster {
	private static final String DYNAMIC_ROSTERS = "dynamic-rosters";
	private static final String DYNAMIC_ROSTERS_CLASSES = "dynamic-roster-classes";

	/**
	 * Private logger for class instancess.
	 */
	private static Logger log = Logger.getLogger("tigase.xmpp.impl.DynamicRoster");

	//~--- methods --------------------------------------------------------------

	/**
	 * Method description
	 *
	 *
	 * @param session
	 * @param settings
	 * @param buddies
	 *
	 * @return
	 *
	 * @throws NotAuthorizedException
	 */
	public static JID[] addBuddies(final XMPPResourceConnection session,
			final Map<String, Object> settings, JID[] buddies)
			throws NotAuthorizedException {
		List<JID> result = getBuddiesList(session, settings);

		if (buddies != null) {
			if (result == null) {
				result = new ArrayList<JID>();
			}

			result.addAll(Arrays.asList(buddies));
<<<<<<< HEAD
		}

		if ((result != null) && (result.size() > 0)) {
			return result.toArray(new JID[result.size()]);
		}

=======
		}

		if ((result != null) && (result.size() > 0)) {
			return result.toArray(new JID[result.size()]);
		}

>>>>>>> 23ad1ebe
		return null;
	}

	//~--- get methods ----------------------------------------------------------

	/**
	 * Method description
	 *
	 *
	 * @param session
	 * @param settings
	 *
	 * @return
	 *
	 * @throws NotAuthorizedException
	 */
	public static JID[] getBuddies(final XMPPResourceConnection session,
			final Map<String, Object> settings)
			throws NotAuthorizedException {
		List<JID> result = getBuddiesList(session, settings);

		if ((result != null) && (result.size() > 0)) {
			return result.toArray(new JID[result.size()]);
		}

		return null;
	}

	/**
	 * Method description
	 *
	 *
	 * @param session
	 * @param settings
	 *
	 * @return
	 *
	 * @throws NotAuthorizedException
	 */
	public static List<JID> getBuddiesList(final XMPPResourceConnection session,
			final Map<String, Object> settings)
			throws NotAuthorizedException {
		DynamicRosterIfc[] dynr = getDynamicRosters(settings);

		if (dynr != null) {
			ArrayList<JID> result = new ArrayList<JID>();

			for (DynamicRosterIfc dri : dynr) {
				JID[] buddies = dri.getBuddies(session);

				if (buddies != null) {
					result.addAll(Arrays.asList(buddies));
				}
			}

			if (result.size() > 0) {
				return result;
			}
		}

		return null;
	}

	/**
	 * Method description
	 *
	 *
	 * @param session
	 * @param settings
	 * @param buddy
	 *
	 * @return
	 *
	 * @throws NotAuthorizedException
	 */
	public static Element getBuddyItem(final XMPPResourceConnection session,
			final Map<String, Object> settings, JID buddy)
			throws NotAuthorizedException {
		DynamicRosterIfc[] dynr = getDynamicRosters(settings);

		if (dynr != null) {
			for (DynamicRosterIfc dri : dynr) {
				Element item = dri.getBuddyItem(session, buddy);

				if (item != null) {
					return item;
				}
			}
		}

		return null;
	}

	/**
	 * Method description
	 *
	 *
	 * @param settings
	 *
	 * @return
	 */
	public static DynamicRosterIfc[] getDynamicRosters(final Map<String, Object> settings) {
		DynamicRosterIfc[] dynr = null;

		if (settings != null) {
			synchronized (settings) {
				if (log.isLoggable(Level.FINEST)) {
					log.finest("Initializing settings.");
				}

				init_settings(settings);
			}

			dynr = (DynamicRosterIfc[]) settings.get(DYNAMIC_ROSTERS);
		} else {
			if (log.isLoggable(Level.FINEST)) {
				log.finest("Settings parameter is NULL");
			}
		}

		return dynr;
	}

	/**
	 * Method description
	 *
	 *
	 * @param session
	 * @param settings
	 *
	 * @return
	 *
	 * @throws NotAuthorizedException
	 */
	public static List<Element> getRosterItems(final XMPPResourceConnection session,
			final Map<String, Object> settings)
			throws NotAuthorizedException {
		DynamicRosterIfc[] dynr = getDynamicRosters(settings);

		if (dynr != null) {
			ArrayList<Element> result = new ArrayList<Element>();

			for (DynamicRosterIfc dri : dynr) {
				List<Element> items = dri.getRosterItems(session);

				if (items != null) {
					result.addAll(items);
				}
			}

			if (result.size() > 0) {
				return result;
			}
		}

		return null;
	}

	//~--- methods --------------------------------------------------------------

	/**
	 * Method description
	 *
	 *
	 * @param settings
	 */
	public static void init_settings(final Map<String, Object> settings) {
		DynamicRosterIfc[] dynr = (DynamicRosterIfc[]) settings.get(DYNAMIC_ROSTERS);

		if (dynr == null) {
			log.info("Initializing dynamic rosters...");

			String dynclss = (String) settings.get(DYNAMIC_ROSTERS_CLASSES);

			if (dynclss != null) {
				String[] dyncls = dynclss.split(",");
<<<<<<< HEAD
				ArrayList<DynamicRosterIfc> al = new ArrayList<DynamicRosterIfc>();
=======
				ArrayList<DynamicRosterIfc> al = new ArrayList<DynamicRosterIfc>(50);
>>>>>>> 23ad1ebe

				for (String cls : dyncls) {
					try {
						DynamicRosterIfc dri = (DynamicRosterIfc) Class.forName(cls).newInstance();

						if (settings.get(cls + ".init") != null) {
							dri.init((String) settings.get(cls + ".init"));
						} else {
							dri.init(settings);
						}

						al.add(dri);
<<<<<<< HEAD
						log.info("Initialized dynamic roster: " + cls);
					} catch (Exception e) {
						log.warning("Problem initializing dynmic roster class: " + cls + ", " + e);
=======
						log.log(Level.INFO, "Initialized dynamic roster: {0}", cls);
					} catch (Exception e) {
						log.log(Level.WARNING, "Problem initializing dynmic roster class: {0}, {1}",
								new Object[] { cls,
								e });
>>>>>>> 23ad1ebe
					}
				}

				if (al.size() > 0) {
					settings.put(DYNAMIC_ROSTERS, al.toArray(new DynamicRosterIfc[al.size()]));
				}
			}
		}
	}

	//~--- get methods ----------------------------------------------------------

	static Element getItemExtraData(XMPPResourceConnection session,
			Map<String, Object> settings, Element item) {
		DynamicRosterIfc[] dynr = getDynamicRosters(settings);

		if (dynr != null) {
			Element result = null;

			for (DynamicRosterIfc dri : dynr) {
				if ((result = dri.getItemExtraData(item)) != null) {
					break;
				}
			}

			return result;
		} else {
			return null;
		}
	}

	//~--- set methods ----------------------------------------------------------

	static void setItemExtraData(XMPPResourceConnection session, Map<String, Object> settings,
			Element item) {
		DynamicRosterIfc[] dynr = getDynamicRosters(settings);

		if (dynr != null) {
			for (DynamicRosterIfc dri : dynr) {
				dri.setItemExtraData(item);
			}
		}
	}
}


//~ Formatted in Sun Code Convention


//~ Formatted by Jindent --- http://www.jindent.com<|MERGE_RESOLUTION|>--- conflicted
+++ resolved
@@ -84,21 +84,12 @@
 			}
 
 			result.addAll(Arrays.asList(buddies));
-<<<<<<< HEAD
 		}
 
 		if ((result != null) && (result.size() > 0)) {
 			return result.toArray(new JID[result.size()]);
 		}
 
-=======
-		}
-
-		if ((result != null) && (result.size() > 0)) {
-			return result.toArray(new JID[result.size()]);
-		}
-
->>>>>>> 23ad1ebe
 		return null;
 	}
 
@@ -275,11 +266,7 @@
 
 			if (dynclss != null) {
 				String[] dyncls = dynclss.split(",");
-<<<<<<< HEAD
-				ArrayList<DynamicRosterIfc> al = new ArrayList<DynamicRosterIfc>();
-=======
 				ArrayList<DynamicRosterIfc> al = new ArrayList<DynamicRosterIfc>(50);
->>>>>>> 23ad1ebe
 
 				for (String cls : dyncls) {
 					try {
@@ -292,17 +279,11 @@
 						}
 
 						al.add(dri);
-<<<<<<< HEAD
-						log.info("Initialized dynamic roster: " + cls);
-					} catch (Exception e) {
-						log.warning("Problem initializing dynmic roster class: " + cls + ", " + e);
-=======
 						log.log(Level.INFO, "Initialized dynamic roster: {0}", cls);
 					} catch (Exception e) {
 						log.log(Level.WARNING, "Problem initializing dynmic roster class: {0}, {1}",
 								new Object[] { cls,
 								e });
->>>>>>> 23ad1ebe
 					}
 				}
 
