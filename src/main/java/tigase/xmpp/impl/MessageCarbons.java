--- conflicted
+++ resolved
@@ -81,14 +81,11 @@
 	private static final String ENABLE_ELEM_NAME = "enable";
 	private static final String DISABLE_ELEM_NAME = "disable";
 	
-<<<<<<< HEAD
-=======
 	private static final String[] MESSAGE_HINTS_NO_COPY = { Message.ELEM_NAME, "no-copy" };
 	private static final String MESSAGE_HINTS_XMLNS = "urn:xmpp:hints";
 	
 	private static final Function<String,Object> RESOURCES_MAP_FACTORY = (k) -> { return new ConcurrentHashMap<JID,Boolean>(); };
 	
->>>>>>> a8d5d073
 	private tigase.xmpp.impl.Message messageProcessor = new tigase.xmpp.impl.Message();
 	
 	@Override
@@ -176,14 +173,11 @@
 						|| packet.getElement().getChild("sent", XMLNS) != null) {
 					return;
 				}
-<<<<<<< HEAD
-=======
 				
 				// support for XEP-0334 Message Processing Hints
 				if (packet.getAttributeStaticStr(MESSAGE_HINTS_NO_COPY, "xmlns") == MESSAGE_HINTS_XMLNS) {
 					return;
 				}
->>>>>>> a8d5d073
 
 				// if this is private message then do not send carbon copy
 				Element privateEl = packet.getElement().getChild("private", XMLNS);
@@ -208,12 +202,6 @@
 					// forking of messages sent to bare jid
 					// we need to fork this message
 					skipForkingTo = messageProcessor.getJIDsForMessageDelivery(session);
-<<<<<<< HEAD
-				} else {
-					skipForkingTo = Collections.singleton(session.getJID());
-				}
-				
-=======
 					
 					// we should skip forking to JID with enabled message carbons if jid is not from local node
 					for (JID jid : resources.keySet()) {
@@ -229,7 +217,6 @@
 									 new Object[] { packet, resources, skipForkingTo, session } );
 				}
 
->>>>>>> a8d5d073
 				for (Map.Entry<JID, Boolean> entry : resources.entrySet()) {
 
 					if (!entry.getValue()) {
