/*
 * Tigase Jabber/XMPP Server
 * Copyright (C) 2004-2007 "Artur Hefczyc" <artur.hefczyc@tigase.org>
 *
 * This program is free software: you can redistribute it and/or modify
 * it under the terms of the GNU General Public License as published by
 * the Free Software Foundation, either version 3 of the License.
 *
 * This program is distributed in the hope that it will be useful,
 * but WITHOUT ANY WARRANTY; without even the implied warranty of
 * MERCHANTABILITY or FITNESS FOR A PARTICULAR PURPOSE.  See the
 * GNU General Public License for more details.
 *
 * You should have received a copy of the GNU General Public License
 * along with this program. Look for COPYING file in the top folder.
 * If not, see http://www.gnu.org/licenses/.
 *
 * $Rev$
 * Last modified by $Author$
 * $Date$
 */

package tigase.xmpp.impl;

//~--- non-JDK imports --------------------------------------------------------

import tigase.db.TigaseDBException;

import tigase.xml.DomBuilderHandler;
import tigase.xml.Element;
import tigase.xml.SimpleParser;
import tigase.xml.SingletonFactory;

import tigase.xmpp.NotAuthorizedException;
import tigase.xmpp.XMPPResourceConnection;

//~--- JDK imports ------------------------------------------------------------

import java.util.Queue;
import java.util.logging.Level;
import java.util.logging.Logger;

//~--- classes ----------------------------------------------------------------

/**
 * Class defining data structure for privacy lists.
 * Sample data storage:
 * <node name="privacy">
 *  <map>
 *   <entry value="private" type="String" key="default"/>
 *  </map>
 *  List name:
 *  <node name="private">
 *   <map/>
 *    Item order:
 *    <node name="1">
 *     <map>
 *      <entry value="jid" type="String" key="type"/>
 *      <entry value="user%40domain.com/res" type="String" key="value"/>
 *      <entry value="deny" type="String" key="action"/>
 *      <entry type="String[]" key="stanzas">
 *       <item value="message"/>
 *       <item value="iq"/>
 *      </entry>
 *     </map>
 *   </node>
 * </node>
 *
 *
 * Created: Mon Oct  9 20:50:09 2006
 *
 * @author <a href="mailto:artur.hefczyc@tigase.org">Artur Hefczyc</a>
 * @version $Rev$
 */
public class Privacy {

	/**
	 * Private logger for class instancess.
	 */
	private static Logger log = Logger.getLogger("tigase.xmpp.impl.Privacy");
	protected static final String PRIVACY = "privacy";
	protected static final String LIST = "list";
	protected static final String ITEM = "item";
	protected static final String NAME = "name";
	protected static final String ORDER = "order";
	protected static final String TYPE = "type";
	protected static final String VALUE = "value";
	protected static final String ACTION = "action";
	protected static final String STANZAS = "stanzas";
	protected static final String DEFAULT = "default-list";
	protected static final String ACTIVE = "active-list";
	protected static final String PRIVACY_LIST = "privacy-list";

	//~--- methods --------------------------------------------------------------

	/**
	 * Method description
	 *
	 *
	 * @param session
	 * @param list
	 *
	 * @throws NotAuthorizedException
	 * @throws TigaseDBException
	 */
	public static void addList(XMPPResourceConnection session, Element list)
			throws NotAuthorizedException, TigaseDBException {
		if (log.isLoggable(Level.FINEST)) {
			log.finest("Saving privacy list: " + list.toString());
		}

		String lNode = listNode(list.getAttribute(NAME));

		session.setData(lNode, PRIVACY_LIST, list.toString());
	}

	//~--- get methods ----------------------------------------------------------

	/**
	 * Method description
	 *
	 *
	 * @param session
	 *
	 * @return
	 *
	 * @throws NotAuthorizedException
	 */
	public static Element getActiveList(XMPPResourceConnection session)
			throws NotAuthorizedException {
		return (Element) session.getCommonSessionData(ACTIVE);
	}

	/**
	 * Method description
	 *
	 *
	 * @param session
	 *
	 * @return
	 *
	 * @throws NotAuthorizedException
	 */
	public static String getActiveListName(XMPPResourceConnection session)
			throws NotAuthorizedException {
		Element list = getActiveList(session);

		if (list != null) {
			return list.getAttribute(NAME);
		} else {
			return null;
		}    // end of if (list != null) else
	}

	/**
	 * Method description
	 *
	 *
	 * @param session
	 *
	 * @return
	 *
	 * @throws NotAuthorizedException
	 * @throws TigaseDBException
	 */
	public static String getDefaultList(XMPPResourceConnection session)
			throws NotAuthorizedException, TigaseDBException {
		return session.getData(PRIVACY, DEFAULT, null);
	}

	/**
	 * Method description
	 *
	 *
	 * @param session
	 * @param list
	 *
	 * @return
	 *
	 * @throws NotAuthorizedException
	 * @throws TigaseDBException
	 */
	public static Element getList(XMPPResourceConnection session, String list)
			throws NotAuthorizedException, TigaseDBException {
		if (log.isLoggable(Level.FINEST)) {
			log.finest("Loading privacy list: " + list);
		}

		String lNode = listNode(list);
		String list_str = session.getData(lNode, PRIVACY_LIST, null);

		if ((list_str != null) &&!list_str.isEmpty()) {
			SimpleParser parser = SingletonFactory.getParserInstance();
			DomBuilderHandler domHandler = new DomBuilderHandler();

			parser.parse(domHandler, list_str.toCharArray(), 0, list_str.length());

			Queue<Element> elems = domHandler.getParsedElements();
			Element result = elems.poll();

			if (log.isLoggable(Level.FINEST)) {
				log.finest("Loaded privacy list: " + result.toString());
			}

			return result;
		} else {
			return getListOld(session, list);
		}
	}

	/**
	 * Method description
	 *
	 *
	 * @param session
	 * @param list
	 *
	 * @return
	 *
	 * @throws NotAuthorizedException
	 * @throws TigaseDBException
	 */
	public static Element getListOld(XMPPResourceConnection session, String list)
			throws NotAuthorizedException, TigaseDBException {
		String lNode = listNode(list);
		String[] items = session.getDataGroups(lNode);

		if (items != null) {
			Element eList = new Element(LIST, new String[] { NAME }, new String[] { list });

			for (String item : items) {
				String iNode = lNode + "/" + item;
				String type = session.getData(iNode, TYPE, null);
				String value = session.getData(iNode, VALUE, null);
				String action = session.getData(iNode, ACTION, null);
				String[] stanzas = session.getDataList(iNode, STANZAS);
				Element eItem = new Element(ITEM, new String[] { ORDER, ACTION }, new String[] { item,
						action });

				if (type != null) {
					eItem.addAttribute(TYPE, type);
				}      // end of if (type != null)

				if (value != null) {
					eItem.addAttribute(VALUE, value);
				}      // end of if (value != null)

				if (stanzas != null) {
					for (String stanza : stanzas) {
						eItem.addChild(new Element(stanza));
					}    // end of for (String stanza: stanzas)
				}      // end of if (stanzas != null)

				eList.addChild(eItem);
			}        // end of for (String item: items)

			return eList;
		}          // end of if (items != null)

		return null;
	}

	/**
	 * Method description
	 *
	 *
	 * @param session
	 *
	 * @return
	 *
	 * @throws NotAuthorizedException
	 * @throws TigaseDBException
	 */
	public static String[] getLists(XMPPResourceConnection session)
			throws NotAuthorizedException, TigaseDBException {
		return session.getDataGroups(PRIVACY);
	}

	//~--- methods --------------------------------------------------------------

	/**
	 * Method description
	 *
	 *
	 * @param list
	 *
	 * @return
	 */
	public static String listNode(final String list) {
		return PRIVACY + "/" + list;
	}

	//~--- set methods ----------------------------------------------------------

	/**
	 * Method description
	 *
	 *
	 * @param session
	 * @param lName
	 *
	 * @throws NotAuthorizedException
	 * @throws TigaseDBException
	 */
	public static void setActiveList(XMPPResourceConnection session, String lName)
			throws NotAuthorizedException, TigaseDBException {
<<<<<<< HEAD
		if (lName != null) {
=======
		if (lName == null) {

			// User declines to use current actiev list
			session.removeCommonSessionData(ACTIVE);
		} else {

			// User selects a different active list
>>>>>>> 23ad1ebe
			Element list = getList(session, lName);

			if (list != null) {
				session.putCommonSessionData(ACTIVE, list);
			} else {
				log.log(Level.INFO,
						"Setting active list to null, do something better than that, perhaps notify user.");

//      2010-05-28 23:40:34  WorkerThread.run()                  SEVERE:   Exception during packet processing: from=bosh@ds9680.flosoft-servers.net/ba94c5c5-6782-48b8-bf16-e7822ef75e98, to=sess-man@ds9680.flosoft-servers.net, data=<auth xmlns="urn:ietf:params:xml:ns:xmpp-sasl" mechanism="PLAIN">AGZsb3JpYW4ASmVuc2VuMTU2MA==</auth>, XMLNS=urn:ietf:params:xml:ns:xmpp-sasl, priority=NORMALjava.lang.NullPointerException
//              at java.util.concurrent.ConcurrentHashMap.put(ConcurrentHashMap.java:881)
//              at tigase.xmpp.XMPPSession.putCommonSessionData(XMPPSession.java:498)
//              at tigase.xmpp.XMPPResourceConnection.putCommonSessionData(XMPPResourceConnection.java:628)
//              at tigase.xmpp.impl.Privacy.setActiveList(Privacy.java:113)
//              at tigase.xmpp.impl.JabberIqPrivacy.allowed(JabberIqPrivacy.java:276)
//              at tigase.xmpp.impl.JabberIqPrivacy.filter(JabberIqPrivacy.java:136)
//              at tigase.server.xmppsession.SessionManager.addOutPackets(SessionManager.java:831)
//              at tigase.server.xmppsession.SessionManager$ProcessorWorkerThread.process(SessionManager.java:1935)
//              at tigase.util.WorkerThread.run(WorkerThread.java:118)
			}
<<<<<<< HEAD
		} else {
			session.removeCommonSessionData(ACTIVE);
=======
>>>>>>> 23ad1ebe
		}
	}

	/**
	 * Method description
	 *
	 *
	 * @param session
	 * @param list
	 *
	 * @throws NotAuthorizedException
	 * @throws TigaseDBException
	 */
	public static void setDefaultList(XMPPResourceConnection session, Element list)
			throws NotAuthorizedException, TigaseDBException {
		if (list.getAttribute(NAME) != null) {
			session.setData(PRIVACY, DEFAULT, list.getAttribute(NAME));
		} else {
			session.removeData(PRIVACY, DEFAULT);
		}
	}

//public static void addListOld(XMPPResourceConnection session,
//        Element list)
//        throws NotAuthorizedException, TigaseDBException {
//
//  String lNode = listNode(list.getAttribute(NAME));
//
//  // Always remove this list as it is either removed or replaced
//  // by new one. To make sure there are no old data left, let's
//  // remove it here.
//  session.removeDataGroup(lNode);
//
//  if (list.getChildren() != null && list.getChildren().size() > 0) {
//    for (Element item: list.getChildren()) {
//      String iNode = lNode + "/" + item.getAttribute(ORDER);
//      if (item.getAttribute(TYPE) != null) {
//        session.setData(iNode, TYPE, item.getAttribute(TYPE));
//      } // end of if (item.getAttribute(TYPE) != null)
//      if (item.getAttribute(VALUE) != null) {
//        session.setData(iNode, VALUE, item.getAttribute(VALUE));
//      } // end of if (item.getAttribute(VALUE) != null)
//      session.setData(iNode, ACTION, item.getAttribute(ACTION));
//      List<Element> stanzas_list = item.getChildren();
//      if (stanzas_list != null && stanzas_list.size() > 0) {
//        String[] stanzas = new String[stanzas_list.size()];
//        int cnt = -1;
//        for (Element stanza: stanzas_list) {
//          stanzas[++cnt] = stanza.getName();
//        } // end of for (Element stanza: stanzas_list)
//        session.setDataList(iNode, STANZAS, stanzas);
//      } // end of if (stanzas_list != null && stanzas_list.size() > 0)
//    } // end of for (Element item: list.getChildren())
//  }
//}
}    // Privacy


//~ Formatted in Sun Code Convention


//~ Formatted by Jindent --- http://www.jindent.com<|MERGE_RESOLUTION|>--- conflicted
+++ resolved
@@ -304,9 +304,6 @@
 	 */
 	public static void setActiveList(XMPPResourceConnection session, String lName)
 			throws NotAuthorizedException, TigaseDBException {
-<<<<<<< HEAD
-		if (lName != null) {
-=======
 		if (lName == null) {
 
 			// User declines to use current actiev list
@@ -314,7 +311,6 @@
 		} else {
 
 			// User selects a different active list
->>>>>>> 23ad1ebe
 			Element list = getList(session, lName);
 
 			if (list != null) {
@@ -334,11 +330,6 @@
 //              at tigase.server.xmppsession.SessionManager$ProcessorWorkerThread.process(SessionManager.java:1935)
 //              at tigase.util.WorkerThread.run(WorkerThread.java:118)
 			}
-<<<<<<< HEAD
-		} else {
-			session.removeCommonSessionData(ACTIVE);
-=======
->>>>>>> 23ad1ebe
 		}
 	}
 
