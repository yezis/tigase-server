/*
 * Tigase Jabber/XMPP Server
 * Copyright (C) 2004-2007 "Artur Hefczyc" <artur.hefczyc@tigase.org>
 *
 * This program is free software: you can redistribute it and/or modify
 * it under the terms of the GNU General Public License as published by
 * the Free Software Foundation, either version 3 of the License.
 *
 * This program is distributed in the hope that it will be useful,
 * but WITHOUT ANY WARRANTY; without even the implied warranty of
 * MERCHANTABILITY or FITNESS FOR A PARTICULAR PURPOSE.  See the
 * GNU General Public License for more details.
 *
 * You should have received a copy of the GNU General Public License
 * along with this program. Look for COPYING file in the top folder.
 * If not, see http://www.gnu.org/licenses/.
 *
 * $Rev$
 * Last modified by $Author$
 * $Date$
 */

package tigase.xmpp.impl.roster;

//~--- non-JDK imports --------------------------------------------------------

import tigase.db.TigaseDBException;

import tigase.xml.DomBuilderHandler;
import tigase.xml.Element;
import tigase.xml.SimpleParser;
import tigase.xml.SingletonFactory;

import tigase.xmpp.BareJID;
import tigase.xmpp.JID;
import tigase.xmpp.NotAuthorizedException;
import tigase.xmpp.XMPPResourceConnection;

//~--- JDK imports ------------------------------------------------------------

import java.util.LinkedList;
import java.util.List;
import java.util.Map;
import java.util.Queue;
import java.util.concurrent.ConcurrentHashMap;
import java.util.logging.Level;
import java.util.logging.Logger;

//~--- classes ----------------------------------------------------------------

/**
 * Describe class RosterFlat here.
 *
 *
 * Created: Tue Feb 21 18:05:53 2006
 *
 * @author <a href="mailto:artur.hefczyc@tigase.org">Artur Hefczyc</a>
 * @version $Rev$
 */
public class RosterFlat extends RosterAbstract {

	/**
	 * Private logger for class instances.
	 */
	private static final Logger log = Logger.getLogger("tigase.xmpp.impl.roster.RosterFlat");
	private static final SimpleParser parser = SingletonFactory.getParserInstance();
	private static int maxRosterSize = new Long(Runtime.getRuntime().maxMemory()
		/ 250000L).intValue();

	//~--- methods --------------------------------------------------------------

	/**
	 * Method description
	 *
	 *
	 * @param relem
	 * @param roster
	 *
	 * @return
	 */
	public static boolean addBuddy(RosterElement relem, Map<BareJID, RosterElement> roster) {
		if (roster.size() < maxRosterSize) {
			roster.put(relem.getJid().getBareJID(), relem);

			return true;
		}

		return false;
	}

	/**
	 * Method description
	 *
	 *
	 * @param roster_str
	 * @param roster
	 * @param session
	 *
	 * @return
	 */
	public static boolean parseRosterUtil(String roster_str, Map<BareJID, RosterElement> roster,
			XMPPResourceConnection session) {
		boolean result = false;
		DomBuilderHandler domHandler = new DomBuilderHandler();

		parser.parse(domHandler, roster_str.toCharArray(), 0, roster_str.length());

		Queue<Element> elems = domHandler.getParsedElements();

		if ((elems != null) && (elems.size() > 0)) {
			for (Element elem : elems) {
				try {
					RosterElement relem = new RosterElement(elem, session);

					result |= relem.isModified();

					if ( !addBuddy(relem, roster)) {
						break;
					}
				} catch (Exception e) {
					log.log(Level.WARNING, "Can't load roster element: {0}", elem);
				}
			}
		}

		return result;
	}

	/**
	 * Method description
	 *
	 *
	 * @param session
	 * @param buddy
	 * @param name
	 * @param groups
	 * @param otherData
	 *
	 * @throws NotAuthorizedException
	 * @throws TigaseDBException
	 */
	@Override
	public void addBuddy(XMPPResourceConnection session, JID buddy, String name,
			String[] groups, String otherData)
			throws NotAuthorizedException, TigaseDBException {

		// String buddy = JIDUtils.getNodeID(jid);
		RosterElement relem = getRosterElement(session, buddy);

		if (relem == null) {
			Map<BareJID, RosterElement> roster = getUserRoster(session);

			relem = getRosterElementInstance(buddy, name, groups, session);
			relem.setOtherData(otherData);

			if (addBuddy(relem, roster)) {
				saveUserRoster(session);
			} else {
				throw new TigaseDBException("Too many elements in the user roster.");
			}

			if (log.isLoggable(Level.FINEST)) {
				log.log(Level.FINEST, "Added buddy to roster: {0}", buddy);
			}
		} else {
			if ((name != null) &&!name.isEmpty()) {
				relem.setName(name);
			}

			if ((groups != null) && (groups.length > 0)) {
				relem.setGroups(groups);
			}

			saveUserRoster(session);

			if (log.isLoggable(Level.FINEST)) {
				log.log(Level.FINEST, "Updated buddy in roster: {0}", buddy);
			}
		}
	}

	/**
	 * Method description
	 *
	 *
	 * @param session
	 * @param buddy
	 * @param groups
	 *
	 * @return
	 *
	 * @throws NotAuthorizedException
	 * @throws TigaseDBException
	 */
	@Override
	public boolean addBuddyGroup(XMPPResourceConnection session, JID buddy, String[] groups)
			throws NotAuthorizedException, TigaseDBException {
		RosterElement relem = getRosterElement(session, buddy);

		if (relem != null) {
			relem.addGroups(groups);

			// Intentionally not saving the roster here.
			// At the moment it is only used to combine dynamic roster with the
			// static roster in case a contact exist in both but in a different
			// group.
			return true;
		} else {
			return false;
		}
	}

	/**
	 * Method description
	 *
	 *
	 * @param session
	 * @param buddy
	 *
	 * @return
	 *
	 * @throws NotAuthorizedException
	 * @throws TigaseDBException
	 */
	@Override
	public boolean containsBuddy(XMPPResourceConnection session, JID buddy)
			throws NotAuthorizedException, TigaseDBException {
		return getRosterElement(session, buddy) != null;
	}

	//~--- get methods ----------------------------------------------------------

	/**
	 * Method description
	 *
	 *
	 * @param session
	 *
	 * @return
	 *
	 * @throws NotAuthorizedException
	 * @throws TigaseDBException
	 */
	@Override

//public String[] getBuddies(XMPPResourceConnection session,
//        boolean onlineOnly)
	public JID[] getBuddies(XMPPResourceConnection session)
			throws NotAuthorizedException, TigaseDBException {
		Map<BareJID, RosterElement> roster = getUserRoster(session);
		JID[] result = new JID[roster.size()];
		int idx = 0;

		for (RosterElement rosterElement : roster.values()) {
			result[idx++] = rosterElement.getJid();
		}

		return result;

//  if (onlineOnly) {
//    ArrayList<String> online = new ArrayList<String>();
//    for (Map.Entry<String, RosterElement> rosterEl : roster.entrySet()) {
//      if (rosterEl.getValue().isOnline()) {
//        online.add(rosterEl.getKey());
//      }
//    }
//    return online.toArray(new String[online.size()]);
//  } else {
//  }
	}

	/**
	 * Method description
	 *
	 *
	 * @param session
	 * @param buddy
	 *
	 * @return
	 *
	 * @throws NotAuthorizedException
	 * @throws TigaseDBException
	 */
	@Override
	public String[] getBuddyGroups(XMPPResourceConnection session, JID buddy)
			throws NotAuthorizedException, TigaseDBException {
		RosterElement relem = getRosterElement(session, buddy);

		if (relem == null) {
			return null;
		} else {
			return relem.getGroups();
		}
	}

	/**
	 * Method description
	 *
	 *
	 * @param relem
	 *
	 * @return
	 */
	public Element getBuddyItem(RosterElement relem) {
		return relem.getRosterItem();
	}

	/**
	 * Method description
	 *
	 *
	 * @param session
	 * @param buddy
	 *
	 * @return
	 *
	 * @throws NotAuthorizedException
	 * @throws TigaseDBException
	 */
	@Override
	public Element getBuddyItem(final XMPPResourceConnection session, JID buddy)
			throws NotAuthorizedException, TigaseDBException {
		RosterElement relem = getRosterElement(session, buddy);

		if (relem == null) {
			return null;
		} else {
			return getBuddyItem(relem);
		}
	}

	/**
	 * Method description
	 *
	 *
	 * @param session
	 * @param buddy
	 *
	 * @return
	 *
	 * @throws NotAuthorizedException
	 * @throws TigaseDBException
	 */
	@Override
	public String getBuddyName(XMPPResourceConnection session, JID buddy)
			throws NotAuthorizedException, TigaseDBException {
		RosterElement relem = getRosterElement(session, buddy);

		if (relem == null) {
			return null;
		} else {
			return relem.getName();
		}
	}

	/**
	 * Method description
	 *
	 *
	 * @param session
	 * @param buddy
	 *
	 * @return
	 *
	 * @throws NotAuthorizedException
	 * @throws TigaseDBException
	 */
	@Override
	public SubscriptionType getBuddySubscription(XMPPResourceConnection session, JID buddy)
			throws NotAuthorizedException, TigaseDBException {
		RosterElement relem = getRosterElement(session, buddy);

		if (relem == null) {
			return null;
		} else {
			return relem.getSubscription();
		}

		// return SubscriptionType.both;
	}

	/**
	 * Method description
	 *
	 *
	 * @param buddy
	 * @param name
	 * @param groups
	 * @param session
	 *
	 * @return
	 */
	public RosterElement getRosterElementInstance(JID buddy, String name, String[] groups,
			XMPPResourceConnection session) {
		return new RosterElement(buddy, name, groups, session);
	}

	/**
	 * Method description
	 *
	 *
	 * @param session
	 *
	 * @return
	 *
	 * @throws NotAuthorizedException
	 * @throws TigaseDBException
	 */
	@Override

//public List<Element> getRosterItems(XMPPResourceConnection session, boolean onlineOnly)
//        throws NotAuthorizedException, TigaseDBException {
	public List<Element> getRosterItems(XMPPResourceConnection session)
			throws NotAuthorizedException, TigaseDBException {
		LinkedList<Element> items = new LinkedList<Element>();
		Map<BareJID, RosterElement> roster = getUserRoster(session);

		for (RosterElement relem : roster.values()) {

//    if (relem.isOnline() || !onlineOnly) {
			items.add(getBuddyItem(relem));

//    }
		}

		return items;
	}

	//~--- methods --------------------------------------------------------------

	/**
	 * Method description
	 *
	 *
	 * @param roster_str
	 * @param roster
	 * @param session
	 *
	 * @return
	 */
	public boolean parseRoster(String roster_str, Map<BareJID, RosterElement> roster,
			XMPPResourceConnection session) {
		return parseRosterUtil(roster_str, roster, session);
	}

	/**
	 * Method description
	 *
	 *
	 * @param session
	 * @param jid
	 *
	 * @return
	 *
	 * @throws NotAuthorizedException
	 * @throws TigaseDBException
	 */
	@Override
	public boolean removeBuddy(XMPPResourceConnection session, JID jid)
			throws NotAuthorizedException, TigaseDBException {
		Map<BareJID, RosterElement> roster = getUserRoster(session);

		roster.remove(jid.getBareJID());
		saveUserRoster(session);

		return true;
	}

	//~--- set methods ----------------------------------------------------------

	/**
	 * Method description
	 *
	 *
	 * @param session
	 * @param buddy
	 * @param name
	 *
	 * @throws NotAuthorizedException
	 * @throws TigaseDBException
	 */
	@Override
	public void setBuddyName(XMPPResourceConnection session, JID buddy, String name)
			throws NotAuthorizedException, TigaseDBException {
		RosterElement relem = getRosterElement(session, buddy);

		if (relem != null) {
			if (log.isLoggable(Level.FINEST)) {
				log.log(Level.FINEST, "Setting name: ''{0}'' for buddy: {1}", new Object[] { name,
						buddy });
			}

			if ((name != null) &&!name.isEmpty()) {
				relem.setName(name);
			}

			saveUserRoster(session);
		} else {
			log.log(Level.WARNING, "Setting buddy name for non-existen contact: {0}", buddy);
		}
	}

	/**
	 * Method description
	 *
	 *
	 * @param session
	 * @param subscription
	 * @param buddy
	 *
	 * @throws NotAuthorizedException
	 * @throws TigaseDBException
	 */
	@Override
	public void setBuddySubscription(XMPPResourceConnection session,
			SubscriptionType subscription, JID buddy)
			throws NotAuthorizedException, TigaseDBException {
		RosterElement relem = getRosterElement(session, buddy);

		if (relem != null) {
			relem.setSubscription(subscription);
			saveUserRoster(session);
		} else {
			log.log(Level.WARNING, "Missing roster contact for subscription set: {0}", buddy);
		}
	}

	//~--- get methods ----------------------------------------------------------

	protected RosterElement getRosterElement(XMPPResourceConnection session, JID buddy)
			throws NotAuthorizedException, TigaseDBException {
		Map<BareJID, RosterElement> roster = getUserRoster(session);

		return roster.get(buddy.getBareJID());
	}

<<<<<<< HEAD
	@SuppressWarnings({ "unchecked" })
	private Map<BareJID, RosterElement> getUserRoster(XMPPResourceConnection session)
			throws NotAuthorizedException, TigaseDBException {
		Map<BareJID, RosterElement> roster = null;

		// The method can be called from different plugins concurrently.
		// If the roster is not yet loaded from DB this causes concurent
		// access problems
		synchronized (session) {
			roster = (Map<BareJID, RosterElement>) session.getCommonSessionData(ROSTER);

=======
	@SuppressWarnings("unchecked")
	protected Map<BareJID, RosterElement> getUserRoster(XMPPResourceConnection session)
			throws NotAuthorizedException, TigaseDBException {
		Map<BareJID, RosterElement> roster = null;

		// The method can be called from different plugins concurrently.
		// If the roster is not yet loaded from DB this causes concurent
		// access problems
		synchronized (session) {
			roster = (Map<BareJID, RosterElement>) session.getCommonSessionData(ROSTER);

>>>>>>> 23ad1ebe
			if (roster == null) {
				roster = loadUserRoster(session);
			}
		}

		return roster;
	}

	//~--- methods --------------------------------------------------------------

	protected void saveUserRoster(XMPPResourceConnection session)
			throws NotAuthorizedException, TigaseDBException {
		Map<BareJID, RosterElement> roster = getUserRoster(session);
		StringBuilder sb = new StringBuilder(5000);

		for (RosterElement relem : roster.values()) {
			sb.append(relem.getRosterElement().toString());
		}

		if (log.isLoggable(Level.FINEST)) {
			log.log(Level.FINEST, "Saving user roster: {0}", sb);
		}

		session.setData(null, ROSTER, sb.toString());
	}

	private Map<BareJID, RosterElement> loadUserRoster(XMPPResourceConnection session)
			throws NotAuthorizedException, TigaseDBException {

		// In most times we just read from this data structure
		// From time to time there might be some modification, posibly concurrent
		// very unlikely by more than one thread
		Map<BareJID, RosterElement> roster = new ConcurrentHashMap<BareJID, RosterElement>(100,
			0.25f, 1);

		session.putCommonSessionData(ROSTER, roster);

		String roster_str = session.getData(null, ROSTER, null);

		if (log.isLoggable(Level.FINEST)) {
			log.log(Level.FINEST, "Loaded user roster: {0}", roster_str);
		}

		if ((roster_str != null) &&!roster_str.isEmpty()) {
			updateRosterHash(roster_str, session);

			boolean modified = parseRoster(roster_str, roster, session);

			if (modified) {
				saveUserRoster(session);
			}
		} else {

			// Try to load a roster from the 'old' style roster storage and
			// convert it the the flat roster storage
			Roster oldRoster = new Roster();
			JID[] buddies = oldRoster.getBuddies(session);

			if ((buddies != null) && (buddies.length > 0)) {
				for (JID buddy : buddies) {
					String name = oldRoster.getBuddyName(session, buddy);
					SubscriptionType subscr = oldRoster.getBuddySubscription(session, buddy);
					String[] groups = oldRoster.getBuddyGroups(session, buddy);
					RosterElement relem = getRosterElementInstance(buddy, name, groups, session);

					relem.setSubscription(subscr);

					if ( !addBuddy(relem, roster)) {
						break;
					}
				}

				saveUserRoster(session);
			}
		}

		return roster;
	}

//@Override
//public void setBuddyOnline(XMPPResourceConnection session, String buddy,
//        boolean online)
//        throws NotAuthorizedException, TigaseDBException {
//  RosterElement relem = getRosterElement(session, buddy);
//  if (relem != null) {
//    relem.setOnline(online);
//  }
//}
//
//@Override
//public boolean isBuddyOnline(XMPPResourceConnection session, String buddy)
//        throws NotAuthorizedException, TigaseDBException {
//  RosterElement relem = getRosterElement(session, buddy);
//  if (relem != null) {
//    return relem.isOnline();
//  }
//  return false;
//}
}    // RosterFlat


//~ Formatted in Sun Code Convention


//~ Formatted by Jindent --- http://www.jindent.com<|MERGE_RESOLUTION|>--- conflicted
+++ resolved
@@ -534,9 +534,8 @@
 		return roster.get(buddy.getBareJID());
 	}
 
-<<<<<<< HEAD
 	@SuppressWarnings({ "unchecked" })
-	private Map<BareJID, RosterElement> getUserRoster(XMPPResourceConnection session)
+	protected Map<BareJID, RosterElement> getUserRoster(XMPPResourceConnection session)
 			throws NotAuthorizedException, TigaseDBException {
 		Map<BareJID, RosterElement> roster = null;
 
@@ -546,19 +545,6 @@
 		synchronized (session) {
 			roster = (Map<BareJID, RosterElement>) session.getCommonSessionData(ROSTER);
 
-=======
-	@SuppressWarnings("unchecked")
-	protected Map<BareJID, RosterElement> getUserRoster(XMPPResourceConnection session)
-			throws NotAuthorizedException, TigaseDBException {
-		Map<BareJID, RosterElement> roster = null;
-
-		// The method can be called from different plugins concurrently.
-		// If the roster is not yet loaded from DB this causes concurent
-		// access problems
-		synchronized (session) {
-			roster = (Map<BareJID, RosterElement>) session.getCommonSessionData(ROSTER);
-
->>>>>>> 23ad1ebe
 			if (roster == null) {
 				roster = loadUserRoster(session);
 			}
