/*
 * DynamicRosterIfc.java
 *
 * Tigase Jabber/XMPP Server
 * Copyright (C) 2004-2013 "Tigase, Inc." <office@tigase.com>
 *
 * This program is free software: you can redistribute it and/or modify
 * it under the terms of the GNU Affero General Public License as published by
 * the Free Software Foundation, either version 3 of the License,
 * or (at your option) any later version.
 *
 * This program is distributed in the hope that it will be useful,
 * but WITHOUT ANY WARRANTY; without even the implied warranty of
 * MERCHANTABILITY or FITNESS FOR A PARTICULAR PURPOSE.  See the
 * GNU Affero General Public License for more details.
 *
 * You should have received a copy of the GNU Affero General Public License
 * along with this program. Look for COPYING file in the top folder.
 * If not, see http://www.gnu.org/licenses/.
 *
 */



package tigase.xmpp.impl.roster;

//~--- non-JDK imports --------------------------------------------------------

import tigase.xml.Element;

import tigase.xmpp.JID;
import tigase.xmpp.NotAuthorizedException;
import tigase.xmpp.XMPPResourceConnection;

//~--- JDK imports ------------------------------------------------------------

import java.util.List;
import java.util.Map;

/**
 * Interface <code>DynamicRosterIfc</code> is to dynamically generate user roster
 * entries when the user requests the roster content. The dynamic roster
 * feature doesn't replace the normal roster with entries added by the
 * user. It just allows you to inject extra contacts lists to the user roster.
 * <p/>
 * There is a very simple example implementing this interface which creates
 * roster entries for anonymous users - <code>tigase.xmpp.impl.AnonymousRoster</code>.
 * You can use it as a starting point for your code.
 * <p/>
 * You can have as many implementations of this interface loaded at the same
 * time as you need and all of them are called for each user roster request.
 * <p/>
 * To load your implementations you have to specify them in the configuration
 * file. The simplest way is to use <code>init.properties</code> file. Have a look
 * at the example file available in the SVN repository. Following line added to
 * the end of the file tell the server to load the dynamic roster implementation:
 * <pre>sess-man/plugins-conf/roster-presence/dynamic-roster-classes=tigase.xmpp.impl.AnonymousRoster</pre>
 * If you want to load more implementations you just put a comma separated list
 * of classes instead. If your implementation needs to connect to a database
 * or any other resource or just needs extra configuration parameters you can
 * also specify them in the properties file:
 * <pre>sess-man/plugins-conf/dynamic-roster-classes=tigase.xmpp.impl.AnonymousRoster
 * sess-man/plugins-conf/dbinit=jdbc:jtds:mysql://localhost/roster-db;user=user-name;password=db-passwd
 * sess-man/plugins-conf/max-buddies=1000
 * </pre>
 * Basically all parameters starting with string:
 * <code>sess-man/plugins-conf/</code> will be provided at
 * initialization time in the <code>init(....)</code> method.
 * <p/>
 * There is also a simplified form for providing configuration parameters. It is
 * used if you want to provide just one parameter to the object (like database
 * connection string):
 * <pre>sess-man/plugins-conf/roster-presence/tigase.xmpp.impl.AnonymousRoster.init=configuration-string</pre>
 * <p/>
 * Created: Mon Oct 29 08:52:22 2007
 * @author <a href="mailto:artur.hefczyc@tigase.org">Artur Hefczyc</a>
 * @version $Rev$
 */
public interface DynamicRosterIfc {
	/**
	 * <code>init</code> method is used to provide configuration parameters
	 * and initialize the object. Please have a look at the interface description
	 * for more details about configuration parameters. The object is never used
	 * before it's <code>init(...)</code> method is called but it might be
	 * used straight away after the method has finished.
	 *
	 * @param props a <code>Map<String, Object> props</code> is a configuration
	 * parameters map in the form: key:value exactly as they were specified
	 * in the configuration file.
	 */
	void init(Map<String, Object> props);

	/**
	 * <code>init</code> method is called at the initialization time when simple
	 * form of startup parameters are used:
	 * <pre>sess-man/plugins-conf/roster-presence/class-name.init=configuration-string</pre>
	 * The <code>configuration-string</code> is passed to this <code>init(...)</code>
	 * method in exact form as it was found in the configuration file.
	 *
	 * @param par a <code>String</code> value of the configuration string.
	 */
	void init(String par);

	//~--- get methods ----------------------------------------------------------

	/**
	 * <code>getBuddies</code> method returns <code>String</code> array with
	 * all roster buddies JIDs. Normally they are bare JIDs (without resource part).
	 * This method is normally used by presence plugin to send probe and initial
	 * presence to all contacts in the dynamic roster.
	 *
	 * @param session a <code>XMPPResourceConnection</code> value of the connection
	 * session object.
	 * @return a <code>String[]</code> array of bare JIDs for the dynamic part
	 * of the user roster.
	 * @exception NotAuthorizedException may be thrown if the connection session
	 * is not yet authenticated but authorization is required to access roster data.
	 * @exception RosterRetrievingException may be thrown when an unknown error in the
	 * custom roster retrieving logic occurs. A message from the exception must be sent
	 * back to a user as an error message.
	 * @exception RepositoryAccessException may be thrown when there is an error accessing
	 * the roster data repository, even though the user is correctly authenticated. No
	 * error is sent back to a user, only an empty roster but the repository exception is
	 * logged to the log file.
	 */
<<<<<<< HEAD
	JID[] getBuddies(XMPPResourceConnection session) throws NotAuthorizedException;
=======
	JID[] getBuddies(XMPPResourceConnection session)
					throws NotAuthorizedException, RosterRetrievingException,
							RepositoryAccessException;
>>>>>>> f1117692

	/**
	 * <code>getBuddyItem</code> method returns buddy item element for a given JID
	 * or <code>null</code> if the buddy doesn't exist on the user roster list.
	 *
	 * @param session a <code>XMPPResourceConnection</code> value of the connection
	 * session object.
	 * @param buddy a <code>String</code> value of the buddy JID. It may be bare JID
	 * or full JID.
	 * @return an <code>Element</code> value of the XML element with all the roster
	 * item data - JID, subscription, nick name and groups. Sample code for creating
	 * the buddy element could look like this:
	 * <pre>Element item = new Element("item", new Element[] {
	 *     new Element("group", "Tigase devs")},
	 *  new String[] {"jid", "subscription", "name"},
	 *  new String[] {peer, "both", JIDUtils.getNodeNick(peer)});</pre>
	 * @exception NotAuthorizedException may be thrown if the connection session
	 * is not yet authenticated but authorization is required to access roster data.
	 * @exception RosterRetrievingException may be thrown when an unknown error in the
	 * custom roster retrieving logic occurs. A message from the exception must be sent
	 * back to a user as an error message.
	 * @exception RepositoryAccessException may be thrown when there is an error accessing
	 * the roster data repository, even though the user is correctly authenticated. No
	 * error is sent back to a user, only an empty roster but the repository exception is
	 * logged to the log file.
	 */
	Element getBuddyItem(XMPPResourceConnection session, JID buddy)
<<<<<<< HEAD
					throws NotAuthorizedException;

	/**
	 * Method description
=======
					throws NotAuthorizedException, RosterRetrievingException,
							RepositoryAccessException;

	/**
	 * Returns a new roster Item element with additional, non-standard information
	 * for a given item. This is a way to associate custom roster information with
	 * a contact.
>>>>>>> f1117692
	 *
	 *
	 * @param item is a <code>Element</code>
	 *
	 * @return a value of <code>Element</code>
	 */
	Element getItemExtraData(Element item);

	/**
	 * <code>getRosterItems</code> method returns a full list with all buddies
	 * generated by this dynamic roster implementation. The list contains all
	 * contacts for the roster with all contacts details - buddy JID, nick name,
	 * subscription (typically always both) and groups. Please have a look at
	 * <code>getBuddyItem(...)</code> description for details how to create
	 * an Element entry for the roster item.
	 * <p/>
	 * In theory you could here
	 * call the <code>getBuddies(...)</code> method and then for each entry from
	 * the array call the <code>getBuddyItem(...)</code>. I strongly advice to
	 * not do it. This is a server with thousands of connected users and possibly
	 * thousands of packets going through the server. Think of a performance and
	 * execute database query once if possible rather then many times.
	 *
	 * @param session a <code>XMPPResourceConnection</code> value of the connection
	 * session object.
	 * @return a <code>List<Element></code> value
	 * @exception NotAuthorizedException may be thrown if the connection session
	 * is not yet authenticated but authorization is required to access roster data.
	 * @exception RosterRetrievingException may be thrown when an unknown error in the
	 * custom roster retrieving logic occurs. A message from the exception must be sent
	 * back to a user as an error message.
	 * @exception RepositoryAccessException may be thrown when there is an error accessing
	 * the roster data repository, even though the user is correctly authenticated. No
	 * error is sent back to a user, only an empty roster but the repository exception is
	 * logged to the log file.
	 */
	List<Element> getRosterItems(XMPPResourceConnection session)
<<<<<<< HEAD
					throws NotAuthorizedException;
=======
					throws NotAuthorizedException, RosterRetrievingException,
							RepositoryAccessException;
>>>>>>> f1117692

	//~--- set methods ----------------------------------------------------------

	/**
	 * Method description
	 *
	 *
	 * @param item is a <code>Element</code>
	 */
	void setItemExtraData(Element item);
}


<<<<<<< HEAD
//~ Formatted in Tigase Code Convention on 13/10/31
=======
//~ Formatted in Tigase Code Convention on 13/11/26
>>>>>>> f1117692
<|MERGE_RESOLUTION|>--- conflicted
+++ resolved
@@ -123,13 +123,9 @@
 	 * error is sent back to a user, only an empty roster but the repository exception is
 	 * logged to the log file.
 	 */
-<<<<<<< HEAD
-	JID[] getBuddies(XMPPResourceConnection session) throws NotAuthorizedException;
-=======
 	JID[] getBuddies(XMPPResourceConnection session)
 					throws NotAuthorizedException, RosterRetrievingException,
 							RepositoryAccessException;
->>>>>>> f1117692
 
 	/**
 	 * <code>getBuddyItem</code> method returns buddy item element for a given JID
@@ -157,12 +153,6 @@
 	 * logged to the log file.
 	 */
 	Element getBuddyItem(XMPPResourceConnection session, JID buddy)
-<<<<<<< HEAD
-					throws NotAuthorizedException;
-
-	/**
-	 * Method description
-=======
 					throws NotAuthorizedException, RosterRetrievingException,
 							RepositoryAccessException;
 
@@ -170,7 +160,6 @@
 	 * Returns a new roster Item element with additional, non-standard information
 	 * for a given item. This is a way to associate custom roster information with
 	 * a contact.
->>>>>>> f1117692
 	 *
 	 *
 	 * @param item is a <code>Element</code>
@@ -208,12 +197,8 @@
 	 * logged to the log file.
 	 */
 	List<Element> getRosterItems(XMPPResourceConnection session)
-<<<<<<< HEAD
-					throws NotAuthorizedException;
-=======
 					throws NotAuthorizedException, RosterRetrievingException,
 							RepositoryAccessException;
->>>>>>> f1117692
 
 	//~--- set methods ----------------------------------------------------------
 
@@ -227,8 +212,4 @@
 }
 
 
-<<<<<<< HEAD
-//~ Formatted in Tigase Code Convention on 13/10/31
-=======
-//~ Formatted in Tigase Code Convention on 13/11/26
->>>>>>> f1117692
+//~ Formatted in Tigase Code Convention on 13/11/26