/*
 * XMPPProcessor.java
<<<<<<< HEAD
 *
=======
 * 
>>>>>>> 1a6eb2e7
 * Tigase Jabber/XMPP Server
 * Copyright (C) 2004-2012 "Artur Hefczyc" <artur.hefczyc@tigase.org>
 *
 * This program is free software: you can redistribute it and/or modify
 * it under the terms of the GNU Affero General Public License as published by
 * the Free Software Foundation, either version 3 of the License.
 *
 * This program is distributed in the hope that it will be useful,
 * but WITHOUT ANY WARRANTY; without even the implied warranty of
 * MERCHANTABILITY or FITNESS FOR A PARTICULAR PURPOSE.  See the
 * GNU Affero General Public License for more details.
 *
 * You should have received a copy of the GNU Affero General Public License
 * along with this program. Look for COPYING file in the top folder.
 * If not, see http://www.gnu.org/licenses/.
 *
 */



package tigase.xmpp;

//~--- non-JDK imports --------------------------------------------------------

import tigase.db.TigaseDBException;

import tigase.server.Packet;

import tigase.stats.StatisticsList;

import tigase.xml.Element;

//~--- JDK imports ------------------------------------------------------------

import java.util.Collection;
import java.util.logging.Level;
import java.util.logging.Logger;
import java.util.Map;
import java.util.Set;

/**
 * <code>XMPPProcessor</code> abstract class contains basic definition for
 * <em>XMPP</em> processor.
 * To create new processor implementing particular <em>XMPP</em> functionality
 * it is enough to extend this class and implement one abstract method.<br/>
 * Additionally to allow system properly recognize this processor you need also
 * to implement own constructor which sets proper values to parent constructor.
 * You must implement exactly one constructor with zero parameters which calls
 * parent constructor with proper values. Refer to constructor documentation
 * for information about required parameters.<br/>
 * To fully interact with entity connected to the session or with other entities
 * in <em>XMPP</em> network you should be also familiar with
 * <code>addReply(...)</code>, <code>addMessage(...)</code> and
 * <code>addBroadcast(...)</code> methods.<br/>
 * There is also partialy implemented functionality to send messages to entities
 * in other networks like <em>SMTP</em> or other implemented by the server.
 * Once this implementation is finished there will be more information available.
 * If you, however, are interested in this particular feature send a question
 * to author.
 *
 * <p>
 * Created: Tue Oct  5 20:31:23 2004
 * </p>
 * @author <a href="mailto:artur.hefczyc@tigase.org">Artur Hefczyc</a>
 * @version $Rev$
 */
public abstract class XMPPProcessor
				implements XMPPImplIfc {
	/** Field description */
	protected static final String ALL = "*";

	/**
	 * Variable <code>log</code> is a class logger.
	 */
	private static final Logger log = Logger.getLogger(XMPPProcessor.class.getName());

	//~--- constructors ---------------------------------------------------------

	/**
	 * Constructs ...
	 *
	 */
	protected XMPPProcessor() {}

	//~--- methods --------------------------------------------------------------

	/**
	 * Method <code>compareTo</code> is used to perform
	 *
	 * @param proc an <code>XMPPProcessor</code> value
	 * @return an <code>int</code> value
	 */
	@Override
	public final int compareTo(XMPPImplIfc proc) {
		return getClass().getName().compareTo(proc.getClass().getName());
	}

	/**
	 * Method description
	 *
	 *
	 * @return
	 */
	@Override
	public int concurrentQueuesNo() {
		return 2;
	}

	/**
	 * Method description
	 *
	 *
	 * @return
	 *
	 * @deprecated
	 */
	@Override
	@Deprecated
	public int concurrentThreadsPerQueue() {
		return 1;
	}

	//~--- get methods ----------------------------------------------------------

	/**
	 * Method description
	 *
	 *
	 * @return
	 */
	public XMPPProcessor getInstance() {
		return this;
	}

	//~--- methods --------------------------------------------------------------

	/**
	 * Method description
	 *
	 *
	 *
	 * @param settings
	 *
	 * @throws TigaseDBException
	 */
	@Override
	public void init(Map<String, Object> settings) throws TigaseDBException {}

	//~--- get methods ----------------------------------------------------------

	/**
	 * Method description
	 *
	 *
	 * @param list
	 */
	@Override
	public void getStatistics(StatisticsList list) {}

	//~--- methods --------------------------------------------------------------

	/**
	 * Method description
	 *
	 *
	 * @param packet
	 * @param conn
	 *
	 * @return
	 */
	@Override
	public Authorization canHandle(Packet packet, XMPPResourceConnection conn) {
		Authorization result = null;
<<<<<<< HEAD
		String[][] elemPaths = supElementNamePaths();

		if (elemPaths != null) {

			// This is the new API style
			String[] elemXMLNS    = supNamespaces();
			Set<StanzaType> types = supTypes();

			result = checkPacket(packet, conn, elemPaths, elemXMLNS, types);
		} else {

			// And this is the old API left for backward compatibility with plugins
			// from earlier versions
=======
		String[] elemPats    = supElementNamePaths();

		if (elemPats != null) {
			result = checkPacket(packet, conn, elemPats);
		} else {
>>>>>>> 1a6eb2e7
			if (walk(packet.getElement())) {
				result = Authorization.AUTHORIZED;
			}
		}
		if (log.isLoggable(Level.FINEST)) {
			log.log(Level.FINEST,
							"XMPPProcessorIfc: {0} ({1}" + ")" + "\n Request: " +
							"{2}, conn: {3}, authorization: {4}", new Object[] {
								this.getClass().getSimpleName(),
								id(), packet, conn, result });
		}

		return result;
	}

	private Authorization checkPacket(Packet packet, XMPPResourceConnection conn,
<<<<<<< HEAD
																		String[][] elemPaths, String[] elemXMLNS,
																		Set<StanzaType> types) {
		Authorization result = null;

		for (int i = 0; i < elemPaths.length; i++) {
			if (packet.isXMLNS(elemPaths[i], elemXMLNS[i])) {
				if ((types == null) || types.contains(packet.getType())) {
					result = Authorization.AUTHORIZED;

					break;
				}
			}
		}

		return result;
	}

	private boolean walk(Element elem) {
		boolean result;
		String xmlns = elem.getXMLNS();
=======
																		String[] elemPaths) {
		return null;
	}

	private boolean walk(Element elem) {
		boolean result = false;
		String xmlns   = elem.getXMLNS();
>>>>>>> 1a6eb2e7

		if (xmlns == null) {
			xmlns = "jabber:client";
		}
		result = isSupporting(elem.getName(), xmlns);
		if (!result) {
			Collection<Element> children = elem.getChildren();

			if (children != null) {
				for (Element child : children) {
					result = walk(child);
				}    // end of for (Element child: children)
			}      // end of if (children != null)
		}

		return result;
	}

	/**
	 * Method description
	 *
	 *
	 * @return
	 */
	@Override
<<<<<<< HEAD
	public Set<StanzaType> supTypes() {
=======
	public StanzaType[] supTypes() {
>>>>>>> 1a6eb2e7
		return null;
	}

	/**
	 * Method description
	 *
	 *
	 * @return
	 */
	@Override
<<<<<<< HEAD
	public String[][] supElementNamePaths() {
=======
	public String[] supElementNamePaths() {
>>>>>>> 1a6eb2e7
		return null;
	}

	//~--- get methods ----------------------------------------------------------

	/**
	 * Method description
	 *
	 *
	 * @param element
	 * @param ns
	 *
	 * @return
	 */
	@Override
	public boolean isSupporting(final String element, final String ns) {
		String[] impl_elements = supElements();
		String[] impl_xmlns    = supNamespaces();

		if ((impl_elements != null) && (impl_xmlns != null)) {
			for (int i = 0; (i < impl_elements.length) && (i < impl_xmlns.length); i++) {

				// ******   WARNING!!!! WARNING!!!!    *****
				// This is intentional reference comparison!
				// This method is called very, very often and it is also very expensive
				// therefore all XML element names and xmlns are created using
				// String.intern()
				if (((impl_elements[i] == element) || (impl_elements[i] == ALL)) &&
						((impl_xmlns[i] == ns) || (impl_xmlns[i] == ALL))) {
					return true;
				}    // end of if (ELEMENTS[i].equals(element) && XMLNSS[i].equals(ns))
			}      // end of for (int i = 0; i < ELEMENTS.length; i++)
		}        // end of if (impl_elements != null && impl_xmlns != null)

		return false;
	}

	//~--- methods --------------------------------------------------------------

	/**
	 * Method description
	 *
	 *
	 * @param session
	 *
	 * @return
	 */
	@Override
	public Element[] supDiscoFeatures(final XMPPResourceConnection session) {
		return null;
	}

	/**
	 * Method description
	 *
	 *
	 * @return
	 */
	@Override
	public String[] supElements() {
		return null;
	}

	/**
	 * Method description
	 *
	 *
	 * @return
	 */
	@Override
	public String[] supNamespaces() {
		return null;
	}

	/**
	 * Method description
	 *
	 *
	 * @param session
	 *
	 * @return
	 */
	@Override
	public Element[] supStreamFeatures(final XMPPResourceConnection session) {
		return null;
	}
}    // XMPPProcessor


<<<<<<< HEAD
//~ Formatted in Tigase Code Convention on 13/02/15
=======
//~ Formatted in Tigase Code Convention on 13/02/13
>>>>>>> 1a6eb2e7
<|MERGE_RESOLUTION|>--- conflicted
+++ resolved
@@ -1,10 +1,6 @@
 /*
  * XMPPProcessor.java
-<<<<<<< HEAD
- *
-=======
- * 
->>>>>>> 1a6eb2e7
+ *
  * Tigase Jabber/XMPP Server
  * Copyright (C) 2004-2012 "Artur Hefczyc" <artur.hefczyc@tigase.org>
  *
@@ -178,7 +174,6 @@
 	@Override
 	public Authorization canHandle(Packet packet, XMPPResourceConnection conn) {
 		Authorization result = null;
-<<<<<<< HEAD
 		String[][] elemPaths = supElementNamePaths();
 
 		if (elemPaths != null) {
@@ -192,13 +187,6 @@
 
 			// And this is the old API left for backward compatibility with plugins
 			// from earlier versions
-=======
-		String[] elemPats    = supElementNamePaths();
-
-		if (elemPats != null) {
-			result = checkPacket(packet, conn, elemPats);
-		} else {
->>>>>>> 1a6eb2e7
 			if (walk(packet.getElement())) {
 				result = Authorization.AUTHORIZED;
 			}
@@ -215,7 +203,6 @@
 	}
 
 	private Authorization checkPacket(Packet packet, XMPPResourceConnection conn,
-<<<<<<< HEAD
 																		String[][] elemPaths, String[] elemXMLNS,
 																		Set<StanzaType> types) {
 		Authorization result = null;
@@ -236,15 +223,6 @@
 	private boolean walk(Element elem) {
 		boolean result;
 		String xmlns = elem.getXMLNS();
-=======
-																		String[] elemPaths) {
-		return null;
-	}
-
-	private boolean walk(Element elem) {
-		boolean result = false;
-		String xmlns   = elem.getXMLNS();
->>>>>>> 1a6eb2e7
 
 		if (xmlns == null) {
 			xmlns = "jabber:client";
@@ -270,26 +248,18 @@
 	 * @return
 	 */
 	@Override
-<<<<<<< HEAD
 	public Set<StanzaType> supTypes() {
-=======
-	public StanzaType[] supTypes() {
->>>>>>> 1a6eb2e7
-		return null;
-	}
-
-	/**
-	 * Method description
-	 *
-	 *
-	 * @return
-	 */
-	@Override
-<<<<<<< HEAD
+		return null;
+	}
+
+	/**
+	 * Method description
+	 *
+	 *
+	 * @return
+	 */
+	@Override
 	public String[][] supElementNamePaths() {
-=======
-	public String[] supElementNamePaths() {
->>>>>>> 1a6eb2e7
 		return null;
 	}
 
@@ -379,8 +349,4 @@
 }    // XMPPProcessor
 
 
-<<<<<<< HEAD
-//~ Formatted in Tigase Code Convention on 13/02/15
-=======
-//~ Formatted in Tigase Code Convention on 13/02/13
->>>>>>> 1a6eb2e7
+//~ Formatted in Tigase Code Convention on 13/02/16