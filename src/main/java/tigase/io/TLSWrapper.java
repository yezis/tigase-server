--- conflicted
+++ resolved
@@ -73,15 +73,11 @@
 	private SSLEngine tlsEngine = null;
 	private SSLEngineResult tlsEngineResult = null;
 
-<<<<<<< HEAD
-	// TLS/SSL issue with JDK and NSS - bug workaround
-	private static final boolean tls_jdk_nss_workaround = Boolean.getBoolean("tls-jdk-nss-bug-workaround-active");
-=======
     // TLS/SSL issue with JDK and NSS - bug workaround
     private static final boolean tls_jdk_nss_workaround = 
 			System.getProperty("tls-jdk-nss-bug-workaround-active") == null 
 			? true : Boolean.getBoolean("tls-jdk-nss-bug-workaround-active");
->>>>>>> e4fe7ead
+
 	private static final String[] tls_workaround_ciphers = new String[]{
 		"SSL_RSA_WITH_RC4_128_MD5",
 		"SSL_RSA_WITH_RC4_128_SHA",
