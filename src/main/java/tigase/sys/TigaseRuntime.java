/*
 * TigaseRuntime.java
 *
 * Tigase Jabber/XMPP Server
 * Copyright (C) 2004-2016 "Tigase, Inc." <office@tigase.com>
 *
 * This program is free software: you can redistribute it and/or modify
 * it under the terms of the GNU Affero General Public License as published by
 * the Free Software Foundation, either version 3 of the License,
 * or (at your option) any later version.
 *
 * This program is distributed in the hope that it will be useful,
 * but WITHOUT ANY WARRANTY; without even the implied warranty of
 * MERCHANTABILITY or FITNESS FOR A PARTICULAR PURPOSE.  See the
 * GNU Affero General Public License for more details.
 *
 * You should have received a copy of the GNU Affero General Public License
 * along with this program. Look for COPYING file in the top folder.
 * If not, see http://www.gnu.org/licenses/.
 *
 */



package tigase.sys;

import tigase.server.XMPPServer;
import tigase.server.monitor.MonitorRuntime;

import tigase.xmpp.BareJID;
import tigase.xmpp.JID;

import java.lang.management.GarbageCollectorMXBean;
import java.lang.management.ManagementFactory;
import java.lang.management.MemoryPoolMXBean;
import java.lang.management.MemoryUsage;
import java.lang.management.OperatingSystemMXBean;
import java.lang.management.ThreadMXBean;
import java.util.Arrays;
import java.util.LinkedHashMap;
import java.util.List;
import java.util.Map;
import java.util.logging.Level;
import java.util.logging.Logger;

/**
 * Created: Feb 19, 2009 12:15:02 PM
 *
 * @author <a href="mailto:artur.hefczyc@tigase.org">Artur Hefczyc</a>
 */
public abstract class TigaseRuntime {
	protected static final long SECOND = 1000;
	private static final Logger log    = Logger.getLogger(TigaseRuntime.class.getName());
	protected static final long MINUTE = 60 * SECOND;
	protected static final long HOUR = 60 * MINUTE;

	//~--- fields ---------------------------------------------------------------

	private int              cpus        = Runtime.getRuntime().availableProcessors();
	private float            cpuUsage    = 0F;
	private MemoryPoolMXBean oldMemPool  = null;
	private Map<String,MemoryPoolMXBean> memoryPoolMXBeans  = null;
	private long             prevCputime = 0;
	private long             prevUptime  = 0;

	//~--- constructors ---------------------------------------------------------


	public Map<String, MemoryPoolMXBean> getMemoryPoolMXBeans() {
		return memoryPoolMXBeans;
	}

	public MemoryPoolMXBean getOldMemPool() {
		return oldMemPool;
	}

	protected TigaseRuntime() {
		List<MemoryPoolMXBean> memPools = ManagementFactory.getMemoryPoolMXBeans();

		memoryPoolMXBeans = new LinkedHashMap<>(3);

		for (MemoryPoolMXBean memoryPoolMXBean : memPools) {
			if (memoryPoolMXBean.getName().toLowerCase().contains("old")) {
				oldMemPool = memoryPoolMXBean;

				memoryPoolMXBeans.put("old",memoryPoolMXBean);
				log.log(Level.INFO, "Using {0} memory pool for reporting (old) memory usage.", memoryPoolMXBean.getName());
			}
			if (memoryPoolMXBean.getName().toLowerCase().contains("survivor")) {
				memoryPoolMXBeans.put("survivor",memoryPoolMXBean);
				log.log(Level.INFO, "Using {0} memory pool for reporting survivor memory usage.", memoryPoolMXBean.getName());
			}
			if (memoryPoolMXBean.getName().toLowerCase().contains("eden")) {
				memoryPoolMXBeans.put("eden",memoryPoolMXBean);
				log.log(Level.INFO, "Using {0} memory pool for reporting eden memory usage.", memoryPoolMXBean.getName());
			}
		}
	}

	//~--- methods --------------------------------------------------------------

	public abstract void addCPULoadListener(CPULoadListener cpuListener);

	public abstract void addMemoryChangeListener(MemoryChangeListener memListener);

	public abstract void addOnlineJidsReporter(OnlineJidsReporter onlineReporter);

	public abstract void addShutdownHook(ShutdownHook hook);

	//~--- get methods ----------------------------------------------------------

	public abstract JID[] getConnectionIdsForJid(JID jid);

	public int getCPUsNumber() {
		return cpus;
	}

	public ResourceState getCPUState() {
		return ResourceState.GREEN;
	}

	public float getCPUUsage() {
		long currCputime = -1;
		long elapsedCpu  = -1;
		long currUptime  = getUptime();
		long elapsedTime = currUptime - prevUptime;

		if ((prevUptime > 0L) && (elapsedTime > 500L)) {
			currCputime = getProcessCPUTime();
			elapsedCpu  = currCputime - prevCputime;
			cpuUsage    = Math.min(99.99F, elapsedCpu / (elapsedTime * 10000F * cpus));
		}
		if (elapsedTime > 500L) {
			prevUptime  = currUptime;
			prevCputime = currCputime;
		}

		return cpuUsage;
	}

	public long getDirectMemUsed() {
		long                   result   = -1;
		List<MemoryPoolMXBean> memPools = ManagementFactory.getMemoryPoolMXBeans();

		for (MemoryPoolMXBean memoryPoolMXBean : memPools) {
			if (memoryPoolMXBean.getName().toLowerCase().contains("direct")) {
				result = memoryPoolMXBean.getUsage().getUsed();

				break;
			}
		}

		return result;
	}

	public String getGcStatistics() {

		// As this is variable and the collectors may change over time we
		// need to re-do it each time
		StringBuilder sb = new StringBuilder();
		List<GarbageCollectorMXBean> gcBeans = ManagementFactory.getGarbageCollectorMXBeans();
		for ( GarbageCollectorMXBean gcBean : gcBeans ) {
			if (sb.length() > 0 ){
				sb.append('|');
			}
			sb.append('{');
			sb.append("name=");
			sb.append(gcBean.getName()).append(';');
			sb.append("count=").append(gcBean.getCollectionCount()).append(';');
			sb.append("time=").append(gcBean.getCollectionTime()).append(';');
			sb.append("avgTime=").append(gcBean.getCollectionTime() / gcBean.getCollectionCount()).append(';');
			sb.append("pools=").append(Arrays.asList(gcBean.getMemoryPoolNames()));
			sb.append('}');
		}
		return sb.toString();

	}

	/**
	 * We try to return OLD memory pool size as this is what is the most interesting
	 * to us. If this is not possible then we return total Heap size.
	 *
	 *
	 * @return a value of <code>long</code>
	 */
	public long getHeapMemMax() {
		if (oldMemPool != null) {
			MemoryUsage memUsage = oldMemPool.getUsage();

			return memUsage.getMax();
		}

		return ManagementFactory.getMemoryMXBean().getHeapMemoryUsage().getMax();
	}

	public float getHeapMemUsage() {
		return  getHeapMemMax() == -1 ? -1.0F : (getHeapMemUsed() * 100F) / getHeapMemMax();
	}

	/**
	 * We try to return OLD memory pool size as this is what is the most interesting
	 * to us. If this is not possible then we return total Heap used.
	 *
	 *
	 * @return a value of <code>long</code>
	 */
	public long getHeapMemUsed() {
		if (oldMemPool != null) {
			MemoryUsage memUsage = oldMemPool.getUsage();

			return memUsage.getUsed();
		}

		return ManagementFactory.getMemoryMXBean().getHeapMemoryUsage().getUsed();
	}

	public double getLoadAverage() {
		return ManagementFactory.getOperatingSystemMXBean().getSystemLoadAverage();
	}

	public ResourceState getMemoryState() {
		return ResourceState.GREEN;
	}

	public long getNonHeapMemMax() {
		return ManagementFactory.getMemoryMXBean().getNonHeapMemoryUsage().getMax();
	}

	public float getNonHeapMemUsage() {
		return getNonHeapMemMax() == -1 ? -1.0F : (getNonHeapMemUsed() * 100F) / getNonHeapMemMax();
	}

	public long getNonHeapMemUsed() {
		return ManagementFactory.getMemoryMXBean().getNonHeapMemoryUsage().getUsed();
	}

	public long getProcessCPUTime() {
		long                  result   = 0;
		OperatingSystemMXBean osMXBean = ManagementFactory.getOperatingSystemMXBean();

		if (osMXBean instanceof com.sun.management.OperatingSystemMXBean) {

			// The easy way if possible
			com.sun.management.OperatingSystemMXBean sunOSMXBean = (com.sun.management
					.OperatingSystemMXBean) osMXBean;

			result = sunOSMXBean.getProcessCpuTime();
		} else {

			// The hard way...
			ThreadMXBean thBean = ManagementFactory.getThreadMXBean();

			for (long thid : thBean.getAllThreadIds()) {
				result += thBean.getThreadCpuTime(thid);
			}
		}

		return result;
	}

	public int getThreadsNumber() {
		return ManagementFactory.getThreadMXBean().getThreadCount();
	}

	public static TigaseRuntime getTigaseRuntime() {
		return MonitorRuntime.getMonitorRuntime();
	}

	public long getUptime() {
		return ManagementFactory.getRuntimeMXBean().getUptime();
	}

	public String getUptimeString() {
		long uptime  = ManagementFactory.getRuntimeMXBean().getUptime();
		long days    = uptime / (24 * HOUR);
		long hours   = (uptime - (days * 24 * HOUR)) / HOUR;
		long minutes = (uptime - (days * 24 * HOUR + hours * HOUR)) / MINUTE;
		long seconds = (uptime - (days * 24 * HOUR + hours * HOUR + minutes * MINUTE)) /
				SECOND;
		StringBuilder sb = new StringBuilder();

		sb.append((days > 0)
				? days + ((days == 1)
				? " day"
				: " days")
				: "");
		if (hours > 0) {
			if (sb.length() > 0) {
				sb.append(", ");
			}
			sb.append(hours + ((hours == 1)
					? " hour"
					: " hours"));
		}
		if ((days == 0) && (minutes > 0)) {
			if (sb.length() > 0) {
				sb.append(", ");
			}
			sb.append(minutes + ((minutes == 1)
					? " min"
					: " mins"));
		}
		if ((days == 0) && (hours == 0) && (seconds > 0)) {
			if (sb.length() > 0) {
				sb.append(", ");
			}
			sb.append(seconds + " sec");
		}

		return sb.toString();
	}

	public abstract boolean hasCompleteJidsInfo();

	public abstract boolean isJidOnline(JID jid);
	
	public abstract boolean isJidOnlineLocally(BareJID jid);
	
	public abstract boolean isJidOnlineLocally(JID jid);

<<<<<<< HEAD
	public abstract void removeShutdownHook(ShutdownHook hook);
=======
	public String getOldGenName() {
		return (oldMemPool != null ? oldMemPool.getName() : "n/a");
	}
>>>>>>> cdc7c3f8

	public void shutdownTigase(String[] msg) {
			if (XMPPServer.isOSGi()) {
				// for some reason System.out.println is not working in OSGi
				for (String line : msg) {
					log.log(Level.SEVERE, line);
				}
			}
			else {
				for (String line : msg) {
					System.out.println(line);
				}
			}

			System.exit(1);
	}

}<|MERGE_RESOLUTION|>--- conflicted
+++ resolved
@@ -318,13 +318,11 @@
 	
 	public abstract boolean isJidOnlineLocally(JID jid);
 
-<<<<<<< HEAD
 	public abstract void removeShutdownHook(ShutdownHook hook);
-=======
+
 	public String getOldGenName() {
 		return (oldMemPool != null ? oldMemPool.getName() : "n/a");
 	}
->>>>>>> cdc7c3f8
 
 	public void shutdownTigase(String[] msg) {
 			if (XMPPServer.isOSGi()) {
