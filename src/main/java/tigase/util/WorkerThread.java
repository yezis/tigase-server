/*
 * Tigase Jabber/XMPP Server
 * Copyright (C) 2004-2008 "Artur Hefczyc" <artur.hefczyc@tigase.org>
 *
 * This program is free software: you can redistribute it and/or modify
 * it under the terms of the GNU General Public License as published by
 * the Free Software Foundation, version 3 of the License.
 *
 * This program is distributed in the hope that it will be useful,
 * but WITHOUT ANY WARRANTY; without even the implied warranty of
 * MERCHANTABILITY or FITNESS FOR A PARTICULAR PURPOSE.  See the
 * GNU General Public License for more details.
 *
 * You should have received a copy of the GNU General Public License
 * along with this program. Look for COPYING file in the top folder.
 * If not, see http://www.gnu.org/licenses/.
 *
 * $Rev$
 * Last modified by $Author$
 * $Date$
 */

package tigase.util;

//~--- JDK imports ------------------------------------------------------------

import java.util.concurrent.LinkedBlockingQueue;
import java.util.logging.Level;
import java.util.logging.Logger;

//~--- classes ----------------------------------------------------------------

/**
 * Created: Apr 21, 2009 9:02:57 PM
 *
 * @author <a href="mailto:artur.hefczyc@tigase.org">Artur Hefczyc</a>
 * @version $Rev$
 */
public abstract class WorkerThread extends Thread {

	/**
	 * Variable <code>log</code> is a class logger.
	 */
	protected static final Logger log = Logger.getLogger(WorkerThread.class.getName());

	//~--- fields ---------------------------------------------------------------

	private long averageProcessingTime = 0;

//private PriorityQueueAbstract<QueueItem> queue = null;
	private LinkedBlockingQueue<QueueItem> queue = null;
	private long runsCnt = 0;
	private boolean stopped = false;

	//~--- get methods ----------------------------------------------------------

	/**
	 * Method description
	 *
	 *
	 *
	 * @return
	 */
	public abstract WorkerThread getNewInstance();

	//~--- methods --------------------------------------------------------------

//{
//  WorkerThread worker = new WorkerThread();
//  worker.setQueue(queue);
//  return worker;
//}

	/**
	 * Method description
	 *
	 *
	 * @param item
	 */
	public abstract void process(QueueItem item);

	//~--- get methods ----------------------------------------------------------

	/**
	 * Method description
	 *
	 *
	 * @return
	 */
	public long getAverageProcessingTime() {
		return averageProcessingTime;
	}

	/**
	 * Method description
	 *
	 *
	 * @return
	 */
	public long getRunsCounter() {
		return runsCnt;
	}

	//~--- methods --------------------------------------------------------------

	/**
	 * Method description
	 *
	 *
	 * @param item
	 *
	 * @return
	 */
	public boolean offer(QueueItem item) {
		return queue.offer(item);
	}

	/**
	 * Method description
	 *
	 */
	@Override
	public void run() {
		QueueItem item = null;

		while ( !stopped) {
			try {
				item = queue.take();

				long start = System.currentTimeMillis();

				process(item);

				long end = System.currentTimeMillis() - start;

				if (end > 0) {
					averageProcessingTime = (averageProcessingTime + end) / 2;
				}
			} catch (Exception e) {
				log.log(Level.SEVERE,
<<<<<<< HEAD
						this.getClass().getName() + ",(" + getName()
							+ ") Exception during packet processing: " + item.packet.toString(), e);
=======
						this.getClass().getName() + ",(" + getName() + ") Exception during packet processing: "
							+ item.getPacket().toString(), e);
>>>>>>> 23ad1ebe
			}

			++runsCnt;
		}
	}

	//~--- set methods ----------------------------------------------------------

	/**
	 * Method description
	 *
	 *
	 * @param maxSize
	 */
	public void setQueueMaxSize(int maxSize) {
		LinkedBlockingQueue<QueueItem> oldQueue = queue;

		queue = new LinkedBlockingQueue<QueueItem>(maxSize);

		if (oldQueue != null) {
			queue.addAll(oldQueue);
		}
	}

	//~--- methods --------------------------------------------------------------

	/**
	 * Method description
	 *
	 *
	 * @return
	 */
	public int size() {
		return queue.size();
	}
}


//~ Formatted in Sun Code Convention


//~ Formatted by Jindent --- http://www.jindent.com<|MERGE_RESOLUTION|>--- conflicted
+++ resolved
@@ -138,13 +138,8 @@
 				}
 			} catch (Exception e) {
 				log.log(Level.SEVERE,
-<<<<<<< HEAD
-						this.getClass().getName() + ",(" + getName()
-							+ ") Exception during packet processing: " + item.packet.toString(), e);
-=======
 						this.getClass().getName() + ",(" + getName() + ") Exception during packet processing: "
 							+ item.getPacket().toString(), e);
->>>>>>> 23ad1ebe
 			}
 
 			++runsCnt;
