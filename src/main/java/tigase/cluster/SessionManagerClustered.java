--- conflicted
+++ resolved
@@ -208,7 +208,6 @@
 	 * Initialize a mapping of key/value pairs which can be used in scripts
 	 * loaded by the server
 	 *
-<<<<<<< HEAD
 	 * @param conn is a <code>XMPPResourceConnection</code>
 	 */
 	@Override
@@ -226,8 +225,6 @@
 	 * Initialize a mapping of key/value pairs which can be used in scripts
 	 * loaded by the server
 	 *
-=======
->>>>>>> 436c66ec
 	 * @param binds A mapping of key/value pairs, all of whose keys are Strings.
 	 */
 	@Override
