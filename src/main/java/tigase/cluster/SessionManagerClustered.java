--- conflicted
+++ resolved
@@ -345,70 +345,6 @@
 	}
 
 	@Override
-<<<<<<< HEAD
-=======
-	public Map<String, Object> getDefaults(Map<String, Object> params) {
-		Map<String, Object> props          = super.getDefaults(params);
-		String              strategy_class = (String) params.get(STRATEGY_CLASS_PROPERTY);
-
-		if (strategy_class == null) {
-			strategy_class = STRATEGY_CLASS_PROP_VAL;
-		}
-		props.put(STRATEGY_CLASS_PROP_KEY, strategy_class);
-		try {
-			ClusteringStrategyIfc strat_tmp = (ClusteringStrategyIfc) ModulesManagerImpl.getInstance()
-					.forName(strategy_class)
-					.newInstance();
-			Map<String, Object> strat_defs = strat_tmp.getDefaults(params);
-
-			if (strat_defs != null) {
-				props.putAll(strat_defs);
-			}
-		} catch (NoClassDefFoundError e) {
-			log.log(Level.SEVERE, "Can't instantiate clustering strategy for class: " + strategy_class);
-			if (e.getMessage().contains("licence")) {
-				final String[] msg = {"",
-				                      "  ---------------------------------------------",
-				                      "  ERROR! ACS strategy was enabled with following class configuration",
-				                      "  --sm-cluster-strategy-class=tigase.server.cluster.strategy.OnlineUsersCachingStrategy",
-				                      "  but required libraries are missing!",
-				                      "  ",
-				                      "  Please make sure that all tigase-acs*.jar and licence-lib.jar",
-				                      "  files are available in the classpath or disable ACS strategy!",
-				                      "  (by commenting out above line)",
-				                      "  ",
-				                      "  For more information please peruse ACS documentation.",
-				                      "  ---------------------------------------------",
-				                      "",
-				                      "",};
-				TigaseRuntime.getTigaseRuntime().shutdownTigase(msg);
-			} else {
-				throw new NoClassDefFoundError("Can not instantiate clustering strategy for class");
-			}
-		} catch (Exception e) {
-			log.log(Level.SEVERE, "Can not instantiate clustering strategy for class: " +
-					strategy_class, e);
-		}
-
-		String[] local_domains = DNSResolverFactory.getInstance().getDefaultHosts();
-
-		if (params.get(GEN_VIRT_HOSTS) != null) {
-			local_domains = ((String) params.get(GEN_VIRT_HOSTS)).split(",");
-		}
-
-		// defs.put(LOCAL_DOMAINS_PROP_KEY, LOCAL_DOMAINS_PROP_VAL);
-		props.put(MY_DOMAIN_NAME_PROP_KEY, local_domains[0]);
-		if (params.get(CLUSTER_NODES) != null) {
-			String[] cl_nodes = ((String) params.get(CLUSTER_NODES)).split(",");
-
-			nodesNo = cl_nodes.length;
-		}
-
-		return props;
-	}
-
-	@Override
->>>>>>> e36adfc1
 	public String getDiscoDescription() {
 		if (log.isLoggable(Level.FINEST)) {
 			log.log(Level.FINEST, "disco description from SM Clustered");
@@ -534,79 +470,6 @@
 //  clusterController.setCommandListener(RESPOND_SYNCONLINE_CMD, respondSyncOnline);
 	}
 
-<<<<<<< HEAD
-=======
-	@Override
-	public void setProperties(Map<String, Object> props) throws ConfigurationException {
-		if (props.get(STRATEGY_CLASS_PROP_KEY) != null) {
-			String strategy_class = (String) props.get(STRATEGY_CLASS_PROP_KEY);
-
-			try {
-				// we should not replace instance of ClusteringStrategyIfc if it
-				// is not required as instance may contain data!!
-				ClusteringStrategyIfc strategy_tmp = strategy;
-				if (strategy == null || !strategy_class.equals(strategy.getClass().getCanonicalName())) {
-					Class<?> cls = ModulesManagerImpl.getInstance().forName(strategy_class);
-					strategy_tmp = (ClusteringStrategyIfc) cls.newInstance();
-				}
-				strategy_tmp.setSessionManagerHandler(this);
-				strategy_tmp.setProperties(props);
-
-				// strategy_tmp.init(getName());
-				strategy = strategy_tmp;
-				strategy.setSessionManagerHandler(this);
-				log.log(Level.CONFIG, "Loaded SM strategy: {0}", strategy_class);
-
-				if (clusterController != null) {
-					strategy.setClusterController(clusterController);
-				}
-			} catch (NoClassDefFoundError e) {
-				log.log(Level.SEVERE, "Can't instantiate clustering strategy for class: " + strategy_class);
-				if (e.getMessage().contains("licence")) {
-					final String[] msg = {"",
-					                      "  ---------------------------------------------",
-					                      "  ERROR! ACS strategy was enabled with following class configuration",
-					                      "  --sm-cluster-strategy-class=tigase.server.cluster.strategy.OnlineUsersCachingStrategy",
-					                      "  but required libraries are missing!",
-					                      "  ",
-					                      "  Please make sure that all tigase-acs*.jar and licence-lib.jar",
-					                      "  files are available in the classpath or disable ACS strategy!",
-					                      "  (by commenting out above line)",
-					                      "  ",
-					                      "  For more information please peruse ACS documentation.",
-					                      "  ---------------------------------------------",
-					                      "",
-					                      "",};
-					TigaseRuntime.getTigaseRuntime().shutdownTigase(msg);
-				} else {
-					throw new NoClassDefFoundError("Can not instantiate clustering strategy for class");
-				}
-			} catch (Exception e) {
-				if (!XMPPServer.isOSGi()) {
-					log.log(Level.SEVERE, "Cannot instance clustering strategy class: " +
-							strategy_class, e);
-				}
-				throw new ConfigurationException("Can not instantiate clustering strategy for class: " +
-					strategy_class);		
-			}
-		}
-		super.setProperties(props);
-		updateServiceEntity();
-		try {
-			if (props.get(MY_DOMAIN_NAME_PROP_KEY) != null) {
-				my_hostname = JID.jidInstance((String) props.get(MY_DOMAIN_NAME_PROP_KEY));
-				my_address = JID.jidInstance(getName(), (String) props.get(
-						MY_DOMAIN_NAME_PROP_KEY), null);
-			}
-		} catch (TigaseStringprepException ex) {
-			log.log(Level.WARNING,
-					"Creating component source address failed stringprep processing: {0}@{1}",
-					new Object[] { getName(),
-					my_hostname });
-		}
-	}
-
->>>>>>> e36adfc1
 	//~--- methods --------------------------------------------------------------
 
 	/**
