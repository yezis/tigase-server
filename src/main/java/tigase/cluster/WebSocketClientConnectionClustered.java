/*
 * WebSocketClientConnectionClustered.java
 *
 * Tigase Jabber/XMPP Server
 * Copyright (C) 2004-2013 "Tigase, Inc." <office@tigase.com>
 *
 * This program is free software: you can redistribute it and/or modify
 * it under the terms of the GNU Affero General Public License as published by
 * the Free Software Foundation, either version 3 of the License,
 * or (at your option) any later version.
 *
 * This program is distributed in the hope that it will be useful,
 * but WITHOUT ANY WARRANTY; without even the implied warranty of
 * MERCHANTABILITY or FITNESS FOR A PARTICULAR PURPOSE.  See the
 * GNU Affero General Public License for more details.
 *
 * You should have received a copy of the GNU Affero General Public License
 * along with this program. Look for COPYING file in the top folder.
 * If not, see http://www.gnu.org/licenses/.
 *
 */



package tigase.cluster;

<<<<<<< HEAD
//~--- non-JDK imports --------------------------------------------------------

import tigase.cluster.api.ClusteredComponentIfc;
import tigase.kernel.beans.Bean;
import tigase.kernel.beans.BeanSelector;
import tigase.kernel.core.Kernel;
=======
import tigase.cluster.api.ClusteredComponentIfc;
import tigase.conf.Configurable;
import tigase.conf.ConfigurationException;
import tigase.disteventbus.EventBusFactory;
import tigase.disteventbus.EventHandler;
>>>>>>> 91615a75
import tigase.server.ServiceChecker;
import tigase.server.XMPPServer;
import tigase.server.websocket.WebSocketClientConnectionManager;
import tigase.server.xmppclient.SeeOtherHostIfc;
<<<<<<< HEAD
=======
import tigase.util.TimerTask;
import tigase.xml.Element;
>>>>>>> 91615a75
import tigase.xmpp.JID;
import tigase.xmpp.XMPPIOService;

import java.util.List;
import java.util.Map;
import java.util.logging.Level;
import java.util.logging.Logger;

<<<<<<< HEAD
//~--- JDK imports ------------------------------------------------------------
=======
import static tigase.cluster.ClusterConnectionManager.CLUSTER_INITIATED_EVENT;
>>>>>>> 91615a75

/**
 * Describe class WebSocketClientConnectionClustered here.
 *
 *
 * Created: Sat Jun 21 22:23:18 2008
 *
 * @author <a href="mailto:artur.hefczyc@tigase.org">Artur Hefczyc</a>
 */
@Bean(name="ws2s", parent=Kernel.class, selectors = {BeanSelector.ClusterMode.class})
public class WebSocketClientConnectionClustered
				extends WebSocketClientConnectionManager
				implements ClusteredComponentIfc {
	/**
	 * Variable <code>log</code> is a class logger.
	 */
	private static final Logger log = Logger.getLogger(
			WebSocketClientConnectionClustered.class.getName());

	//~--- fields ---------------------------------------------------------------

	private SeeOtherHostIfc see_other_host_strategy = null;
    private EventHandler clusterEventHandler = null;

	//~--- methods --------------------------------------------------------------

	@Override
	protected void onNodeConnected(JID jid) {
		super.onNodeConnected(jid);
		
		List<JID> connectedNodes = getNodesConnectedWithLocal();
		if (see_other_host_strategy != null) {
			see_other_host_strategy.setNodes(connectedNodes);
		}
	}

	@Override
	public void onNodeDisconnected(JID jid) {
		super.onNodeDisconnected(jid);

		List<JID> connectedNodes = getNodesConnectedWithLocal();
		if (see_other_host_strategy != null) {
			see_other_host_strategy.setNodes(connectedNodes);
		}
		
		// }
		final String hostname = jid.getDomain();

		doForAllServices(new ServiceChecker<XMPPIOService<Object>>() {
			@Override
			public void check(XMPPIOService<Object> service) {
				JID dataReceiver = service.getDataReceiver();

				if (log.isLoggable(Level.FINEST)) {
					log.log(Level.FINEST, "Checking service for dataReceiver: {0}", dataReceiver);
				}
				if ((dataReceiver != null) && dataReceiver.getDomain().equals(hostname)) {
					if (log.isLoggable(Level.FINEST)) {
						log.finest("Stopping service because corresponding cluster node stopped.");
					}
					service.stop();
				}
			}
		});
	}

	//~--- get methods ----------------------------------------------------------

	@Override
	public String getDiscoDescription() {
		return super.getDiscoDescription() + " clustered";
	}

	@Override
	public SeeOtherHostIfc getSeeOtherHostInstance(String see_other_host_class) {
		if (log.isLoggable(Level.FINEST)) {
			log.finest("Configuring see_other_host clustered strategy for: " +
					see_other_host_class);
		}
		if (see_other_host_class == null) {
			see_other_host_class = SeeOtherHostIfc.CM_SEE_OTHER_HOST_CLASS_PROP_DEF_VAL_CLUSTER;
		}
		see_other_host_strategy = super.getSeeOtherHostInstance(see_other_host_class);
		if (see_other_host_strategy != null) {
			see_other_host_strategy.setNodes(getNodesConnectedWithLocal());
		}

		return see_other_host_strategy;
	}

	@Override
	public Map<String, Object> getDefaults(Map<String, Object> params) {
		Map<String, Object> props = super.getDefaults(params);

		String delayPortListeningPorp = System.getProperty("client-" + PORT_LISTENING_DELAY_KEY);
		if (delayPortListeningPorp != null) {
			props.put(PORT_LISTENING_DELAY_KEY, Boolean.parseBoolean(delayPortListeningPorp));
		} else {
			props.put(PORT_LISTENING_DELAY_KEY, true);
		}

		return props;
	}

	@Override
	public void setProperties(Map<String, Object> props) throws ConfigurationException {

		Configurable component = XMPPServer.getConfigurator().getComponent("cl-comp");
		if (component != null && component instanceof ClusterConnectionManager) {
			ClusterConnectionManager clusterConnectionManager = (ClusterConnectionManager)component;
			if (clusterConnectionManager.isInitialClusterConnectedDone()) {
				props.put(PORT_LISTENING_DELAY_KEY,false);
				log.log(Level.WARNING, "Skip delaying opening ports of component: {0} - clustering is already established", getName());
			}
		}

		super.setProperties(props);
	}

	@Override
    public void start() {
        super.start();

        if (clusterEventHandler == null) {
            clusterEventHandler = new EventHandler() {
                @Override
                public void onEvent(String name, String xmlns, Element event) {
                    WebSocketClientConnectionClustered.this.connectWaitingTasks();
                    log.log(Level.WARNING, "Starting listening on ports of component: {0}",
                            WebSocketClientConnectionClustered.this.getName());
                    EventBusFactory.getInstance().removeHandler(CLUSTER_INITIATED_EVENT, CLUSTER_INITIATED_EVENT, this);
                }
            };
        }



        EventBusFactory.getInstance().addHandler(CLUSTER_INITIATED_EVENT, CLUSTER_INITIATED_EVENT, clusterEventHandler);
    }

    @Override
    public void stop() {
        super.stop();
        EventBusFactory.getInstance().removeHandler(CLUSTER_INITIATED_EVENT,CLUSTER_INITIATED_EVENT, clusterEventHandler);
        clusterEventHandler = null;
    }

    @Override
    public void initializationCompleted() {
        super.initializationCompleted();

		if (delayPortListening) {
			addTimerTask(new TimerTask() {
				@Override
				public void run() {
					log.log(Level.FINE, "Cluster synchronization timed-out, starting pending connections for " + getName());
					WebSocketClientConnectionClustered.this.connectWaitingTasks();
				}
			}, connectionDelay * 30);
		}
    }
}<|MERGE_RESOLUTION|>--- conflicted
+++ resolved
@@ -24,42 +24,21 @@
 
 package tigase.cluster;
 
-<<<<<<< HEAD
-//~--- non-JDK imports --------------------------------------------------------
-
 import tigase.cluster.api.ClusteredComponentIfc;
+import tigase.eventbus.EventListener;
 import tigase.kernel.beans.Bean;
 import tigase.kernel.beans.BeanSelector;
 import tigase.kernel.core.Kernel;
-=======
-import tigase.cluster.api.ClusteredComponentIfc;
-import tigase.conf.Configurable;
-import tigase.conf.ConfigurationException;
-import tigase.disteventbus.EventBusFactory;
-import tigase.disteventbus.EventHandler;
->>>>>>> 91615a75
 import tigase.server.ServiceChecker;
-import tigase.server.XMPPServer;
 import tigase.server.websocket.WebSocketClientConnectionManager;
 import tigase.server.xmppclient.SeeOtherHostIfc;
-<<<<<<< HEAD
-=======
 import tigase.util.TimerTask;
-import tigase.xml.Element;
->>>>>>> 91615a75
 import tigase.xmpp.JID;
 import tigase.xmpp.XMPPIOService;
 
 import java.util.List;
-import java.util.Map;
 import java.util.logging.Level;
 import java.util.logging.Logger;
-
-<<<<<<< HEAD
-//~--- JDK imports ------------------------------------------------------------
-=======
-import static tigase.cluster.ClusterConnectionManager.CLUSTER_INITIATED_EVENT;
->>>>>>> 91615a75
 
 /**
  * Describe class WebSocketClientConnectionClustered here.
@@ -82,9 +61,13 @@
 	//~--- fields ---------------------------------------------------------------
 
 	private SeeOtherHostIfc see_other_host_strategy = null;
-    private EventHandler clusterEventHandler = null;
+    private EventListener<ClusterConnectionManager.ClusterInitializedEvent> clusterEventHandler = null;
 
 	//~--- methods --------------------------------------------------------------
+
+	public WebSocketClientConnectionClustered() {
+		delayPortListening = System.getProperty("client-" + PORT_LISTENING_DELAY_KEY) == null ? true : Boolean.getBoolean("client-" + PORT_LISTENING_DELAY_KEY);
+	}
 
 	@Override
 	protected void onNodeConnected(JID jid) {
@@ -151,59 +134,27 @@
 	}
 
 	@Override
-	public Map<String, Object> getDefaults(Map<String, Object> params) {
-		Map<String, Object> props = super.getDefaults(params);
-
-		String delayPortListeningPorp = System.getProperty("client-" + PORT_LISTENING_DELAY_KEY);
-		if (delayPortListeningPorp != null) {
-			props.put(PORT_LISTENING_DELAY_KEY, Boolean.parseBoolean(delayPortListeningPorp));
-		} else {
-			props.put(PORT_LISTENING_DELAY_KEY, true);
-		}
-
-		return props;
-	}
-
-	@Override
-	public void setProperties(Map<String, Object> props) throws ConfigurationException {
-
-		Configurable component = XMPPServer.getConfigurator().getComponent("cl-comp");
-		if (component != null && component instanceof ClusterConnectionManager) {
-			ClusterConnectionManager clusterConnectionManager = (ClusterConnectionManager)component;
-			if (clusterConnectionManager.isInitialClusterConnectedDone()) {
-				props.put(PORT_LISTENING_DELAY_KEY,false);
-				log.log(Level.WARNING, "Skip delaying opening ports of component: {0} - clustering is already established", getName());
-			}
-		}
-
-		super.setProperties(props);
-	}
-
-	@Override
     public void start() {
         super.start();
 
         if (clusterEventHandler == null) {
-            clusterEventHandler = new EventHandler() {
-                @Override
-                public void onEvent(String name, String xmlns, Element event) {
-                    WebSocketClientConnectionClustered.this.connectWaitingTasks();
-                    log.log(Level.WARNING, "Starting listening on ports of component: {0}",
-                            WebSocketClientConnectionClustered.this.getName());
-                    EventBusFactory.getInstance().removeHandler(CLUSTER_INITIATED_EVENT, CLUSTER_INITIATED_EVENT, this);
-                }
+            clusterEventHandler = (ClusterConnectionManager.ClusterInitializedEvent event) -> {
+				WebSocketClientConnectionClustered.this.connectWaitingTasks();
+				log.log(Level.WARNING, "Starting listening on ports of component: {0}",
+						WebSocketClientConnectionClustered.this.getName());
+				eventBus.removeListener(clusterEventHandler);
             };
         }
 
 
 
-        EventBusFactory.getInstance().addHandler(CLUSTER_INITIATED_EVENT, CLUSTER_INITIATED_EVENT, clusterEventHandler);
+        eventBus.addListener(ClusterConnectionManager.ClusterInitializedEvent.class, clusterEventHandler);
     }
 
     @Override
     public void stop() {
         super.stop();
-        EventBusFactory.getInstance().removeHandler(CLUSTER_INITIATED_EVENT,CLUSTER_INITIATED_EVENT, clusterEventHandler);
+        eventBus.removeListener(clusterEventHandler);
         clusterEventHandler = null;
     }
 
