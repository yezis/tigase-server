/*
 * ClusterElement.java
 *
 * Tigase Jabber/XMPP Server
 * Copyright (C) 2004-2012 "Artur Hefczyc" <artur.hefczyc@tigase.org>
 *
 * This program is free software: you can redistribute it and/or modify
 * it under the terms of the GNU Affero General Public License as published by
<<<<<<< HEAD
 * the Free Software Foundation, either version 3 of the License,
 * or (at your option) any later version.
=======
 * the Free Software Foundation, either version 3 of the License.
>>>>>>> cdb9b9d7
 *
 * This program is distributed in the hope that it will be useful,
 * but WITHOUT ANY WARRANTY; without even the implied warranty of
 * MERCHANTABILITY or FITNESS FOR A PARTICULAR PURPOSE.  See the
 * GNU Affero General Public License for more details.
 *
 * You should have received a copy of the GNU Affero General Public License
 * along with this program. Look for COPYING file in the top folder.
 * If not, see http://www.gnu.org/licenses/.
 *
 */



package tigase.cluster.api;

//~--- non-JDK imports --------------------------------------------------------

import tigase.server.Packet;

import tigase.xml.Element;

import tigase.xmpp.JID;
import tigase.xmpp.StanzaType;

//~--- JDK imports ------------------------------------------------------------

import java.util.ArrayDeque;
import java.util.LinkedHashMap;
import java.util.LinkedHashSet;
import java.util.List;
import java.util.logging.Level;
import java.util.logging.Logger;
import java.util.Map;
import java.util.Queue;
import java.util.Set;

/**
 * Class ClusterElement is a utility class for handling tigase cluster specific
 * packets. The cluster packet has the following form:
 *
 * <pre>
 * <cluster xmlns="tigase:cluster" from="source" to="dest" type="set">
 *   <data>
 *     <message xmlns="jabber:client" from="source-u" to="dest-x" type="chat">
 *       <body>Hello world!</body>
 *     </message>
 *   </data>
 *   <control>
 *     <first-node>node1 JID address</first-node>
 *     <visited-nodes>
 *       <node-id>node1 JID address</node-id>
 *       <node-id>node2 JID address</node-id>
 *     </visited-nodes>
 *     <method-call name="method name">
 *       <par name="param1 name">value</par>
 *       <par name="param2 name">value</par>
 *       <results>
 *         <val name="val1 name">value</var>
 *         <val name="val2 name">value</var>
 *       </results>
 *     </method-call>
 *   </control>
 * </cluster>
 * </pre>
 *
 * If none of nodes could process the packet it goes back to the first node as
 * this node is the most likely to process the packet correctly.
 *
 *
 * Created: Fri May 2 09:40:40 2008
 *
 * @author <a href="mailto:artur.hefczyc@tigase.org">Artur Hefczyc</a>
 * @version $Rev$
 */
public class ClusterElement {
	/** Field description */
	public static final String CLUSTER_CONTROL_EL_NAME = "control";

	/** Field description */
	public static final String CLUSTER_DATA_EL_NAME = "data";

	/** Field description */
	public static final String CLUSTER_EL_NAME = "cluster";

	/** Field description */
	public static final String CLUSTER_METHOD_EL_NAME = "method-call";

	/** Field description */
	public static final String CLUSTER_METHOD_PAR_EL_NAME = "par";

	/** Field description */
	public static final String CLUSTER_METHOD_RESULTS_EL_NAME = "results";

	/** Field description */
	public static final String CLUSTER_METHOD_RESULTS_VAL_EL_NAME = "val";

	/** Field description */
	public static final String CLUSTER_NAME_ATTR = "name";

	/** Field description */
	public static final String FIRST_NODE_EL_NAME = "first-node";

	/** Field description */
	public static final String NODE_ID_EL_NAME = "node-id";

	/** Field description */
	public static final String VISITED_NODES_EL_NAME = "visited-nodes";

	/** Field description */
	public static final String XMLNS = "tigase:cluster";

	/**
	 * Variable <code>log</code> is a class logger.
	 */
	private static final Logger log = Logger.getLogger("tigase.cluster.ClusterElement");

	/** Field description */
<<<<<<< HEAD
	public static final String VISITED_NODES_PATH = CLUSTER_CONTROL_PATH + "/" +
																									VISITED_NODES_EL_NAME;
=======
	public static final String[] VISITED_NODES_PATH = { CLUSTER_EL_NAME,
					CLUSTER_CONTROL_EL_NAME, VISITED_NODES_EL_NAME };
>>>>>>> cdb9b9d7

	// public static final String PACKET_FROM_ATTR_NAME = "packet-from";

	/** Field description */
<<<<<<< HEAD
	public static final String FIRST_NODE_PATH = CLUSTER_CONTROL_PATH + "/" +
																							 FIRST_NODE_EL_NAME;

	/** Field description */
	public static final String CLUSTER_METHOD_RESULTS_PATH = CLUSTER_METHOD_PATH + "/" +
																													 CLUSTER_METHOD_RESULTS_EL_NAME;

	/** Field description */
	public static final String CLUSTER_METHOD_PATH = CLUSTER_CONTROL_PATH + "/" +
																									 CLUSTER_METHOD_EL_NAME;

	/** Field description */
	public static final String CLUSTER_DATA_PATH = "/" + CLUSTER_EL_NAME + "/" +
																								 CLUSTER_DATA_EL_NAME;

	/** Field description */
	public static final String CLUSTER_CONTROL_PATH = "/" + CLUSTER_EL_NAME + "/" +
																										CLUSTER_CONTROL_EL_NAME;
=======
	public static final String[] FIRST_NODE_PATH = { CLUSTER_EL_NAME,
					CLUSTER_CONTROL_EL_NAME, FIRST_NODE_EL_NAME };

	/** Field description */
	public static final String[] CLUSTER_METHOD_RESULTS_PATH = { CLUSTER_EL_NAME,
					CLUSTER_CONTROL_EL_NAME, CLUSTER_METHOD_EL_NAME,
					CLUSTER_METHOD_RESULTS_EL_NAME };

	/** Field description */
	public static final String[] CLUSTER_METHOD_PATH = { CLUSTER_EL_NAME,
					CLUSTER_CONTROL_EL_NAME, CLUSTER_METHOD_EL_NAME };

	/** Field description */
	public static final String[] CLUSTER_DATA_PATH = { CLUSTER_EL_NAME,
					CLUSTER_DATA_EL_NAME };

	/** Field description */
	public static final String[] CLUSTER_CONTROL_PATH = { CLUSTER_EL_NAME,
					CLUSTER_CONTROL_EL_NAME };
>>>>>>> cdb9b9d7

	//~--- fields ---------------------------------------------------------------

	private Element elem                       = null;
	private JID first_node                     = null;
	private String method_name                 = null;
	private Map<String, String> method_params  = null;
	private Map<String, String> method_results = null;
	private Queue<Element> packets             = null;
	private Set<JID> visited_nodes             = null;

	//~--- constructors ---------------------------------------------------------

	/**
	 * Creates a new <code>ClusterElement</code> instance.
	 *
	 *
	 * @param elem
	 */
	public ClusterElement(Element elem) {
		this.elem = elem;
		if (log.isLoggable(Level.FINEST)) {
			log.finest("Parsing cluster element: " + elem.toString());
		}

<<<<<<< HEAD
		List<Element> children = elem.getChildren(CLUSTER_DATA_PATH);
=======
		List<Element> children = elem.getChildrenStaticStr(CLUSTER_DATA_PATH);
>>>>>>> cdb9b9d7

		if ((children != null) && (children.size() > 0)) {
			packets = new ArrayDeque<Element>(children);
		}

<<<<<<< HEAD
		String fNode = elem.getCData(FIRST_NODE_PATH);
=======
		String fNode = elem.getCDataStaticStr(FIRST_NODE_PATH);
>>>>>>> cdb9b9d7

		if (fNode != null) {
			first_node = JID.jidInstanceNS(fNode);
		}
		if (log.isLoggable(Level.FINEST)) {
			log.finest("First node found: " + first_node);
		}
		visited_nodes = new LinkedHashSet<JID>();

		List<Element> nodes = elem.getChildrenStaticStr(VISITED_NODES_PATH);

		if (nodes != null) {
			int cnt = 0;

			for (Element node : nodes) {
				visited_nodes.add(JID.jidInstanceNS(node.getCData()));
				++cnt;
			}
			if (log.isLoggable(Level.FINEST)) {
				log.finest("Found and added visited nodes: " + cnt);
			}
		} else {
			if (log.isLoggable(Level.FINEST)) {
				log.finest("No visited nodes found");
			}
		}

		Element method_call = elem.findChildStaticStr(CLUSTER_METHOD_PATH);

		if (method_call != null) {
			parseMethodCall(method_call);
		}
	}

	/**
	 * Constructs ...
	 *
	 *
	 * @param from
	 * @param to
	 * @param type
	 * @param packet
	 */
	public ClusterElement(JID from, JID to, StanzaType type, Packet packet) {
		if (packet != null) {
			packets       = new ArrayDeque<Element>();
			visited_nodes = new LinkedHashSet<JID>();
			elem          = createClusterElement(from, to, type, packet.getFrom().toString());
			if (packet.getElement().getXMLNS() == null) {
				packet.getElement().setXMLNS("jabber:client");
			}
			addDataPacket(packet);
		}
	}

	//~--- methods --------------------------------------------------------------

	/**
	 * Method description
	 *
	 *
	 * @param from
	 * @param to
	 * @param type
	 *
	 * @return
	 */
	public static Element clusterElement(JID from, JID to, StanzaType type) {
		Element cluster_el = new Element(CLUSTER_EL_NAME, new String[] { "from", "to",
						"type" }, new String[] { from.toString(), to.toString(), type.toString() });

		cluster_el.setXMLNS(XMLNS);
		cluster_el.addChild(new Element(CLUSTER_CONTROL_EL_NAME,
																		new Element[] { new Element(VISITED_NODES_EL_NAME) },
																		null, null));

		return cluster_el;
	}

	/**
	 * Method description
	 *
	 *
	 * @param from
	 * @param to
	 * @param type
	 * @param packet_from
	 *
	 * @return
	 */
	public static Element createClusterElement(JID from, JID to, StanzaType type,
					String packet_from) {
		Element cluster_el = clusterElement(from, to, type);

		cluster_el.addChild(new Element(CLUSTER_DATA_EL_NAME));

		// new String[] {PACKET_FROM_ATTR_NAME}, new String[] {packet_from}));
		return cluster_el;
	}

	/**
	 * Method description
	 *
	 *
	 * @param from
	 * @param to
	 * @param type
	 * @param method_name
	 * @param params
	 *
	 * @return
	 */
	public static ClusterElement createClusterMethodCall(JID from, JID to, StanzaType type,
					String method_name, Map<String, String> params) {
		Element cluster_el  = clusterElement(from, to, type);
		Element method_call = new Element(CLUSTER_METHOD_EL_NAME,
																			new String[] { CLUSTER_NAME_ATTR },
																			new String[] { method_name });

		if (params != null) {
			for (Map.Entry<String, String> entry : params.entrySet()) {
				method_call.addChild(new Element(CLUSTER_METHOD_PAR_EL_NAME, entry.getValue(),
																				 new String[] { CLUSTER_NAME_ATTR },
																				 new String[] { entry.getKey() }));
			}
		}
<<<<<<< HEAD
		cluster_el.findChild(CLUSTER_CONTROL_PATH).addChild(method_call);
=======
		cluster_el.findChildStaticStr(CLUSTER_CONTROL_PATH).addChild(method_call);
>>>>>>> cdb9b9d7

		ClusterElement result_cl = new ClusterElement(cluster_el);

		result_cl.addVisitedNode(from);

		return result_cl;
	}

	/**
	 * Method description
	 *
	 *
	 * @param clel
	 * @param cluster_nodes
	 * @param comp_id
	 *
	 * @return
	 */
	public static ClusterElement createForNextNode(ClusterElement clel,
					List<JID> cluster_nodes, JID comp_id) {
		if (log.isLoggable(Level.FINEST)) {
			log.finest("Calculating a next node from nodes: " + ((cluster_nodes != null)
							? cluster_nodes.toString()
							: "null"));
		}
		if ((cluster_nodes != null) && (cluster_nodes.size() > 0)) {
			JID next_node = null;

			for (JID cluster_node : cluster_nodes) {
				if (!clel.isVisitedNode(cluster_node) &&!cluster_node.equals(comp_id)) {
					next_node = cluster_node;
					if (log.isLoggable(Level.FINEST)) {
						log.finest("Found next cluster node: " + next_node);
					}

					break;
				}
			}
			if (next_node != null) {
				ClusterElement result = clel.nextClusterNode(next_node);

				result.addVisitedNode(comp_id);

				return result;
			}
		}

		return null;
	}

	/**
	 * Method description
	 *
	 *
	 * @param packet
	 */
	public void addDataPacket(Packet packet) {
		addDataPacket(packet.getElement());
	}

	/**
	 * Method description
	 *
	 *
	 * @param packet
	 */
	public void addDataPacket(Element packet) {
		if (packets == null) {
			packets = new ArrayDeque<Element>();
		}
		packets.offer(packet);
<<<<<<< HEAD
		if (elem.findChild(CLUSTER_DATA_PATH) == null) {
			elem.addChild(new Element(CLUSTER_DATA_EL_NAME));
		}
		elem.findChild(CLUSTER_DATA_PATH).addChild(packet);
=======
		if (elem.findChildStaticStr(CLUSTER_DATA_PATH) == null) {
			elem.addChild(new Element(CLUSTER_DATA_EL_NAME));
		}
		elem.findChildStaticStr(CLUSTER_DATA_PATH).addChild(packet);
>>>>>>> cdb9b9d7
	}

	/**
	 * Method description
	 *
	 *
	 * @param packets
	 */
	public void addDataPackets(Queue<Element> packets) {
		if (packets != null) {
			for (Element elem : packets) {
				addDataPacket(elem);
			}
		}
	}

	/**
	 * Method description
	 *
	 *
	 * @param key
	 * @param val
	 */
	public void addMethodResult(String key, String val) {
		Element res = elem.findChildStaticStr(CLUSTER_METHOD_RESULTS_PATH);

		if (res == null) {
			res = new Element(CLUSTER_METHOD_RESULTS_EL_NAME);
			elem.findChildStaticStr(CLUSTER_METHOD_PATH).addChild(res);
		}
		res.addChild(new Element(CLUSTER_METHOD_RESULTS_VAL_EL_NAME, val,
														 new String[] { CLUSTER_NAME_ATTR }, new String[] { key }));
		if (method_results == null) {
			method_results = new LinkedHashMap<String, String>();
		}
		method_results.put(key, val);
	}

	/**
	 * Method description
	 *
	 *
	 * @param node_id
	 */
	public void addVisitedNode(JID node_id) {
		if (visited_nodes.size() == 0) {
			first_node = node_id;
<<<<<<< HEAD
			elem.findChild(CLUSTER_CONTROL_PATH).addChild(new Element(FIRST_NODE_EL_NAME,
							node_id.toString()));
		}
		if (visited_nodes.add(node_id)) {
			elem.findChild(VISITED_NODES_PATH).addChild(new Element(NODE_ID_EL_NAME,
=======
			elem.findChildStaticStr(CLUSTER_CONTROL_PATH).addChild(
					new Element(FIRST_NODE_EL_NAME, node_id.toString()));
		}
		if (visited_nodes.add(node_id)) {
			elem.findChildStaticStr(VISITED_NODES_PATH).addChild(new Element(NODE_ID_EL_NAME,
>>>>>>> cdb9b9d7
							node_id.toString()));
		}
	}

	/**
	 * Method description
	 *
	 *
	 * @param nodes
	 */
	public void addVisitedNodes(Set<JID> nodes) {
		if (nodes != null) {
			for (JID node : nodes) {
				addVisitedNode(node);
			}
		}
	}

	/**
	 * Method description
	 *
	 *
	 * @param from
	 * @param type
	 * @param results
	 *
	 * @return
	 */
	public ClusterElement createMethodResponse(JID from, StanzaType type,
					Map<String, String> results) {
		return createMethodResponse(from, null, type, results);
	}

	/**
	 * Method description
	 *
	 *
	 * @param from
	 * @param to
	 * @param type
	 * @param results
	 *
	 * @return
	 */
	public ClusterElement createMethodResponse(JID from, JID to, StanzaType type,
					Map<String, String> results) {
		Element result_el = elem.clone();

		result_el.setAttribute("from", from.toString());
		result_el.setAttribute("to", ((to != null)
																	? to.toString()
																	: first_node.toString()));
		result_el.setAttribute("type", type.name());

		Element res = new Element(CLUSTER_METHOD_RESULTS_EL_NAME);

		result_el.findChildStaticStr(CLUSTER_METHOD_PATH).addChild(res);

		ClusterElement result_cl = new ClusterElement(result_el);

		if (results != null) {
			for (Map.Entry<String, String> entry : results.entrySet()) {
				result_cl.addMethodResult(entry.getKey(), entry.getValue());
			}
		}

		return result_cl;
	}

	//~--- get methods ----------------------------------------------------------

	/**
	 * Method description
	 *
	 *
	 * @return
	 */
	public Map<String, String> getAllMethodParams() {
		return method_params;
	}

	/**
	 * Method description
	 *
	 *
	 * @return
	 */
	public Map<String, String> getAllMethodResults() {
		return method_results;
	}

	/**
	 * Method description
	 *
	 *
	 *
	 * @param id
	 * @return
	 */
	public Element getClusterElement(String id) {
		elem.setAttribute("id", id);

		return elem;
	}

	/**
	 * Method description
	 *
	 *
	 * @return
	 */
	public Queue<Element> getDataPackets() {
		return packets;
	}

	/**
	 * Method description
	 *
	 *
	 * @return
	 */
	public JID getFirstNode() {
		return first_node;
	}

	/**
	 * Method description
	 *
	 *
	 * @return
	 */
	public String getMethodName() {
		return method_name;
	}

	/**
	 * Method description
	 *
	 *
	 * @param par_name
	 *
	 * @return
	 */
	public String getMethodParam(String par_name) {
		return (method_params == null)
					 ? null
					 : method_params.get(par_name);
	}

	/**
	 * Method description
	 *
	 *
	 * @param par_name
	 * @param def
	 *
	 * @return
	 */
	public long getMethodParam(String par_name, long def) {
		String val_str = getMethodParam(par_name);

		if (val_str == null) {
			return def;
		} else {
			try {
				return Long.parseLong(val_str);
			} catch (NumberFormatException e) {
				return def;
			}
		}
	}

	/**
	 * Method description
	 *
	 *
	 * @param val_name
	 *
	 * @return
	 */
	public String getMethodResultVal(String val_name) {
		return (method_results == null)
					 ? null
					 : method_results.get(val_name);
	}

	/**
	 * Method description
	 *
	 *
	 * @param val_name
	 * @param def
	 *
	 * @return
	 */
	public long getMethodResultVal(String val_name, long def) {
		String val_str = getMethodResultVal(val_name);

		if (val_str == null) {
			return def;
		} else {
			try {
				return Long.parseLong(val_str);
			} catch (NumberFormatException e) {
				return def;
			}
		}
	}

	/**
	 * Method description
	 *
	 *
	 * @return
	 */
	public Set<JID> getVisitedNodes() {
		return visited_nodes;
	}

	/**
	 * Method description
	 *
	 *
	 * @param node_id
	 *
	 * @return
	 */
	public boolean isVisitedNode(JID node_id) {
		return visited_nodes.contains(node_id);
	}

	//~--- methods --------------------------------------------------------------

	/**
	 * Method description
	 *
	 *
	 * @param node_id
	 *
	 * @return
	 */
	public ClusterElement nextClusterNode(JID node_id) {
		Element next_el = elem.clone();
		String from     = elem.getAttribute("to");

		next_el.setAttribute("from", from);
		next_el.setAttribute("to", node_id.toString());

		// next_el.setAttribute("type", StanzaType.set.toString());
		ClusterElement next_cl = new ClusterElement(next_el);

		return next_cl;
	}

	/**
	 * Method description
	 *
	 *
	 * @param method_call
	 */
	protected void parseMethodCall(Element method_call) {
		method_name = method_call.getAttribute(CLUSTER_NAME_ATTR);
		if (method_name != null) {
			method_name = method_name.intern();
		}
		method_params = new LinkedHashMap<String, String>();

		List<Element> children = method_call.getChildren();

		if (children != null) {
			for (Element child : children) {
				if (child.getName() == CLUSTER_METHOD_PAR_EL_NAME) {
					String par_name = child.getAttribute(CLUSTER_NAME_ATTR);

					method_params.put(par_name, child.getCData());
				}
				if (child.getName() == CLUSTER_METHOD_RESULTS_EL_NAME) {
					if (method_results == null) {
						method_results = new LinkedHashMap<String, String>();
					}

					List<Element> res_children = child.getChildren();

					if (res_children != null) {
						for (Element res_child : res_children) {
							if (res_child.getName() == CLUSTER_METHOD_RESULTS_VAL_EL_NAME) {
								String val_name = res_child.getAttribute(CLUSTER_NAME_ATTR);

								method_results.put(val_name, res_child.getCData());
							}
						}
					}
				}
			}
		}
	}
}


<<<<<<< HEAD
//~ Formatted in Tigase Code Convention on 13/02/19
=======
//~ Formatted in Tigase Code Convention on 13/02/16
>>>>>>> cdb9b9d7
<|MERGE_RESOLUTION|>--- conflicted
+++ resolved
@@ -6,12 +6,8 @@
  *
  * This program is free software: you can redistribute it and/or modify
  * it under the terms of the GNU Affero General Public License as published by
-<<<<<<< HEAD
  * the Free Software Foundation, either version 3 of the License,
  * or (at your option) any later version.
-=======
- * the Free Software Foundation, either version 3 of the License.
->>>>>>> cdb9b9d7
  *
  * This program is distributed in the hope that it will be useful,
  * but WITHOUT ANY WARRANTY; without even the implied warranty of
@@ -130,37 +126,12 @@
 	private static final Logger log = Logger.getLogger("tigase.cluster.ClusterElement");
 
 	/** Field description */
-<<<<<<< HEAD
-	public static final String VISITED_NODES_PATH = CLUSTER_CONTROL_PATH + "/" +
-																									VISITED_NODES_EL_NAME;
-=======
 	public static final String[] VISITED_NODES_PATH = { CLUSTER_EL_NAME,
 					CLUSTER_CONTROL_EL_NAME, VISITED_NODES_EL_NAME };
->>>>>>> cdb9b9d7
 
 	// public static final String PACKET_FROM_ATTR_NAME = "packet-from";
 
 	/** Field description */
-<<<<<<< HEAD
-	public static final String FIRST_NODE_PATH = CLUSTER_CONTROL_PATH + "/" +
-																							 FIRST_NODE_EL_NAME;
-
-	/** Field description */
-	public static final String CLUSTER_METHOD_RESULTS_PATH = CLUSTER_METHOD_PATH + "/" +
-																													 CLUSTER_METHOD_RESULTS_EL_NAME;
-
-	/** Field description */
-	public static final String CLUSTER_METHOD_PATH = CLUSTER_CONTROL_PATH + "/" +
-																									 CLUSTER_METHOD_EL_NAME;
-
-	/** Field description */
-	public static final String CLUSTER_DATA_PATH = "/" + CLUSTER_EL_NAME + "/" +
-																								 CLUSTER_DATA_EL_NAME;
-
-	/** Field description */
-	public static final String CLUSTER_CONTROL_PATH = "/" + CLUSTER_EL_NAME + "/" +
-																										CLUSTER_CONTROL_EL_NAME;
-=======
 	public static final String[] FIRST_NODE_PATH = { CLUSTER_EL_NAME,
 					CLUSTER_CONTROL_EL_NAME, FIRST_NODE_EL_NAME };
 
@@ -180,7 +151,6 @@
 	/** Field description */
 	public static final String[] CLUSTER_CONTROL_PATH = { CLUSTER_EL_NAME,
 					CLUSTER_CONTROL_EL_NAME };
->>>>>>> cdb9b9d7
 
 	//~--- fields ---------------------------------------------------------------
 
@@ -206,21 +176,13 @@
 			log.finest("Parsing cluster element: " + elem.toString());
 		}
 
-<<<<<<< HEAD
-		List<Element> children = elem.getChildren(CLUSTER_DATA_PATH);
-=======
 		List<Element> children = elem.getChildrenStaticStr(CLUSTER_DATA_PATH);
->>>>>>> cdb9b9d7
 
 		if ((children != null) && (children.size() > 0)) {
 			packets = new ArrayDeque<Element>(children);
 		}
 
-<<<<<<< HEAD
-		String fNode = elem.getCData(FIRST_NODE_PATH);
-=======
 		String fNode = elem.getCDataStaticStr(FIRST_NODE_PATH);
->>>>>>> cdb9b9d7
 
 		if (fNode != null) {
 			first_node = JID.jidInstanceNS(fNode);
@@ -347,11 +309,7 @@
 																				 new String[] { entry.getKey() }));
 			}
 		}
-<<<<<<< HEAD
-		cluster_el.findChild(CLUSTER_CONTROL_PATH).addChild(method_call);
-=======
 		cluster_el.findChildStaticStr(CLUSTER_CONTROL_PATH).addChild(method_call);
->>>>>>> cdb9b9d7
 
 		ClusterElement result_cl = new ClusterElement(cluster_el);
 
@@ -423,17 +381,10 @@
 			packets = new ArrayDeque<Element>();
 		}
 		packets.offer(packet);
-<<<<<<< HEAD
-		if (elem.findChild(CLUSTER_DATA_PATH) == null) {
-			elem.addChild(new Element(CLUSTER_DATA_EL_NAME));
-		}
-		elem.findChild(CLUSTER_DATA_PATH).addChild(packet);
-=======
 		if (elem.findChildStaticStr(CLUSTER_DATA_PATH) == null) {
 			elem.addChild(new Element(CLUSTER_DATA_EL_NAME));
 		}
 		elem.findChildStaticStr(CLUSTER_DATA_PATH).addChild(packet);
->>>>>>> cdb9b9d7
 	}
 
 	/**
@@ -481,19 +432,11 @@
 	public void addVisitedNode(JID node_id) {
 		if (visited_nodes.size() == 0) {
 			first_node = node_id;
-<<<<<<< HEAD
-			elem.findChild(CLUSTER_CONTROL_PATH).addChild(new Element(FIRST_NODE_EL_NAME,
-							node_id.toString()));
-		}
-		if (visited_nodes.add(node_id)) {
-			elem.findChild(VISITED_NODES_PATH).addChild(new Element(NODE_ID_EL_NAME,
-=======
 			elem.findChildStaticStr(CLUSTER_CONTROL_PATH).addChild(
 					new Element(FIRST_NODE_EL_NAME, node_id.toString()));
 		}
 		if (visited_nodes.add(node_id)) {
 			elem.findChildStaticStr(VISITED_NODES_PATH).addChild(new Element(NODE_ID_EL_NAME,
->>>>>>> cdb9b9d7
 							node_id.toString()));
 		}
 	}
@@ -793,8 +736,4 @@
 }
 
 
-<<<<<<< HEAD
-//~ Formatted in Tigase Code Convention on 13/02/19
-=======
-//~ Formatted in Tigase Code Convention on 13/02/16
->>>>>>> cdb9b9d7
+//~ Formatted in Tigase Code Convention on 13/02/19