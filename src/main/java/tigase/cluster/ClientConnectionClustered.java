/*
 * ClientConnectionClustered.java
 *
 * Tigase Jabber/XMPP Server
 * Copyright (C) 2004-2013 "Tigase, Inc." <office@tigase.com>
 *
 * This program is free software: you can redistribute it and/or modify
 * it under the terms of the GNU Affero General Public License as published by
 * the Free Software Foundation, either version 3 of the License,
 * or (at your option) any later version.
 *
 * This program is distributed in the hope that it will be useful,
 * but WITHOUT ANY WARRANTY; without even the implied warranty of
 * MERCHANTABILITY or FITNESS FOR A PARTICULAR PURPOSE.  See the
 * GNU Affero General Public License for more details.
 *
 * You should have received a copy of the GNU Affero General Public License
 * along with this program. Look for COPYING file in the top folder.
 * If not, see http://www.gnu.org/licenses/.
 *
 */



package tigase.cluster;

<<<<<<< HEAD
//~--- non-JDK imports --------------------------------------------------------

import tigase.cluster.api.ClusteredComponentIfc;
import tigase.kernel.beans.Bean;
import tigase.kernel.beans.BeanSelector;
import tigase.kernel.core.Kernel;
=======
import tigase.cluster.api.ClusteredComponentIfc;
import tigase.conf.Configurable;
import tigase.conf.ConfigurationException;
import tigase.disteventbus.EventBusFactory;
import tigase.disteventbus.EventHandler;
>>>>>>> 91615a75
import tigase.server.ServiceChecker;
import tigase.server.XMPPServer;
import tigase.server.xmppclient.ClientConnectionManager;
import tigase.server.xmppclient.SeeOtherHostIfc;
<<<<<<< HEAD
=======
import tigase.util.TimerTask;
import tigase.xml.Element;
>>>>>>> 91615a75
import tigase.xmpp.BareJID;
import tigase.xmpp.JID;
import tigase.xmpp.XMPPIOService;

import java.util.List;
<<<<<<< HEAD
=======
import java.util.Map;
>>>>>>> 91615a75
import java.util.concurrent.CopyOnWriteArrayList;
import java.util.logging.Level;
import java.util.logging.Logger;

<<<<<<< HEAD
//~--- JDK imports ------------------------------------------------------------
=======
import static tigase.cluster.ClusterConnectionManager.CLUSTER_INITIATED_EVENT;
>>>>>>> 91615a75

/**
 * Describe class ClientConnectionClustered here.
 *
 *
 * Created: Sat Jun 21 22:23:18 2008
 *
 * @author <a href="mailto:artur.hefczyc@tigase.org">Artur Hefczyc</a>
 * @version $Rev$
 */
@Bean(name = "c2s", parent = Kernel.class, selectors = {BeanSelector.ClusterMode.class})
public class ClientConnectionClustered
				extends ClientConnectionManager
				implements ClusteredComponentIfc {
	/**
	 * Variable <code>log</code> is a class logger.
	 */
	private static final Logger log = Logger.getLogger(ClientConnectionClustered.class
			.getName());

	//~--- fields ---------------------------------------------------------------

//	private SeeOtherHostIfc see_other_host_strategy = null;
	@SuppressWarnings("serial")
	private List<BareJID>   connectedNodes          = new CopyOnWriteArrayList<BareJID>() {
		{
			add(getDefHostName());
		}
	};

    private EventHandler clusterEventHandler = null;

	//~--- methods --------------------------------------------------------------

	@Override
	protected void onNodeConnected(JID jid) {
		super.onNodeConnected(jid);
		
		List<JID> connectedNodes = getNodesConnectedWithLocal();
		if (see_other_host_strategy != null) {
			see_other_host_strategy.setNodes(connectedNodes);
		}
	}	
	
	@Override
	public void onNodeDisconnected(JID jid) {
		super.onNodeDisconnected(jid);

		List<JID> connectedNodes = getNodesConnectedWithLocal();
		if (see_other_host_strategy != null) {
			see_other_host_strategy.setNodes(connectedNodes);
		}

		final String hostname = jid.getDomain();

		doForAllServices(new ServiceChecker<XMPPIOService<Object>>() {
			@Override
			public void check(XMPPIOService<Object> service) {
				JID dataReceiver = service.getDataReceiver();

				if (log.isLoggable(Level.FINEST)) {
					log.log(Level.FINEST, "Checking service for dataReceiver: {0}", dataReceiver);
				}
				if ((dataReceiver != null) && dataReceiver.getDomain().equals(hostname)) {
					if (log.isLoggable(Level.FINEST)) {
						log.finest("Stopping service because corresponding cluster node stopped.");
					}
					service.stop();
				}
			}
		});
	}

	@Override
	public String getDiscoDescription() {
		return super.getDiscoDescription() + " clustered";
	}

	@Override
	public SeeOtherHostIfc getSeeOtherHostInstance(String see_other_host_class) {
		if (log.isLoggable(Level.FINEST)) {
			log.finest("Configuring see_other_host clustered strategy for: " +
					see_other_host_class);
		}
		if (see_other_host_class == null) {
			see_other_host_class = SeeOtherHostIfc.CM_SEE_OTHER_HOST_CLASS_PROP_DEF_VAL_CLUSTER;
		}
		see_other_host_strategy = super.getSeeOtherHostInstance(see_other_host_class);
		if (see_other_host_strategy != null) {
			see_other_host_strategy.setNodes(getNodesConnectedWithLocal());
		}

		return see_other_host_strategy;
	}

	@Override
	public Map<String, Object> getDefaults(Map<String, Object> params) {
		Map<String, Object> props = super.getDefaults(params);

		String delayPortListeningPorp = System.getProperty("client-" + PORT_LISTENING_DELAY_KEY);
		if (delayPortListeningPorp != null) {
			props.put(PORT_LISTENING_DELAY_KEY, Boolean.parseBoolean(delayPortListeningPorp));
		} else {
			props.put(PORT_LISTENING_DELAY_KEY, true);
		}

		return props;
	}

	@Override
	public void setProperties(Map<String, Object> props) throws ConfigurationException {

		Configurable component = XMPPServer.getConfigurator().getComponent("cl-comp");
		if (component != null && component instanceof ClusterConnectionManager) {
			ClusterConnectionManager clusterConnectionManager = (ClusterConnectionManager)component;
			if (clusterConnectionManager.isInitialClusterConnectedDone()) {
				props.put(PORT_LISTENING_DELAY_KEY,false);
				log.log(Level.WARNING, "Skip delaying opening ports of component: {0} - clustering is already established", getName());
			}
		}

		super.setProperties(props);
	}

    @Override
    public void start() {
        super.start();

        if (clusterEventHandler == null) {
            clusterEventHandler = new EventHandler() {
                @Override
                public void onEvent(String name, String xmlns, Element event) {
                    ClientConnectionClustered.this.connectWaitingTasks();
                    log.log(Level.WARNING, "Starting listening on ports of component: {0}", ClientConnectionClustered.this.getName());
                    EventBusFactory.getInstance().removeHandler(CLUSTER_INITIATED_EVENT, CLUSTER_INITIATED_EVENT, this);
                }
            };
        }

        EventBusFactory.getInstance().addHandler(CLUSTER_INITIATED_EVENT, CLUSTER_INITIATED_EVENT, clusterEventHandler);
    }

    @Override
    public void stop() {
        super.stop();
        EventBusFactory.getInstance().removeHandler(CLUSTER_INITIATED_EVENT,CLUSTER_INITIATED_EVENT, clusterEventHandler);
        clusterEventHandler = null;
    }

    @Override
    public void initializationCompleted() {
        super.initializationCompleted();

		if (delayPortListening) {
			addTimerTask(new TimerTask() {
				@Override
				public void run() {
					log.log(Level.FINE, "Cluster synchronization timed-out, starting pending connections for " + getName());
					ClientConnectionClustered.this.connectWaitingTasks();
				}
			}, connectionDelay * 30);
		}

    }
}<|MERGE_RESOLUTION|>--- conflicted
+++ resolved
@@ -24,47 +24,25 @@
 
 package tigase.cluster;
 
-<<<<<<< HEAD
 //~--- non-JDK imports --------------------------------------------------------
 
 import tigase.cluster.api.ClusteredComponentIfc;
+import tigase.eventbus.EventListener;
 import tigase.kernel.beans.Bean;
 import tigase.kernel.beans.BeanSelector;
 import tigase.kernel.core.Kernel;
-=======
-import tigase.cluster.api.ClusteredComponentIfc;
-import tigase.conf.Configurable;
-import tigase.conf.ConfigurationException;
-import tigase.disteventbus.EventBusFactory;
-import tigase.disteventbus.EventHandler;
->>>>>>> 91615a75
 import tigase.server.ServiceChecker;
-import tigase.server.XMPPServer;
 import tigase.server.xmppclient.ClientConnectionManager;
 import tigase.server.xmppclient.SeeOtherHostIfc;
-<<<<<<< HEAD
-=======
 import tigase.util.TimerTask;
-import tigase.xml.Element;
->>>>>>> 91615a75
 import tigase.xmpp.BareJID;
 import tigase.xmpp.JID;
 import tigase.xmpp.XMPPIOService;
 
 import java.util.List;
-<<<<<<< HEAD
-=======
-import java.util.Map;
->>>>>>> 91615a75
 import java.util.concurrent.CopyOnWriteArrayList;
 import java.util.logging.Level;
 import java.util.logging.Logger;
-
-<<<<<<< HEAD
-//~--- JDK imports ------------------------------------------------------------
-=======
-import static tigase.cluster.ClusterConnectionManager.CLUSTER_INITIATED_EVENT;
->>>>>>> 91615a75
 
 /**
  * Describe class ClientConnectionClustered here.
@@ -95,7 +73,11 @@
 		}
 	};
 
-    private EventHandler clusterEventHandler = null;
+    private EventListener<ClusterConnectionManager.ClusterInitializedEvent> clusterEventHandler = null;
+
+	public ClientConnectionClustered() {
+		delayPortListening = System.getProperty("client-" + PORT_LISTENING_DELAY_KEY) == null ? true : Boolean.getBoolean("client-" + PORT_LISTENING_DELAY_KEY);
+	}
 
 	//~--- methods --------------------------------------------------------------
 
@@ -160,57 +142,25 @@
 		return see_other_host_strategy;
 	}
 
-	@Override
-	public Map<String, Object> getDefaults(Map<String, Object> params) {
-		Map<String, Object> props = super.getDefaults(params);
-
-		String delayPortListeningPorp = System.getProperty("client-" + PORT_LISTENING_DELAY_KEY);
-		if (delayPortListeningPorp != null) {
-			props.put(PORT_LISTENING_DELAY_KEY, Boolean.parseBoolean(delayPortListeningPorp));
-		} else {
-			props.put(PORT_LISTENING_DELAY_KEY, true);
-		}
-
-		return props;
-	}
-
-	@Override
-	public void setProperties(Map<String, Object> props) throws ConfigurationException {
-
-		Configurable component = XMPPServer.getConfigurator().getComponent("cl-comp");
-		if (component != null && component instanceof ClusterConnectionManager) {
-			ClusterConnectionManager clusterConnectionManager = (ClusterConnectionManager)component;
-			if (clusterConnectionManager.isInitialClusterConnectedDone()) {
-				props.put(PORT_LISTENING_DELAY_KEY,false);
-				log.log(Level.WARNING, "Skip delaying opening ports of component: {0} - clustering is already established", getName());
-			}
-		}
-
-		super.setProperties(props);
-	}
-
     @Override
     public void start() {
         super.start();
 
         if (clusterEventHandler == null) {
-            clusterEventHandler = new EventHandler() {
-                @Override
-                public void onEvent(String name, String xmlns, Element event) {
-                    ClientConnectionClustered.this.connectWaitingTasks();
-                    log.log(Level.WARNING, "Starting listening on ports of component: {0}", ClientConnectionClustered.this.getName());
-                    EventBusFactory.getInstance().removeHandler(CLUSTER_INITIATED_EVENT, CLUSTER_INITIATED_EVENT, this);
-                }
+            clusterEventHandler = (ClusterConnectionManager.ClusterInitializedEvent event) -> {
+				ClientConnectionClustered.this.connectWaitingTasks();
+				log.log(Level.WARNING, "Starting listening on ports of component: {0}", ClientConnectionClustered.this.getName());
+				eventBus.removeListener(clusterEventHandler);
             };
         }
 
-        EventBusFactory.getInstance().addHandler(CLUSTER_INITIATED_EVENT, CLUSTER_INITIATED_EVENT, clusterEventHandler);
+        eventBus.addListener(ClusterConnectionManager.ClusterInitializedEvent.class, clusterEventHandler);
     }
 
     @Override
     public void stop() {
         super.stop();
-        EventBusFactory.getInstance().removeHandler(CLUSTER_INITIATED_EVENT,CLUSTER_INITIATED_EVENT, clusterEventHandler);
+		eventBus.removeListener(clusterEventHandler);
         clusterEventHandler = null;
     }
 
