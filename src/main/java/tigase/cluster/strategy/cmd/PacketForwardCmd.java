/*
 * PacketForwardCmd.java
 *
 * Tigase Jabber/XMPP Server
 * Copyright (C) 2004-2013 "Tigase, Inc." <office@tigase.com>
 *
 * This program is free software: you can redistribute it and/or modify
 * it under the terms of the GNU Affero General Public License as published by
 * the Free Software Foundation, either version 3 of the License,
 * or (at your option) any later version.
 *
 * This program is distributed in the hope that it will be useful,
 * but WITHOUT ANY WARRANTY; without even the implied warranty of
 * MERCHANTABILITY or FITNESS FOR A PARTICULAR PURPOSE.  See the
 * GNU Affero General Public License for more details.
 *
 * You should have received a copy of the GNU Affero General Public License
 * along with this program. Look for COPYING file in the top folder.
 * If not, see http://www.gnu.org/licenses/.
 *
 */



/*
* To change this template, choose Tools | Templates
* and open the template in the editor.
 */
package tigase.cluster.strategy.cmd;

//~--- non-JDK imports --------------------------------------------------------

import tigase.cluster.api.ClusterCommandException;
import tigase.cluster.api.CommandListenerSMAbstract;
import tigase.cluster.api.SessionManagerClusteredIfc;
import tigase.cluster.SessionManagerClustered;
<<<<<<< HEAD
import tigase.cluster.strategy.ConnectionRecord;
import tigase.cluster.strategy.DefaultClusteringStrategy;
=======
import tigase.cluster.strategy.DefaultClusteringStrategyAbstract;
>>>>>>> 3ea7fabb

import tigase.server.Packet;

import tigase.util.TigaseStringprepException;

import tigase.xml.Element;

import tigase.xmpp.JID;
import tigase.xmpp.XMPPResourceConnection;

//~--- JDK imports ------------------------------------------------------------

import java.util.LinkedHashMap;
import java.util.logging.Level;
import java.util.logging.Logger;
import java.util.Map;
import java.util.Queue;
import java.util.Set;

/**
 * Class description
 *
 *
 * @version        5.2.0, 13/06/22
 * @author         <a href="mailto:artur.hefczyc@tigase.org">Artur Hefczyc</a>
 */
public class PacketForwardCmd
				extends CommandListenerSMAbstract<ConnectionRecord,
						DefaultClusteringStrategy<ConnectionRecord>> {
	/**
	 * Variable <code>log</code> is a class logger.
	 */
	private static final Logger log = Logger.getLogger(PacketForwardCmd.class.getName());

<<<<<<< HEAD
=======
	//~--- fields ---------------------------------------------------------------

	private SessionManagerClusteredIfc sm;
	private DefaultClusteringStrategyAbstract  strategy;

>>>>>>> 3ea7fabb
	//~--- constructors ---------------------------------------------------------

	/**
	 * Constructs ...
	 *
	 *
	 *
	 * @param name
	 * @param strategy
	 */
<<<<<<< HEAD
	public PacketForwardCmd(String name, DefaultClusteringStrategy strategy) {
		super(name, strategy);
=======
	public PacketForwardCmd(String name, SessionManagerClusteredIfc sm,
			DefaultClusteringStrategyAbstract strategy) {
		super(name);
		this.sm       = sm;
		this.strategy = strategy;
>>>>>>> 3ea7fabb
	}

	//~--- methods --------------------------------------------------------------

	/*
	 * (non-Javadoc)
	 *
	 * @see tigase.cluster.api.CommandListener#executeCommand(java.util.Map)
	 */

	/**
	 * Method description
	 *
	 *
	 * @param fromNode
	 * @param visitedNodes
	 * @param data
	 * @param packets
	 *
	 * @throws ClusterCommandException
	 */
	@Override
	public void executeCommand(JID fromNode, Set<JID> visitedNodes, Map<String,
			String> data, Queue<Element> packets)
					throws ClusterCommandException {
		if (log.isLoggable(Level.FINEST)) {
			log.log(Level.FINEST,
					"Called fromNode: {0}, visitedNodes: {1}, data: {2}, packets: {3}",
					new Object[] { fromNode,
					visitedNodes, data, packets });
		}
		if ((packets != null) && (packets.size() > 0)) {
			for (Element elem : packets) {
				try {
					Packet                 el_packet = Packet.packetInstance(elem);
					XMPPResourceConnection conn = getStrategy().getSM().getXMPPResourceConnection(
							el_packet);
					Map<String, String> locdata;

					if (conn != null) {
						locdata = new LinkedHashMap<>();
						if (data != null) {
							locdata.putAll(data);
						}
						data.put(SessionManagerClusteredIfc.SESSION_FOUND_KEY, getStrategy().getSM()
								.getComponentId().toString());
					}

					// The commented if below causes the packet to stop being forwarded
					// if it reached a host on which there is a user session to handle
					// it.
					// This is incorrect though, as there might be multiple users'
					// connections
					// to different nodes and each node should receive the packet.
					// if (conn != null || !sendToNextNode(fromNode, visitedNodes, data,
					// Packet.packetInstance(elem))) {
					// Instead, always send the packet to next node:
					boolean isSent;

					isSent = getStrategy().sendToNextNode(fromNode, visitedNodes, data, Packet
							.packetInstance(elem));

					// If there is a user session for the packet, process it
					if (conn != null) {

						// Hold on! If this is the first node (fromNode) it means the
						// packet was already processed here....
						if (!getStrategy().getSM().getComponentId().equals(fromNode)) {
							getStrategy().getSM().processPacket(el_packet, conn);
						} else {

							// Ignore the packet, it has been processed already
						}
					} else {

						// No user session, but if this is the first node the packet has
						// returned, so maybe this is a packet for offline storage?
						if (getStrategy().getSM().getComponentId().equals(fromNode)) {

							// However it could have been processed on another node already
							if ((data == null) || (data.get(SessionManagerClustered
									.SESSION_FOUND_KEY) == null)) {
								getStrategy().getSM().processPacket(el_packet, conn);
							}
						}
					}
				} catch (TigaseStringprepException ex) {
					log.warning("Addressing problem, stringprep failed for packet: " + elem);
				}
			}
		} else {
			log.finest("Empty packets list in the forward command");
		}
	}
}


//~ Formatted in Tigase Code Convention on 13/11/02<|MERGE_RESOLUTION|>--- conflicted
+++ resolved
@@ -31,15 +31,10 @@
 //~--- non-JDK imports --------------------------------------------------------
 
 import tigase.cluster.api.ClusterCommandException;
-import tigase.cluster.api.CommandListenerSMAbstract;
+import tigase.cluster.api.CommandListenerAbstract;
 import tigase.cluster.api.SessionManagerClusteredIfc;
 import tigase.cluster.SessionManagerClustered;
-<<<<<<< HEAD
-import tigase.cluster.strategy.ConnectionRecord;
-import tigase.cluster.strategy.DefaultClusteringStrategy;
-=======
 import tigase.cluster.strategy.DefaultClusteringStrategyAbstract;
->>>>>>> 3ea7fabb
 
 import tigase.server.Packet;
 
@@ -67,21 +62,17 @@
  * @author         <a href="mailto:artur.hefczyc@tigase.org">Artur Hefczyc</a>
  */
 public class PacketForwardCmd
-				extends CommandListenerSMAbstract<ConnectionRecord,
-						DefaultClusteringStrategy<ConnectionRecord>> {
+				extends CommandListenerAbstract {
 	/**
 	 * Variable <code>log</code> is a class logger.
 	 */
 	private static final Logger log = Logger.getLogger(PacketForwardCmd.class.getName());
 
-<<<<<<< HEAD
-=======
 	//~--- fields ---------------------------------------------------------------
 
-	private SessionManagerClusteredIfc sm;
-	private DefaultClusteringStrategyAbstract  strategy;
+	private SessionManagerClusteredIfc        sm;
+	private DefaultClusteringStrategyAbstract strategy;
 
->>>>>>> 3ea7fabb
 	//~--- constructors ---------------------------------------------------------
 
 	/**
@@ -90,18 +81,14 @@
 	 *
 	 *
 	 * @param name
+	 * @param sm
 	 * @param strategy
 	 */
-<<<<<<< HEAD
-	public PacketForwardCmd(String name, DefaultClusteringStrategy strategy) {
-		super(name, strategy);
-=======
 	public PacketForwardCmd(String name, SessionManagerClusteredIfc sm,
 			DefaultClusteringStrategyAbstract strategy) {
 		super(name);
 		this.sm       = sm;
 		this.strategy = strategy;
->>>>>>> 3ea7fabb
 	}
 
 	//~--- methods --------------------------------------------------------------
@@ -137,17 +124,16 @@
 			for (Element elem : packets) {
 				try {
 					Packet                 el_packet = Packet.packetInstance(elem);
-					XMPPResourceConnection conn = getStrategy().getSM().getXMPPResourceConnection(
-							el_packet);
-					Map<String, String> locdata;
+					XMPPResourceConnection conn      = sm.getXMPPResourceConnection(el_packet);
+					Map<String, String>    locdata   = null;
 
 					if (conn != null) {
-						locdata = new LinkedHashMap<>();
+						locdata = new LinkedHashMap<String, String>();
 						if (data != null) {
 							locdata.putAll(data);
 						}
-						data.put(SessionManagerClusteredIfc.SESSION_FOUND_KEY, getStrategy().getSM()
-								.getComponentId().toString());
+						data.put(SessionManagerClusteredIfc.SESSION_FOUND_KEY, sm.getComponentId()
+								.toString());
 					}
 
 					// The commented if below causes the packet to stop being forwarded
@@ -161,7 +147,7 @@
 					// Instead, always send the packet to next node:
 					boolean isSent;
 
-					isSent = getStrategy().sendToNextNode(fromNode, visitedNodes, data, Packet
+					isSent = strategy.sendToNextNode(fromNode, visitedNodes, data, Packet
 							.packetInstance(elem));
 
 					// If there is a user session for the packet, process it
@@ -169,8 +155,8 @@
 
 						// Hold on! If this is the first node (fromNode) it means the
 						// packet was already processed here....
-						if (!getStrategy().getSM().getComponentId().equals(fromNode)) {
-							getStrategy().getSM().processPacket(el_packet, conn);
+						if (!sm.getComponentId().equals(fromNode)) {
+							sm.processPacket(el_packet, conn);
 						} else {
 
 							// Ignore the packet, it has been processed already
@@ -179,12 +165,12 @@
 
 						// No user session, but if this is the first node the packet has
 						// returned, so maybe this is a packet for offline storage?
-						if (getStrategy().getSM().getComponentId().equals(fromNode)) {
+						if (sm.getComponentId().equals(fromNode)) {
 
 							// However it could have been processed on another node already
 							if ((data == null) || (data.get(SessionManagerClustered
 									.SESSION_FOUND_KEY) == null)) {
-								getStrategy().getSM().processPacket(el_packet, conn);
+								sm.processPacket(el_packet, conn);
 							}
 						}
 					}
@@ -199,4 +185,4 @@
 }
 
 
-//~ Formatted in Tigase Code Convention on 13/11/02+//~ Formatted in Tigase Code Convention on 13/11/29