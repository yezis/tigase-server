--- conflicted
+++ resolved
@@ -171,10 +171,6 @@
 	// public int[] PORTS = { 5277 };
 
 	/** Field description */
-<<<<<<< HEAD
-	public String                SECRET_PROP_VAL   = "someSecret";
-=======
->>>>>>> ebfe0b67
 	private ClusterControllerIfc clusterController = null;
 
 	// private String cluster_controller_id = null;
@@ -184,18 +180,6 @@
 			IDENTITY_TYPE_VAL;
 	private Map<String, CopyOnWriteArrayList<XMPPIOService<Object>>> connectionsPool =
 			new ConcurrentSkipListMap<String, CopyOnWriteArrayList<XMPPIOService<Object>>>();
-<<<<<<< HEAD
-	private boolean connect_all           = CONNECT_ALL_PROP_VAL;
-	private boolean compress_stream       = COMPRESS_STREAM_PROP_VAL;
-	private long[]  lastDay               = new long[24];
-	private int     lastDayIdx            = 0;
-	private long[]  lastHour              = new long[60];
-	private int     lastHourIdx           = 0;
-	private int     nodesNo               = 0;
-	private int     per_node_conns        = CLUSTER_CONNECTIONS_PER_NODE_VAL;
-	private long    servConnectedTimeouts = 0;
-	private long    totalNodeDisconnects  = 0;
-=======
 	private boolean                              connect_all = CONNECT_ALL_PROP_VAL;
 	private boolean                              compress_stream = COMPRESS_STREAM_PROP_VAL;
 	private long[]                               lastDay               = new long[24];
@@ -208,7 +192,6 @@
 	private ComponentRepository<ClusterRepoItem> repo                  = null;
 	private long                                 servConnectedTimeouts = 0;
 	private long                                 totalNodeDisconnects  = 0;
->>>>>>> ebfe0b67
 
 	// private long packetsSent = 0;
 	// private long packetsReceived = 0;
@@ -738,43 +721,11 @@
 			return;
 		}
 
-<<<<<<< HEAD
-		String[] cl_nodes = (String[]) props.get(CLUSTER_NODES_PROP_KEY);
-		int[]    ports    = (int[]) props.get(PORTS_PROP_KEY);
-
-		if (ports != null) {
-			PORTS = ports;
-		}
-		if (cl_nodes != null) {
-			nodesNo = cl_nodes.length;
-			for (String node : cl_nodes) {
-				String host = BareJID.parseJID(node)[1];
-
-				log.log(Level.CONFIG, "Found cluster node host: {0}", host);
-				if (!host.equals(getDefHostName().getDomain()) && ((host.hashCode() >
-						getDefHostName().hashCode()) || connect_all)) {
-					for (int i = 0; i < per_node_conns; ++i) {
-						log.log(Level.CONFIG, "Trying to connect to cluster node: {0}", host);
-
-						Map<String, Object> port_props = new LinkedHashMap<String, Object>(12);
-
-						port_props.put(SECRET_PROP_KEY, SECRET_PROP_VAL);
-						port_props.put(PORT_LOCAL_HOST_PROP_KEY, getDefHostName());
-						port_props.put(PORT_TYPE_PROP_KEY, ConnectionType.connect);
-						port_props.put(PORT_SOCKET_PROP_KEY, SocketType.plain);
-						port_props.put(PORT_REMOTE_HOST_PROP_KEY, host);
-						port_props.put(PORT_IFC_PROP_KEY, new String[] { host });
-						port_props.put(MAX_RECONNECTS_PROP_KEY, 99999999);
-						port_props.put(PORT_KEY, PORTS[0]);
-						addWaitingTask(port_props);
-					}
-=======
 		String repo_class = (String) props.get(CLCON_REPO_CLASS_PROP_KEY);
 
 		try {
 			ComponentRepository<ClusterRepoItem> repo_tmp =
 					(ComponentRepository<ClusterRepoItem>) Class.forName(repo_class).newInstance();
->>>>>>> ebfe0b67
 
 			repo_tmp.addRepoChangeListener(this);
 			repo_tmp.setProperties(props);
