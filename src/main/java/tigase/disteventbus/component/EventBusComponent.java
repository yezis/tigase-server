--- conflicted
+++ resolved
@@ -1,15 +1,7 @@
 package tigase.disteventbus.component;
 
-<<<<<<< HEAD
-=======
-import java.util.Collection;
-import java.util.Collections;
-import java.util.HashMap;
-import java.util.Map;
-import java.util.concurrent.ConcurrentHashMap;
 import java.util.logging.Level;
 
->>>>>>> 4e1885ae
 import javax.script.ScriptEngineManager;
 
 import tigase.cluster.api.ClusterControllerIfc;
@@ -21,32 +13,16 @@
 import tigase.component.modules.impl.JabberVersionModule;
 import tigase.component.modules.impl.XmppPingModule;
 import tigase.disteventbus.EventBusFactory;
+import tigase.disteventbus.component.stores.Affiliation;
 import tigase.disteventbus.component.stores.AffiliationStore;
 import tigase.disteventbus.component.stores.SubscriptionStore;
 import tigase.kernel.core.Kernel;
 import tigase.stats.StatisticsList;
 import tigase.xmpp.JID;
 
-<<<<<<< HEAD
 public class EventBusComponent extends AbstractKernelBasedComponent implements ClusteredComponentIfc {
 
 	public static final String COMPONENT_EVENTS_XMLNS = "tigase:eventbus";
-=======
-public class EventBusComponent extends AbstractComponent<EventBusContext>implements ClusteredComponentIfc {
-
-	public static final String COMPONENT_EVENTS_XMLNS = "tigase:eventbus";
-	private static final String THREADS_KEY = "threads";
-	private static long counter = 0;
-	private final AffiliationStore affiliationStore = new AffiliationStore();
-	private final Map<String, ListenerScript> listenersScripts = new ConcurrentHashMap<String, ListenerScript>();
-	/**
-	 * For cluster nodes.
-	 */
-	private final SubscriptionStore subscriptionStore = new SubscriptionStore();
-	private ScriptEngineManager scriptEngineManager = new ScriptEngineManager();
-
-	private ListenerScriptRegistrar scriptsRegistrar;
->>>>>>> 4e1885ae
 
 	public EventBusComponent() {
 	}
@@ -94,19 +70,15 @@
 	protected void onNodeConnected(JID jid) {
 		super.onNodeConnected(jid);
 
-<<<<<<< HEAD
-		Module module = kernel.getInstance(SubscribeModule.ID);
-=======
 		if (log.isLoggable(Level.FINE))
 			log.fine("Cluster node " + jid + " added to Affiliation Store");
+		kernel.getInstance(AffiliationStore.class).putAffiliation(jid, Affiliation.owner);
 
-		context.getAffiliationStore().putAffiliation(jid, Affiliation.owner);
-
-		Module module = modulesManager.getModule(SubscribeModule.ID);
->>>>>>> 4e1885ae
+		Module module = kernel.getInstance(SubscribeModule.ID);
 		if (module != null && module instanceof SubscribeModule) {
 			((SubscribeModule) module).clusterNodeConnected(jid);
 		}
+
 	}
 
 	@Override
@@ -117,7 +89,7 @@
 		if (module != null && module instanceof SubscribeModule) {
 			((SubscribeModule) module).clusterNodeDisconnected(jid);
 		}
-		context.getAffiliationStore().removeAffiliation(jid);
+		kernel.getInstance(AffiliationStore.class).removeAffiliation(jid);
 	}
 
 	@Override
@@ -150,46 +122,8 @@
 		kernel.registerBean(RemoveListenerScriptCommand.class).exec();
 	}
 
-<<<<<<< HEAD
 	@Override
 	public void setClusterController(ClusterControllerIfc cl_controller) {
-=======
-		if (props.containsKey(THREADS_KEY)) {
-			Integer threads = (Integer) props.get(THREADS_KEY);
-			context.getEventBusInstance().setThreadPool(threads);
-		}
-		scriptsRegistrar.load();
->>>>>>> 4e1885ae
-	}
-
-	private class EventBusContextImpl extends AbstractContext implements EventBusContext {
-
-		private final LocalEventBus eventBusInstance;
-
-		public EventBusContextImpl(AbstractComponent<?> component) {
-			super(component);
-			this.eventBusInstance = (LocalEventBus) EventBusFactory.getInstance();
-		}
-
-		@Override
-		public AffiliationStore getAffiliationStore() {
-			return affiliationStore;
-		}
-
-		@Override
-		public Collection<JID> getConnectedNodes() {
-			return Collections.unmodifiableCollection(getNodesConnected());
-		}
-
-		@Override
-		public LocalEventBus getEventBusInstance() {
-			return eventBusInstance;
-		}
-
-		@Override
-		public SubscriptionStore getSubscriptionStore() {
-			return subscriptionStore;
-		}
 	}
 
 }