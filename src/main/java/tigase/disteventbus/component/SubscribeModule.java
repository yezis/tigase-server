package tigase.disteventbus.component;

import java.util.*;
import java.util.logging.Level;

import tigase.component.exceptions.ComponentException;
import tigase.component.responses.AsyncCallback;
import tigase.criteria.Criteria;
import tigase.disteventbus.EventHandler;
import tigase.disteventbus.component.stores.Affiliation;
import tigase.disteventbus.component.stores.AffiliationStore;
import tigase.disteventbus.component.stores.Subscription;
import tigase.disteventbus.component.stores.SubscriptionStore;
import tigase.disteventbus.impl.EventName;
import tigase.disteventbus.impl.LocalEventBus;
<<<<<<< HEAD
import tigase.disteventbus.impl.LocalEventBus.LocalEventBusListener;
import tigase.kernel.beans.Bean;
import tigase.kernel.beans.Initializable;
import tigase.kernel.beans.Inject;
import tigase.kernel.beans.UnregisterAware;
=======
>>>>>>> 4e1885ae
import tigase.server.Packet;
import tigase.server.Permissions;
import tigase.util.TigaseStringprepException;
import tigase.xml.Element;
import tigase.xmpp.Authorization;
import tigase.xmpp.JID;
import tigase.xmpp.StanzaType;

@Bean(name = SubscribeModule.ID)
public class SubscribeModule extends AbstractEventBusModule implements Initializable, UnregisterAware {

<<<<<<< HEAD
	private static final Criteria CRIT = new ElemPathCriteria(new String[] { "iq", "pubsub", "subscribe" },
			new String[] { null, "http://jabber.org/protocol/pubsub", null });

=======
>>>>>>> 4e1885ae
	public final static String ID = "subscribe";
	private static final Criteria CRIT = new ElemPathCriteria(new String[] { "iq", "pubsub", "subscribe" },
			new String[] { null, "http://jabber.org/protocol/pubsub", null });

<<<<<<< HEAD
	@Inject
	private AffiliationStore affiliationStore;

	@Inject
	private EventBusComponent component;

	private final LocalEventBusListener eventBusListener = new LocalEventBusListener() {

		@Override
		public void onAddHandler(String name, String xmlns, EventHandler handler) {
			SubscribeModule.this.onAddHandler(name, xmlns);
		}
=======
	private final EventHandler eventBusHandlerAddedHandler = new EventHandler() {
>>>>>>> 4e1885ae

		private final String[] NAME_PATH = new String[] { LocalEventBus.HANDLER_ADDED_EVENT_NAME, "name" };
		private final String[] XMLNS_PATH = new String[] { LocalEventBus.HANDLER_ADDED_EVENT_NAME, "xmlns" };

		@Override
		public void onEvent(String name, String xmlns, Element event) {
			String n = event.getCData(NAME_PATH);
			String x = event.getCData(XMLNS_PATH);
			if (x == null || !x.equals(LocalEventBus.EVENTBUS_INTERNAL_EVENTS_XMLNS))
				SubscribeModule.this.onAddHandler(n, x);
		}
	};

<<<<<<< HEAD
	@Inject(nullAllowed = false, bean = "localEventBus")
	private LocalEventBus localEventBus;

	@Inject
	private SubscriptionStore subscriptionStore;

	@Override
	public void beforeUnregister() {
		localEventBus.removeListener(eventBusListener);

=======
	@Override
	public void afterRegistration() {
		super.afterRegistration();
		context.getEventBusInstance().addHandler(LocalEventBus.HANDLER_ADDED_EVENT_NAME,
				LocalEventBus.EVENTBUS_INTERNAL_EVENTS_XMLNS, eventBusHandlerAddedHandler);
>>>>>>> 4e1885ae
	}

	public void clusterNodeConnected(JID node) {
		if (component.getComponentId().equals(node))
			return;
		// context.getSubscriptionStore().addSubscription(null,
		// "tigase:eventbus", JID.jidInstanceNS("eventbus", node, null));

		if (log.isLoggable(Level.FINER))
			log.finer("Node " + node + " is connected. Preparing subscribe request.");

<<<<<<< HEAD
		Set<Element> pubsubNodes = new HashSet<Element>();
		for (EventName eventName : localEventBus.getAllListenedEvents()) {
			pubsubNodes.add(prepareSubscribeElement(eventName, component.getComponentId(), null));
=======
		Set<Element> pubsubNodes = new HashSet<>();
		for (EventName eventName : context.getEventBusInstance().getAllListenedEvents()) {
			pubsubNodes.add(prepareSubscribeElement(eventName, context.getComponentID(), null));
>>>>>>> 4e1885ae
		}

		for (EventName eventName : subscriptionStore.getSubscribedEvents()) {
			Collection<Subscription> subscriptions = subscriptionStore.getSubscribersJIDs(eventName.getName(),
					eventName.getXmlns());
			for (Subscription subscription : subscriptions) {
				if (subscription.getServiceJID() != null)
					pubsubNodes.add(
							prepareSubscribeElement(eventName, subscription.getJid(), subscription.getServiceJID().toString()));
			}
		}

		if (!pubsubNodes.isEmpty())
			sendSubscribeRequest("eventbus@" + node.getDomain(), pubsubNodes);
	}

	public void clusterNodeDisconnected(JID node) {
		if (component.getComponentId().equals(node))
			return;

		if (log.isLoggable(Level.FINER))
			log.finer("Node " + node + " is disconnected.");
		subscriptionStore.remove(new Subscription(JID.jidInstanceNS("eventbus", node.getDomain(), null)));
	}

	@Override
	public String[] getFeatures() {
		return new String[] { "http://jabber.org/protocol/pubsub#subscribe" };
	}

	@Override
	public Criteria getModuleCriteria() {
		return CRIT;
	}

	@Override
	public void initialize() {
		localEventBus.addListener(eventBusListener);
	}

	protected void onAddHandler(String eventName, String eventXmlns) {
		for (JID node : component.getNodesConnected()) {
			if (component.getComponentId().equals(node))
				continue;

<<<<<<< HEAD
			Element se = prepareSubscribeElement(new EventName(eventName, eventXmlns), component.getComponentId(), null);
=======
			Element se = prepareSubscribeElement(new EventName(eventName, eventXmlns), context.getComponentID(), null);
>>>>>>> 4e1885ae
			sendSubscribeRequest("eventbus@" + node.getDomain(), Collections.singleton(se));
		}
	}

	private Element prepareSubscribeElement(EventName event, JID jid, String service) {
		Element subscribeElem = new Element("subscribe");
		subscribeElem.addAttribute("node", event.toEventBusNode());
		subscribeElem.addAttribute("jid", jid.toString());

		if (service != null) {
			subscribeElem.addChild(new Element("service", service));
		}

		return subscribeElem;
	}

	@Override
	public void process(Packet packet) throws ComponentException, TigaseStringprepException {
		if (packet.getType() == StanzaType.set) {
			processSet(packet);
		} else
			throw new ComponentException(Authorization.NOT_ALLOWED, "Only type set is allowed.");
	}

	protected Element processClusterSubscription(final Packet packet) throws TigaseStringprepException {
		// subscription from cluster node
		log.finest("Processing cluster subscription request from " + packet.getStanzaFrom());
		List<Element> subscribeElements = packet.getElemChildrenStaticStr(new String[] { "iq", "pubsub" });

		for (Element subscribe : subscribeElements) {
			Element serviceItem = subscribe.getChild("service");

			final EventName parsedName = NodeNameUtil.parseNodeName(subscribe.getAttributeStaticStr("node"));
			final JID jid = JID.jidInstance(subscribe.getAttributeStaticStr("jid"));
			final String service;

			if (serviceItem != null && serviceItem.getCData() != null) {
				service = serviceItem.getCData();
			} else {
				service = null;
			}

			if (log.isLoggable(Level.FINE))
				log.fine("Node " + jid + " subscribed for events " + parsedName);

			Subscription subscription = new Subscription(jid);
			subscription.setInClusterSubscription(true);
			subscription.setServiceJID(JID.jidInstanceNS(service));

			subscriptionStore.addSubscription(parsedName.getName(), parsedName.getXmlns(), subscription);

		}
		return null;
	}

	protected Element processNonClusterSubscription(final Packet packet) throws TigaseStringprepException, ComponentException {
		// subscription from something out of cluster
<<<<<<< HEAD
		final Affiliation affiliation = affiliationStore.getAffiliation(packet.getStanzaFrom());
=======
		if (log.isLoggable(Level.FINEST))
			log.finest("Processing noncluster subscription request from " + packet.getStanzaFrom());

		final Affiliation affiliation = context.getAffiliationStore().getAffiliation(packet.getStanzaFrom());
>>>>>>> 4e1885ae

		if (!affiliation.isSubscribe()) {
			if (log.isLoggable(Level.FINE))
				log.fine(
						"Subscription rejected. Subscriber " + packet.getStanzaFrom() + " has bad affiliation: " + affiliation);
			throw new ComponentException(Authorization.FORBIDDEN, "Bad affiliation: " + affiliation);
		}

		List<Element> subscribeElements = packet.getElemChildrenStaticStr(new String[] { "iq", "pubsub" });
		Element response = new Element("pubsub", new String[] { "xmlns" },
				new String[] { "http://jabber.org/protocol/pubsub" });

		final Set<Element> subscribedNodes = new HashSet<>();
		for (Element subscribe : subscribeElements) {
			EventName parsedName = NodeNameUtil.parseNodeName(subscribe.getAttributeStaticStr("node"));
			JID jid = JID.jidInstance(subscribe.getAttributeStaticStr("jid"));

			if (log.isLoggable(Level.FINE))
				log.fine("Entity " + jid + " subscribed for events " + parsedName);

<<<<<<< HEAD
			subscriptionStore.addSubscription(parsedName.getName(), parsedName.getXmlns(),
					new Subscription(jid, packet.getStanzaTo()));
=======
			Subscription subscription = new Subscription(jid, packet.getStanzaTo());
			subscription.setInClusterSubscription(false);

			context.getSubscriptionStore().addSubscription(parsedName.getName(), parsedName.getXmlns(), subscription);
>>>>>>> 4e1885ae

			subscribedNodes.add(prepareSubscribeElement(parsedName, jid, packet.getStanzaTo().toString()));

			response.addChild(new Element("subscription", new String[] { "node", "jid", "subscription" },
					new String[] { parsedName.toEventBusNode(), jid.toString(), "subscribed" }));
		}

		if (log.isLoggable(Level.FINER))
<<<<<<< HEAD
			log.finer("Forwarding subscription to: " + component.getNodesConnected());

		for (JID node : component.getNodesConnected()) {
			if (component.getComponentId().equals(node))
=======
			log.finer("Forwarding subscription request to: " + context.getConnectedNodes());

		for (JID node : context.getConnectedNodes()) {
			if (context.getComponentID().equals(node))
>>>>>>> 4e1885ae
				continue;
			sendSubscribeRequest("eventbus@" + node.getDomain(), subscribedNodes);
		}

		return response;
	}

	private void processSet(final Packet packet) throws TigaseStringprepException, ComponentException {
		Element subscriptionResponse;
		if (isClusteredEventBus(packet.getStanzaFrom())) {
			subscriptionResponse = processClusterSubscription(packet);
		} else {
			subscriptionResponse = processNonClusterSubscription(packet);
		}

		Packet response = packet.okResult(subscriptionResponse, 0);
		response.setPermissions(Permissions.ADMIN);
		write(response);
	}

	protected void sendSubscribeRequest(final String to, Collection<Element> subscriptionElements) {
		try {
<<<<<<< HEAD
			Element iq = new Element("iq", new String[] { "from", "to", "type", "id" },
					new String[] { component.getComponentId().toString(), to, "set", nextStanzaID() });
=======
			final String id = nextStanzaID();
			Element iq = new Element("iq", new String[] { "from", "to", "type", "id" },
					new String[] { context.getComponentID().toString(), to, "set", id });
>>>>>>> 4e1885ae

			Element pubsubElem = new Element("pubsub", new String[] { "xmlns" },
					new String[] { "http://jabber.org/protocol/pubsub" });
			iq.addChild(pubsubElem);

			subscriptionElements.forEach(pubsubElem::addChild);

			final Packet packet = Packet.packetInstance(iq);
			packet.setPermissions(Permissions.ADMIN);
			packet.setXMLNS(Packet.CLIENT_XMLNS);

			if (log.isLoggable(Level.FINER))
				log.finer("Sending subscribe request (id=" + id + ") to node " + to);

			write(packet, new AsyncCallback() {

				@Override
				public void onError(Packet responseStanza, String errorCondition) {
					// TODO Auto-generated method stub
					if (log.isLoggable(Level.FINE))
						log.fine("Subscription request was cancelled by node " + to + " with error " + errorCondition);
				}

				@Override
				public void onSuccess(Packet responseStanza) {
					// TODO Auto-generated method stub
					if (log.isLoggable(Level.FINE))
						log.fine("Subscription request was accepted by node " + to + ".");
				}

				@Override
				public void onTimeout() {
					// TODO Auto-generated method stub
					if (log.isLoggable(Level.FINE))
						log.fine("Subscription request timeout. Node " + to + " not answered.");

				}
			});
		} catch (Exception e) {
			log.log(Level.WARNING, "Why? Oh Why?", e);
		}
	}

<<<<<<< HEAD
=======
	@Override
	public void unregisterModule() {
		context.getEventBusInstance().removeHandler(LocalEventBus.HANDLER_ADDED_EVENT_NAME,
				LocalEventBus.EVENTBUS_INTERNAL_EVENTS_XMLNS, eventBusHandlerAddedHandler);
		super.unregisterModule();
	}

>>>>>>> 4e1885ae
}<|MERGE_RESOLUTION|>--- conflicted
+++ resolved
@@ -13,14 +13,10 @@
 import tigase.disteventbus.component.stores.SubscriptionStore;
 import tigase.disteventbus.impl.EventName;
 import tigase.disteventbus.impl.LocalEventBus;
-<<<<<<< HEAD
-import tigase.disteventbus.impl.LocalEventBus.LocalEventBusListener;
 import tigase.kernel.beans.Bean;
 import tigase.kernel.beans.Initializable;
 import tigase.kernel.beans.Inject;
 import tigase.kernel.beans.UnregisterAware;
-=======
->>>>>>> 4e1885ae
 import tigase.server.Packet;
 import tigase.server.Permissions;
 import tigase.util.TigaseStringprepException;
@@ -32,32 +28,16 @@
 @Bean(name = SubscribeModule.ID)
 public class SubscribeModule extends AbstractEventBusModule implements Initializable, UnregisterAware {
 
-<<<<<<< HEAD
-	private static final Criteria CRIT = new ElemPathCriteria(new String[] { "iq", "pubsub", "subscribe" },
-			new String[] { null, "http://jabber.org/protocol/pubsub", null });
-
-=======
->>>>>>> 4e1885ae
 	public final static String ID = "subscribe";
 	private static final Criteria CRIT = new ElemPathCriteria(new String[] { "iq", "pubsub", "subscribe" },
 			new String[] { null, "http://jabber.org/protocol/pubsub", null });
-
-<<<<<<< HEAD
 	@Inject
 	private AffiliationStore affiliationStore;
 
 	@Inject
 	private EventBusComponent component;
 
-	private final LocalEventBusListener eventBusListener = new LocalEventBusListener() {
-
-		@Override
-		public void onAddHandler(String name, String xmlns, EventHandler handler) {
-			SubscribeModule.this.onAddHandler(name, xmlns);
-		}
-=======
 	private final EventHandler eventBusHandlerAddedHandler = new EventHandler() {
->>>>>>> 4e1885ae
 
 		private final String[] NAME_PATH = new String[] { LocalEventBus.HANDLER_ADDED_EVENT_NAME, "name" };
 		private final String[] XMLNS_PATH = new String[] { LocalEventBus.HANDLER_ADDED_EVENT_NAME, "xmlns" };
@@ -71,7 +51,6 @@
 		}
 	};
 
-<<<<<<< HEAD
 	@Inject(nullAllowed = false, bean = "localEventBus")
 	private LocalEventBus localEventBus;
 
@@ -80,15 +59,8 @@
 
 	@Override
 	public void beforeUnregister() {
-		localEventBus.removeListener(eventBusListener);
-
-=======
-	@Override
-	public void afterRegistration() {
-		super.afterRegistration();
-		context.getEventBusInstance().addHandler(LocalEventBus.HANDLER_ADDED_EVENT_NAME,
-				LocalEventBus.EVENTBUS_INTERNAL_EVENTS_XMLNS, eventBusHandlerAddedHandler);
->>>>>>> 4e1885ae
+		localEventBus.removeHandler(LocalEventBus.HANDLER_ADDED_EVENT_NAME, LocalEventBus.EVENTBUS_INTERNAL_EVENTS_XMLNS,
+				eventBusHandlerAddedHandler);
 	}
 
 	public void clusterNodeConnected(JID node) {
@@ -100,15 +72,9 @@
 		if (log.isLoggable(Level.FINER))
 			log.finer("Node " + node + " is connected. Preparing subscribe request.");
 
-<<<<<<< HEAD
-		Set<Element> pubsubNodes = new HashSet<Element>();
+		Set<Element> pubsubNodes = new HashSet<>();
 		for (EventName eventName : localEventBus.getAllListenedEvents()) {
 			pubsubNodes.add(prepareSubscribeElement(eventName, component.getComponentId(), null));
-=======
-		Set<Element> pubsubNodes = new HashSet<>();
-		for (EventName eventName : context.getEventBusInstance().getAllListenedEvents()) {
-			pubsubNodes.add(prepareSubscribeElement(eventName, context.getComponentID(), null));
->>>>>>> 4e1885ae
 		}
 
 		for (EventName eventName : subscriptionStore.getSubscribedEvents()) {
@@ -146,7 +112,8 @@
 
 	@Override
 	public void initialize() {
-		localEventBus.addListener(eventBusListener);
+		localEventBus.addHandler(LocalEventBus.HANDLER_ADDED_EVENT_NAME, LocalEventBus.EVENTBUS_INTERNAL_EVENTS_XMLNS,
+				eventBusHandlerAddedHandler);
 	}
 
 	protected void onAddHandler(String eventName, String eventXmlns) {
@@ -154,11 +121,7 @@
 			if (component.getComponentId().equals(node))
 				continue;
 
-<<<<<<< HEAD
 			Element se = prepareSubscribeElement(new EventName(eventName, eventXmlns), component.getComponentId(), null);
-=======
-			Element se = prepareSubscribeElement(new EventName(eventName, eventXmlns), context.getComponentID(), null);
->>>>>>> 4e1885ae
 			sendSubscribeRequest("eventbus@" + node.getDomain(), Collections.singleton(se));
 		}
 	}
@@ -216,14 +179,9 @@
 
 	protected Element processNonClusterSubscription(final Packet packet) throws TigaseStringprepException, ComponentException {
 		// subscription from something out of cluster
-<<<<<<< HEAD
-		final Affiliation affiliation = affiliationStore.getAffiliation(packet.getStanzaFrom());
-=======
 		if (log.isLoggable(Level.FINEST))
 			log.finest("Processing noncluster subscription request from " + packet.getStanzaFrom());
-
-		final Affiliation affiliation = context.getAffiliationStore().getAffiliation(packet.getStanzaFrom());
->>>>>>> 4e1885ae
+		final Affiliation affiliation = affiliationStore.getAffiliation(packet.getStanzaFrom());
 
 		if (!affiliation.isSubscribe()) {
 			if (log.isLoggable(Level.FINE))
@@ -244,15 +202,10 @@
 			if (log.isLoggable(Level.FINE))
 				log.fine("Entity " + jid + " subscribed for events " + parsedName);
 
-<<<<<<< HEAD
-			subscriptionStore.addSubscription(parsedName.getName(), parsedName.getXmlns(),
-					new Subscription(jid, packet.getStanzaTo()));
-=======
 			Subscription subscription = new Subscription(jid, packet.getStanzaTo());
 			subscription.setInClusterSubscription(false);
 
-			context.getSubscriptionStore().addSubscription(parsedName.getName(), parsedName.getXmlns(), subscription);
->>>>>>> 4e1885ae
+			subscriptionStore.addSubscription(parsedName.getName(), parsedName.getXmlns(), subscription);
 
 			subscribedNodes.add(prepareSubscribeElement(parsedName, jid, packet.getStanzaTo().toString()));
 
@@ -261,17 +214,10 @@
 		}
 
 		if (log.isLoggable(Level.FINER))
-<<<<<<< HEAD
 			log.finer("Forwarding subscription to: " + component.getNodesConnected());
 
 		for (JID node : component.getNodesConnected()) {
 			if (component.getComponentId().equals(node))
-=======
-			log.finer("Forwarding subscription request to: " + context.getConnectedNodes());
-
-		for (JID node : context.getConnectedNodes()) {
-			if (context.getComponentID().equals(node))
->>>>>>> 4e1885ae
 				continue;
 			sendSubscribeRequest("eventbus@" + node.getDomain(), subscribedNodes);
 		}
@@ -294,14 +240,9 @@
 
 	protected void sendSubscribeRequest(final String to, Collection<Element> subscriptionElements) {
 		try {
-<<<<<<< HEAD
-			Element iq = new Element("iq", new String[] { "from", "to", "type", "id" },
-					new String[] { component.getComponentId().toString(), to, "set", nextStanzaID() });
-=======
 			final String id = nextStanzaID();
 			Element iq = new Element("iq", new String[] { "from", "to", "type", "id" },
-					new String[] { context.getComponentID().toString(), to, "set", id });
->>>>>>> 4e1885ae
+					new String[] { component.getComponentId().toString(), to, "set", id });
 
 			Element pubsubElem = new Element("pubsub", new String[] { "xmlns" },
 					new String[] { "http://jabber.org/protocol/pubsub" });
@@ -345,14 +286,4 @@
 		}
 	}
 
-<<<<<<< HEAD
-=======
-	@Override
-	public void unregisterModule() {
-		context.getEventBusInstance().removeHandler(LocalEventBus.HANDLER_ADDED_EVENT_NAME,
-				LocalEventBus.EVENTBUS_INTERNAL_EVENTS_XMLNS, eventBusHandlerAddedHandler);
-		super.unregisterModule();
-	}
-
->>>>>>> 4e1885ae
 }