--- conflicted
+++ resolved
@@ -90,8 +90,8 @@
  * @version $Rev$
  */
 public class VHostItem
-<<<<<<< HEAD
-				extends RepositoryItemAbstract {
+				extends RepositoryItemAbstract
+				implements Comparable<VHostItem> {
 	
 	public static class DataType { 
 		private final String name;
@@ -158,10 +158,6 @@
 		}
 	}
 	
-=======
-		extends RepositoryItemAbstract
-		implements Comparable<VHostItem> {
->>>>>>> ab08391d
 	/**
 	 * This is an attribute name for storing information whether anonymous user
 	 * can login for this domain.
