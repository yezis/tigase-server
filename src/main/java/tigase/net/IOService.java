--- conflicted
+++ resolved
@@ -616,21 +616,12 @@
 
 	/**
 	 * Method returns local port of opened socket
-<<<<<<< HEAD
-	 *
-	 * @return
-	 */
-	public int getLocalPort() {
-        Socket sock = socketIO.getSocketChannel().socket();
-        return sock.getLocalPort();
-=======
 	 * 
 	 * @return 
 	 */
 	public int getLocalPort() {
 		Socket sock = socketIO.getSocketChannel().socket();
 		return sock.getLocalPort();
->>>>>>> 4804e5bc
 	}
 	
 	/**
