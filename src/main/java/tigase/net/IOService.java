--- conflicted
+++ resolved
@@ -81,7 +81,6 @@
  * @version $Rev$
  */
 public abstract class IOService<RefObject> implements Callable<IOService<?>>,
-<<<<<<< HEAD
         TLSEventHandler {
 
         /**
@@ -480,16 +479,39 @@
                 this.dataReceiver = address;
         }
 
-        /**
-         * Method description
-         *
-         *
-         * @param sl
-         */
-        // @SuppressWarnings("unchecked")
-        public void setIOServiceListener(IOServiceListener<IOService<RefObject>> sl) {
-                this.serviceListener = sl;
-        }
+	public long getBytesSent(boolean reset) {
+		return socketIO.getBytesSent(reset);
+	}
+
+	public long getTotalBytesSent() {
+		return socketIO.getTotalBytesSent();
+	}
+
+	public long getBytesReceived(boolean reset) {
+		return socketIO.getBytesReceived(reset);
+	}
+
+	public long getTotalBytesReceived() {
+		return socketIO.getTotalBytesReceived();
+	}
+
+	public long getBuffOverflow(boolean reset) {
+		return socketIO.getBuffOverflow(reset);
+	}
+
+	public long getTotalBuffOverflow() {
+		return socketIO.getTotalBuffOverflow();
+	}
+
+	/**
+	 * Method description
+	 * 
+	 * 
+	 * @return
+	 */
+	public String getUniqueId() {
+		return id;
+	}
 
         /**
          * Method description
@@ -1170,1102 +1192,6 @@
                 this.connectionId = connectionId;
                 socketIO.setLogId(connectionId.toString());
         }
-=======
-		TLSEventHandler {
-
-	/**
-	 * Variable <code>log</code> is a class logger.
-	 */
-	private static final Logger log = Logger.getLogger(IOService.class.getName());
-
-	/**
-	 * This is key used to store session ID in temporary session data storage. As
-	 * it is used by many components it is required that all components access
-	 * session ID with this constant.
-	 */
-	public static final String SESSION_ID_KEY = "sessionID";
-
-	/** Field description */
-	public static final String PORT_TYPE_PROP_KEY = "type";
-
-	/** Field description */
-	public static final String HOSTNAME_KEY = "hostname-key";
-	private static final long MAX_ALLOWED_EMPTY_CALLS = 1000;
-
-	/** Field description */
-	public static final String CERT_CHECK_RESULT = "cert-check-result";
-
-	// ~--- fields ---------------------------------------------------------------
-
-	private ConnectionType connectionType = null;
-	private JID dataReceiver = null;
-
-	/** Field description */
-	private long empty_read_call_count = 0;
-	private String id = null;
-	private JID connectionId = null;
-
-	/**
-	 * This variable keeps the time of last transfer in any direction it is used
-	 * to help detect dead connections.
-	 */
-	private long lastTransferTime = 0;
-	private String local_address = null;
-	private long[] rdData = new long[60];
-	private RefObject refObject = null;
-	private String remote_address = null;
-	private IOServiceListener<IOService<RefObject>> serviceListener = null;
-	private IOInterface socketIO = null;
-	/** The saved partial bytes for multi-byte UTF-8 characters between reads */
-	private byte[] partialCharacterBytes = null;
-
-	/**
-	 * <code>socketInput</code> buffer keeps data read from socket.
-	 */
-	private ByteBuffer socketInput = null;
-	private int socketInputSize = 2048;
-	private boolean stopping = false;
-	private long[] wrData = new long[60];
-	private ConcurrentMap<String, Object> sessionData =
-			new ConcurrentHashMap<String, Object>(4, 0.75f, 4);
-	private CharsetEncoder encoder = Charset.forName("UTF-8").newEncoder();
-	private CharsetDecoder decoder = Charset.forName("UTF-8").newDecoder();
-	private CharBuffer cb = CharBuffer.allocate(2048);
-	private final ReentrantLock writeInProgress = new ReentrantLock();
-	private final ReentrantLock readInProgress = new ReentrantLock();
-
-	// ~--- methods --------------------------------------------------------------
-
-	/**
-	 * Method description
-	 * 
-	 * 
-	 * @throws IOException
-	 */
-	public abstract void processWaitingPackets() throws IOException;
-
-	protected abstract void processSocketData() throws IOException;
-
-	protected abstract int receivedPackets();
-
-	/**
-	 * Method <code>accept</code> is used to perform
-	 * 
-	 * @param socketChannel
-	 *          a <code>SocketChannel</code> value
-	 * 
-	 * @throws IOException
-	 */
-	public void accept(final SocketChannel socketChannel) throws IOException {
-		try {
-			if (socketChannel.isConnectionPending()) {
-				socketChannel.finishConnect();
-			} // end of if (socketChannel.isConnecyionPending())
-
-			socketIO = new SocketIO(socketChannel);
-		} catch (IOException e) {
-			String host = (String) sessionData.get("remote-hostname");
-
-			if (host == null) {
-				host = (String) sessionData.get("remote-host");
-			}
-
-			String sock_str = null;
-			try {
-				sock_str = socketChannel.socket().toString();
-			} catch (Exception ex) {
-				sock_str = ex.toString();
-			}
-
-			log.log(
-					Level.INFO,
-					"Problem connecting to remote host: {0}, address: {1}, socket: {2} - exception: {3}, session data: {4}",
-					new Object[] { host, remote_address, sock_str, e, sessionData });
-
-			throw e;
-		}
-
-		socketInputSize = socketIO.getSocketChannel().socket().getReceiveBufferSize();
-		socketInput = ByteBuffer.allocate(socketInputSize);
-
-		Socket sock = socketIO.getSocketChannel().socket();
-
-		local_address = sock.getLocalAddress().getHostAddress();
-		remote_address = sock.getInetAddress().getHostAddress();
-		id =
-				local_address + "_" + sock.getLocalPort() + "_" + remote_address + "_"
-						+ sock.getPort();
-		setLastTransferTime();
-	}
-
-	/**
-	 * Method <code>run</code> is used to perform
-	 * 
-	 * 
-	 * @return
-	 * @throws IOException
-	 */
-	@Override
-	public IOService<?> call() throws IOException {
-		writeData(null);
-
-		boolean readLock = true;
-
-		if (stopping) {
-			stop();
-		} else {
-			readLock = readInProgress.tryLock();
-
-			if (readLock) {
-				try {
-					processSocketData();
-
-					if ((receivedPackets() > 0) && (serviceListener != null)) {
-						serviceListener.packetsReady(this);
-					} // end of if (receivedPackets.size() > 0)
-				} finally {
-					readInProgress.unlock();
-				}
-			}
-		}
-
-		return readLock ? this : null;
-	}
-
-	/**
-	 * Method description
-	 * 
-	 * 
-	 * @return
-	 */
-	public ConnectionType connectionType() {
-		return this.connectionType;
-	}
-
-	/**
-	 * Method description
-	 * 
-	 */
-	public void forceStop() {
-		if (log.isLoggable(Level.FINER)) {
-			log.log(Level.FINER, "Socket: {0}, Force stop called...", socketIO);
-		}
-
-		try {
-			if ((socketIO != null) && socketIO.isConnected()) {
-				synchronized (socketIO) {
-					if (log.isLoggable(Level.FINER)) {
-						log.log(Level.FINER, "Calling stop on: {0}", socketIO);
-					}
-
-					socketIO.stop();
-				}
-			}
-		} catch (Exception e) {
-
-			// Well, do nothing, we are closing the connection anyway....
-			if (log.isLoggable(Level.FINEST)) {
-				log.log(Level.FINEST, "Socket: " + socketIO
-						+ ", Exception while stopping service: " + connectionId, e);
-			}
-		} finally {
-			if (serviceListener != null) {
-				if (log.isLoggable(Level.FINER)) {
-					log.log(Level.FINER, "Calling stop on the listener: {0}", serviceListener);
-				}
-
-				IOServiceListener<IOService<RefObject>> tmp = serviceListener;
-
-				serviceListener = null;
-
-				// The temp can still be null if the forceStop is called concurrently
-				if (tmp != null) {
-					tmp.serviceStopped(this);
-				}
-			} else {
-				if (log.isLoggable(Level.FINER)) {
-					log.log(Level.FINER, "Service listener is null: {0}", socketIO);
-				}
-			}
-		}
-	}
-
-	// ~--- get methods ----------------------------------------------------------
-
-	/**
-	 * Method description
-	 * 
-	 * 
-	 * @return
-	 */
-	public JID getDataReceiver() {
-		return this.dataReceiver;
-	}
-
-	/**
-	 * This method returns the time of last transfer in any direction through this
-	 * service. It is used to help detect dead connections.
-	 * 
-	 * @return
-	 */
-	public long getLastTransferTime() {
-		return lastTransferTime;
-	}
-
-	/**
-	 * Method description
-	 * 
-	 * 
-	 * @return
-	 */
-	public String getLocalAddress() {
-		return local_address;
-	}
-
-	/**
-	 * Method description
-	 * 
-	 * 
-	 * @return
-	 */
-	public long[] getReadCounters() {
-		return rdData;
-	}
-
-	/**
-	 * Method description
-	 * 
-	 * 
-	 * @return
-	 */
-	public RefObject getRefObject() {
-		return refObject;
-	}
-
-	/**
-	 * Returns a remote IP address for the TCP/IP connection.
-	 * 
-	 * 
-	 * @return a remote IP address for the TCP/IP connection.
-	 */
-	public String getRemoteAddress() {
-		return remote_address;
-	}
-
-	/**
-	 * Method description
-	 * 
-	 * 
-	 * @return
-	 */
-	public ConcurrentMap<String, Object> getSessionData() {
-		return sessionData;
-	}
-
-	/**
-	 * Method <code>getSocketChannel</code> is used to perform
-	 * 
-	 * @return a <code>SocketChannel</code> value
-	 */
-	public SocketChannel getSocketChannel() {
-		return socketIO.getSocketChannel();
-	}
-
-	/**
-	 * Method description
-	 * 
-	 * 
-	 * @param list
-	 * @param reset
-	 */
-	public void getStatistics(StatisticsList list, boolean reset) {
-		if (socketIO != null) {
-			socketIO.getStatistics(list, reset);
-		}
-	}
-
-	public long getBytesSent(boolean reset) {
-		return socketIO.getBytesSent(reset);
-	}
-
-	public long getTotalBytesSent() {
-		return socketIO.getTotalBytesSent();
-	}
-
-	public long getBytesReceived(boolean reset) {
-		return socketIO.getBytesReceived(reset);
-	}
-
-	public long getTotalBytesReceived() {
-		return socketIO.getTotalBytesReceived();
-	}
-
-	public long getBuffOverflow(boolean reset) {
-		return socketIO.getBuffOverflow(reset);
-	}
-
-	public long getTotalBuffOverflow() {
-		return socketIO.getTotalBuffOverflow();
-	}
-
-	/**
-	 * Method description
-	 * 
-	 * 
-	 * @return
-	 */
-	public String getUniqueId() {
-		return id;
-	}
-
-	/**
-	 * Method description
-	 * 
-	 * 
-	 * @return
-	 */
-	public long[] getWriteCounters() {
-		return wrData;
-	}
-
-	// ~--- methods --------------------------------------------------------------
-
-	/**
-	 * Method description
-	 * 
-	 * 
-	 * @param wrapper
-	 */
-	@Override
-	public void handshakeCompleted(TLSWrapper wrapper) {
-		CertCheckResult certCheckResult = wrapper.getCertificateStatus(false);
-
-		sessionData.put(CERT_CHECK_RESULT, certCheckResult);
-
-		if (log.isLoggable(Level.FINEST)) {
-			log.log(Level.FINEST, "{0}, TLS handshake completed: {1}", new Object[] { this,
-					certCheckResult });
-		}
-
-		serviceListener.tlsHandshakeCompleted(this);
-	}
-
-	// ~--- get methods ----------------------------------------------------------
-
-	/**
-	 * Describe <code>isConnected</code> method here.
-	 * 
-	 * @return a <code>boolean</code> value
-	 */
-	public boolean isConnected() {
-		boolean result = (socketIO == null) ? false : socketIO.isConnected();
-
-		if (log.isLoggable(Level.FINEST)) {
-
-			// if (socketIO.getSocketChannel().socket().getLocalPort() == 5269) {
-			// Throwable thr = new Throwable();
-			//
-			// thr.fillInStackTrace();
-			// log.log(Level.FINEST, "Socket: " + socketIO + ", Connected: " + result,
-			// thr);
-			// }
-			log.log(Level.FINEST, "Socket: {0}, Connected: {1}, id: {2}", new Object[] {
-					socketIO, result, connectionId });
-		}
-
-		return result;
-	}
-
-	// ~--- set methods ----------------------------------------------------------
-
-	/**
-	 * Method description
-	 * 
-	 * 
-	 * @param address
-	 */
-	public void setDataReceiver(JID address) {
-		this.dataReceiver = address;
-	}
-
-	/**
-	 * Method description
-	 * 
-	 * 
-	 * @param sl
-	 */
-	// @SuppressWarnings("unchecked")
-	public void setIOServiceListener(IOServiceListener<IOService<RefObject>> sl) {
-		this.serviceListener = sl;
-	}
-
-	/**
-	 * Method description
-	 * 
-	 * 
-	 * @param refObject
-	 */
-	public void setRefObject(RefObject refObject) {
-		this.refObject = refObject;
-	}
-
-	/**
-	 * Method description
-	 * 
-	 * 
-	 * @param props
-	 */
-	public void setSessionData(Map<String, Object> props) {
-		// Sometimes, some values are null which is allowed in the original Map
-		// however, ConcurrentHashMap does not allow nulls as value so we have
-		// to copy Maps carefully.
-		sessionData = new ConcurrentHashMap<String, Object>(props.size());
-		for (Map.Entry<String, Object> entry : props.entrySet()) {
-			if (entry.getValue() != null) {
-				sessionData.put(entry.getKey(), entry.getValue());
-			}
-		}
-		connectionType =
-				ConnectionType.valueOf(sessionData.get(PORT_TYPE_PROP_KEY).toString());
-	}
-
-	// ~--- methods --------------------------------------------------------------
-
-	/**
-	 * Method description
-	 * 
-	 * 
-	 * @param clientMode
-	 * 
-	 * @throws IOException
-	 */
-	public void startSSL(boolean clientMode) throws IOException {
-		if (socketIO instanceof TLSIO) {
-			throw new IllegalStateException("SSL mode is already activated.");
-		}
-
-		TLSWrapper wrapper =
-				new TLSWrapper(TLSUtil.getSSLContext("SSL",
-						(String) sessionData.get(HOSTNAME_KEY)), this, clientMode);
-
-		socketIO = new TLSIO(socketIO, wrapper);
-		setLastTransferTime();
-		encoder.reset();
-		decoder.reset();
-	}
-
-	/**
-	 * Method description
-	 * 
-	 * 
-	 * @param clientMode
-	 * 
-	 * @throws IOException
-	 */
-	public void startTLS(boolean clientMode) throws IOException {
-		if (socketIO.checkCapabilities(TLSIO.TLS_CAPS)) {
-			throw new IllegalStateException("TLS mode is already activated " + connectionId);
-		}
-
-		// This should not take more then 100ms
-		int counter = 0;
-
-		while (isConnected() && waitingToSend() && (++counter < 10)) {
-			writeData(null);
-
-			try {
-				Thread.sleep(10);
-			} catch (InterruptedException ex) {
-			}
-		}
-
-		if (counter >= 10) {
-			stop();
-		} else {
-			String tls_hostname = (String) sessionData.get(HOSTNAME_KEY);
-
-			if (log.isLoggable(Level.FINEST)) {
-				log.log(Level.FINEST, "{0}, Starting TLS for domain: {1}", new Object[] { this,
-						tls_hostname });
-			}
-
-			TLSWrapper wrapper =
-					new TLSWrapper(TLSUtil.getSSLContext("TLS", tls_hostname), this, clientMode);
-
-			socketIO = new TLSIO(socketIO, wrapper);
-			setLastTransferTime();
-			encoder.reset();
-			decoder.reset();
-		}
-	}
-
-	/**
-	 * Method description
-	 * 
-	 * 
-	 * @param level
-	 */
-	public void startZLib(int level) {
-		if (socketIO.checkCapabilities(ZLibIO.ZLIB_CAPS)) {
-			throw new IllegalStateException("ZLIB mode is already activated.");
-		}
-
-		socketIO = new ZLibIO(socketIO, level);
-	}
-
-	/**
-	 * Describe <code>stop</code> method here.
-	 * 
-	 */
-	public void stop() {
-		if ((socketIO != null) && socketIO.waitingToSend()) {
-			stopping = true;
-		} else {
-			forceStop();
-		}
-	}
-
-	/**
-	 * Method description
-	 * 
-	 * 
-	 * @return
-	 */
-	@Override
-	public String toString() {
-		return getConnectionId() + ", type: " + connectionType + ", Socket: " + socketIO;
-	}
-
-	/**
-	 * Method description
-	 * 
-	 * 
-	 * @return
-	 */
-	public boolean waitingToRead() {
-		return true;
-	}
-
-	/**
-	 * Method description
-	 * 
-	 * 
-	 * @return
-	 */
-	public boolean waitingToSend() {
-		return socketIO.waitingToSend();
-	}
-
-	/**
-	 * Method description
-	 * 
-	 * 
-	 * @return
-	 */
-	public int waitingToSendSize() {
-		return socketIO.waitingToSendSize();
-	}
-
-	/**
-	 * Method description
-	 * 
-	 * @return
-	 */
-	protected boolean isInputBufferEmpty() {
-		return socketInput != null && socketInput.remaining() == socketInput.capacity();
-	}
-
-	/**
-	 * Describe <code>debug</code> method here.
-	 * 
-	 * @param msg
-	 *          a <code>char[]</code> value
-	 * @return a <code>boolean</code> value
-	 */
-	protected boolean debug(final char[] msg) {
-		if (msg != null) {
-			System.out.print(new String(msg));
-
-			// log.finest("\n" + new String(msg) + "\n");
-		} // end of if (msg != null)
-
-		return true;
-	}
-
-	/**
-	 * Describe <code>debug</code> method here.
-	 * 
-	 * @param msg
-	 *          a <code>String</code> value
-	 * @return a <code>boolean</code> value
-	 */
-	protected boolean debug(final String msg, final String prefix) {
-		if (log.isLoggable(Level.FINEST)) {
-			if ((msg != null) && (msg.trim().length() > 0)) {
-				String log_msg =
-						"\n"
-								+ ((connectionType() != null) ? connectionType().toString() : "null-type")
-								+ " " + prefix + "\n" + msg + "\n";
-
-				// System.out.print(log_msg);
-				log.finest(log_msg);
-			}
-		}
-
-		return true;
-	}
-
-	protected void readCompleted() {
-		decoder.reset();
-	}
-
-	/**
-	 * Describe <code>readData</code> method here.
-	 * 
-	 * @return a <code>char[]</code> value
-	 * @exception IOException
-	 *              if an error occurs
-	 */
-	protected char[] readData() throws IOException {
-		setLastTransferTime();
-
-		if (log.isLoggable(Level.FINEST) && (empty_read_call_count > 10)) {
-			Throwable thr = new Throwable();
-
-			thr.fillInStackTrace();
-			log.log(Level.FINEST, "Socket: " + socketIO, thr);
-		}
-
-		// Generally it should not happen as it is called only in
-		// call() which has concurrent call protection.
-		// synchronized (socketIO) {
-		try {
-
-			// resizeInputBuffer();
-			// Maybe we can shrink the input buffer??
-			if ((socketInput.capacity() > socketInputSize)
-					&& (socketInput.remaining() == socketInput.capacity())) {
-
-				// Yes, looks like we can
-				if (log.isLoggable(Level.FINE)) {
-					log.log(Level.FINE, "Socket: {0}, Resizing socketInput down to {1} bytes.",
-							new Object[] { socketIO, socketInputSize });
-				}
-
-				socketInput = ByteBuffer.allocate(socketInputSize);
-				cb = CharBuffer.allocate(socketInputSize * 4);
-			}
-
-			// if (log.isLoggable(Level.FINEST)) {
-			// log.finer("Before read from socket.");
-			// log.finer("socketInput.capacity()=" + socketInput.capacity());
-			// log.finer("socketInput.remaining()=" + socketInput.remaining());
-			// log.finer("socketInput.limit()=" + socketInput.limit());
-			// log.finer("socketInput.position()=" + socketInput.position());
-			// }
-			ByteBuffer tmpBuffer = socketIO.read(socketInput);
-
-			if (socketIO.bytesRead() > 0) {
-				empty_read_call_count = 0;
-
-				char[] result = null;
-
-				// There might be some characters read from the network
-				// but the buffer may still be null or empty because there might
-				// be not enough data to decode TLS or compressed buffer.
-				if (tmpBuffer != null) {
-					if (log.isLoggable(Level.FINEST)) {
-						log.log(Level.FINEST, "Socket: {0}, Reading network binary data: {1}",
-								new Object[] { socketIO, socketIO.bytesRead() });
-					}
-
-					// Restore the partial bytes for multibyte UTF8 characters
-					if (partialCharacterBytes != null) {
-						if (log.isLoggable(Level.FINEST)) {
-							log.finest("Reloading partial bytes " + partialCharacterBytes.length);
-						}
-						ByteBuffer oldTmpBuffer = tmpBuffer;
-						tmpBuffer =
-								ByteBuffer.allocate(partialCharacterBytes.length
-										+ oldTmpBuffer.remaining() + 2);
-						tmpBuffer.put(partialCharacterBytes);
-						tmpBuffer.put(oldTmpBuffer);
-						tmpBuffer.flip();
-						oldTmpBuffer.clear();
-						partialCharacterBytes = null;
-					}
-
-					// if (log.isLoggable(Level.FINEST)) {
-					// log.finer("Before decoding data");
-					// log.finer("socketInput.capacity()=" + socketInput.capacity());
-					// log.finer("socketInput.remaining()=" + socketInput.remaining());
-					// log.finer("socketInput.limit()=" + socketInput.limit());
-					// log.finer("socketInput.position()=" + socketInput.position());
-					// log.finer("tmpBuffer.capacity()=" + tmpBuffer.capacity());
-					// log.finer("tmpBuffer.remaining()=" + tmpBuffer.remaining());
-					// log.finer("tmpBuffer.limit()=" + tmpBuffer.limit());
-					// log.finer("tmpBuffer.position()=" + tmpBuffer.position());
-					// log.finer("cb.capacity()=" + cb.capacity());
-					// log.finer("cb.remaining()=" + cb.remaining());
-					// log.finer("cb.limit()=" + cb.limit());
-					// log.finer("cb.position()=" + cb.position());
-					// }
-					// tmpBuffer.flip();
-					if (cb.capacity() < tmpBuffer.remaining() * 4) {
-						if (log.isLoggable(Level.FINEST)) {
-							log.log(Level.FINEST, "Socket: {0}, resizing character buffer to: {1}",
-									new Object[] { socketIO, tmpBuffer.remaining() });
-						}
-
-						cb = CharBuffer.allocate(tmpBuffer.remaining() * 4);
-					}
-
-					CoderResult cr = decoder.decode(tmpBuffer, cb, false);
-
-					if (cr.isMalformed()) {
-						throw new MalformedInputException(tmpBuffer.remaining());
-					}
-
-					if (cb.remaining() > 0) {
-						cb.flip();
-						result = new char[cb.remaining()];
-						cb.get(result);
-
-						if (log.isLoggable(Level.FINEST)) {
-							log.log(Level.FINEST, "Socket: {0}, Decoded character data: {1}",
-									new Object[] { socketIO, new String(result) });
-						}
-
-						// if (log.isLoggable(Level.FINEST)) {
-						// log.finer("Just after decoding.");
-						// log.finer("tmpBuffer.capacity()=" + tmpBuffer.capacity());
-						// log.finer("tmpBuffer.remaining()=" + tmpBuffer.remaining());
-						// log.finer("tmpBuffer.limit()=" + tmpBuffer.limit());
-						// log.finer("tmpBuffer.position()=" + tmpBuffer.position());
-						// log.finer("cb.capacity()=" + cb.capacity());
-						// log.finer("cb.remaining()=" + cb.remaining());
-						// log.finer("cb.limit()=" + cb.limit());
-						// log.finer("cb.position()=" + cb.position());
-						// }
-					}
-
-					if (cr.isUnderflow() && (tmpBuffer.remaining() > 0)) {
-						if (log.isLoggable(Level.FINEST)) {
-							log.log(Level.FINEST, "Socket: {0}, UTF-8 decoder data underflow: {1}",
-									new Object[] { socketIO, tmpBuffer.remaining() });
-						}
-
-						// Save the partial bytes of a multibyte character such that they
-						// can be restored on the next read.
-						partialCharacterBytes = new byte[tmpBuffer.remaining()];
-						tmpBuffer.get(partialCharacterBytes);
-					}
-					tmpBuffer.clear();
-
-					cb.clear();
-
-					// if (log.isLoggable(Level.FINEST)) {
-					// log.finer("Before return from method.");
-					// log.finer("tmpBuffer.capacity()=" + tmpBuffer.capacity());
-					// log.finer("tmpBuffer.remaining()=" + tmpBuffer.remaining());
-					// log.finer("tmpBuffer.limit()=" + tmpBuffer.limit());
-					// log.finer("tmpBuffer.position()=" + tmpBuffer.position());
-					// log.finer("cb.capacity()=" + cb.capacity());
-					// log.finer("cb.remaining()=" + cb.remaining());
-					// log.finer("cb.limit()=" + cb.limit());
-					// log.finer("cb.position()=" + cb.position());
-					// }
-					return result;
-				}
-			} else {
-
-				// Detecting infinite read 0 bytes
-				// sometimes it happens that the connection has been lost
-				// and the select thinks there are some bytes waiting for reading
-				// and 0 bytes are read
-				if ((++empty_read_call_count) > MAX_ALLOWED_EMPTY_CALLS
-						&& (!writeInProgress.isLocked())) {
-					log.log(Level.WARNING,
-							"Socket: {0}, Max allowed empty calls excceeded, closing connection.",
-							socketIO);
-					forceStop();
-				}
-			}
-		} catch (BufferUnderflowException ex) {
-
-			// Obtain more inbound network data for src,
-			// then retry the operation.
-			resizeInputBuffer();
-
-			return null;
-
-			// } catch (MalformedInputException ex) {
-			// // This happens after TLS initialization sometimes, maybe reset helps
-			// decoder.reset();
-		} catch (Exception eof) {
-			if (log.isLoggable(Level.FINEST)) {
-				log.log(Level.FINEST, "Socket: " + socketIO + ", Exception reading data", eof);
-			}
-
-			// eof.printStackTrace();
-			forceStop();
-		} // end of try-catch
-
-		// }
-		return null;
-	}
-
-	protected ByteBuffer readBytes() throws IOException {
-		setLastTransferTime();
-
-		if (log.isLoggable(Level.FINEST) && (empty_read_call_count > 10)) {
-			Throwable thr = new Throwable();
-
-			thr.fillInStackTrace();
-			log.log(Level.FINEST, "Socket: " + socketIO, thr);
-		}
-
-		try {
-			ByteBuffer tmpBuffer = socketIO.read(socketInput);
-			if (socketIO.bytesRead() > 0) {
-				empty_read_call_count = 0;
-
-				return tmpBuffer;
-			} else {
-				if ((++empty_read_call_count) > MAX_ALLOWED_EMPTY_CALLS
-						&& (!writeInProgress.isLocked())) {
-					log.log(Level.WARNING,
-							"Socket: {0}, Max allowed empty calls excceeded, closing connection.",
-							socketIO);
-					forceStop();
-				}
-			}
-
-		} catch (Exception eof) {
-			if (log.isLoggable(Level.FINEST)) {
-				log.log(Level.FINEST, "Socket: " + socketIO + ", Exception reading data", eof);
-			}
-
-			// eof.printStackTrace();
-			forceStop();
-		}
-
-		return null;
-	}
-
-	/**
-	 * Describe <code>writeData</code> method here.
-	 * 
-	 * @param data
-	 *          a <code>String</code> value
-	 */
-	protected void writeData(final String data) {
-
-		// Try to lock the data writing method
-		boolean locked = writeInProgress.tryLock();
-
-		// If cannot lock and nothing to send, just leave
-		if (!locked && (data == null)) {
-			return;
-		}
-
-		// Otherwise wait.....
-		if (!locked) {
-			writeInProgress.lock();
-		}
-
-		// Avoid concurrent calls here (one from call() and another from
-		// application)
-		try {
-			if ((data != null) && (data.length() > 0)) {
-				if (log.isLoggable(Level.FINEST)) {
-					if (data.length() < 256) {
-						log.log(Level.FINEST, "Socket: {0}, Writing data ({1}): {2}", new Object[] {
-								socketIO, data.length(), data });
-					} else {
-						log.log(Level.FINEST, "Socket: {0}, Writing data: {1}", new Object[] {
-								socketIO, data.length() });
-					}
-				}
-
-				ByteBuffer dataBuffer = null;
-
-				// int out_buff_size = data.length();
-				// int idx_start = 0;
-				// int idx_offset = Math.min(idx_start + out_buff_size, data.length());
-				//
-				// while (idx_start < data.length()) {
-				// String data_str = data.substring(idx_start, idx_offset);
-				// if (log.isLoggable(Level.FINEST)) {
-				// log.finest("Writing data_str (" + data_str.length() + "), idx_start="
-				// + idx_start + ", idx_offset=" + idx_offset + ": " + data_str);
-				// }
-				encoder.reset();
-
-				// dataBuffer = encoder.encode(CharBuffer.wrap(data, idx_start,
-				// idx_offset));
-				dataBuffer = encoder.encode(CharBuffer.wrap(data));
-				encoder.flush(dataBuffer);
-				socketIO.write(dataBuffer);
-
-				if (log.isLoggable(Level.FINEST)) {
-					log.log(Level.FINEST, "Socket: {0}, wrote: {1}",
-							new Object[] { socketIO, data.length() });
-				}
-
-				// idx_start = idx_offset;
-				// idx_offset = Math.min(idx_start + out_buff_size, data.length());
-				// }
-				setLastTransferTime();
-
-				// addWritten(data.length());
-				empty_read_call_count = 0;
-			} else {
-				if (socketIO.waitingToSend()) {
-					socketIO.write(null);
-					setLastTransferTime();
-					empty_read_call_count = 0;
-				}
-			}
-		} catch (Exception e) {
-			if (log.isLoggable(Level.FINER)) {
-				log.log(Level.FINER, "Data writing exception " + connectionId, e);
-			}
-
-			forceStop();
-		} finally {
-			writeInProgress.unlock();
-		}
-	}
-
-	protected void writeBytes(ByteBuffer data) {
-
-		// Try to lock the data writing method
-		boolean locked = writeInProgress.tryLock();
-
-		// If cannot lock and nothing to send, just leave
-		if (!locked && (data == null)) {
-			return;
-		}
-
-		// Otherwise wait.....
-		if (!locked) {
-			writeInProgress.lock();
-		}
-
-		// Avoid concurrent calls here (one from call() and another from
-		// application)
-		try {
-			if (data != null && data.hasRemaining()) {
-				int length = data.remaining();
-
-				socketIO.write(data);
-
-				if (log.isLoggable(Level.FINEST)) {
-					log.log(Level.FINEST, "Socket: {0}, wrote: {1}", new Object[] { socketIO,
-							length });
-				}
-
-				// idx_start = idx_offset;
-				// idx_offset = Math.min(idx_start + out_buff_size, data.length());
-				// }
-				setLastTransferTime();
-
-				// addWritten(data.length());
-				empty_read_call_count = 0;
-			} else {
-				if (socketIO.waitingToSend()) {
-					socketIO.write(null);
-					setLastTransferTime();
-					empty_read_call_count = 0;
-				}
-			}
-		} catch (Exception e) {
-			if (log.isLoggable(Level.FINER)) {
-				log.log(Level.FINER, "Data writing exception " + connectionId, e);
-			}
-
-			forceStop();
-		} finally {
-			writeInProgress.unlock();
-		}
-	}
-
-	private void resizeInputBuffer() throws IOException {
-		int netSize = socketIO.getInputPacketSize();
-
-		// Resize buffer if needed.
-		// if (netSize > socketInput.remaining()) {
-		if (netSize > socketInput.capacity() - socketInput.remaining()) {
-
-			// int newSize = netSize + socketInput.capacity();
-			int newSize = socketInput.capacity() + socketInputSize;
-
-			if (log.isLoggable(Level.FINE)) {
-				log.log(Level.FINE, "Socket: {0}, Resizing socketInput to {1} bytes.",
-						new Object[] { socketIO, newSize });
-			}
-
-			ByteBuffer b = ByteBuffer.allocate(newSize);
-
-			b.put(socketInput);
-			socketInput = b;
-		} else {
-
-			// if (log.isLoggable(Level.FINEST)) {
-			// log.finer("     Before flip()");
-			// log.finer("input.capacity()=" + socketInput.capacity());
-			// log.finer("input.remaining()=" + socketInput.remaining());
-			// log.finer("input.limit()=" + socketInput.limit());
-			// log.finer("input.position()=" + socketInput.position());
-			// }
-			// socketInput.flip();
-			// if (log.isLoggable(Level.FINEST)) {
-			// log.finer("     Before compact()");
-			// log.finer("input.capacity()=" + socketInput.capacity());
-			// log.finer("input.remaining()=" + socketInput.remaining());
-			// log.finer("input.limit()=" + socketInput.limit());
-			// log.finer("input.position()=" + socketInput.position());
-			// }
-			if (log.isLoggable(Level.FINE)) {
-				log.log(Level.FINE, "Socket: {0}, Compacting socketInput.", socketIO);
-			}
-
-			socketInput.compact();
-
-			// if (log.isLoggable(Level.FINEST)) {
-			// log.finer("     After compact()");
-			// log.finer("input.capacity()=" + socketInput.capacity());
-			// log.finer("input.remaining()=" + socketInput.remaining());
-			// log.finer("input.limit()=" + socketInput.limit());
-			// log.finer("input.position()=" + socketInput.position());
-			// }
-		}
-	}
-
-	// ~--- set methods ----------------------------------------------------------
-
-	private void setLastTransferTime() {
-		lastTransferTime = System.currentTimeMillis();
-	}
-
-	/**
-	 * @return the connectionId
-	 */
-	public JID getConnectionId() {
-		return connectionId;
-	}
-
-	/**
-	 * @param connectionId
-	 *          the connectionId to set
-	 */
-	public void setConnectionId(JID connectionId) {
-		this.connectionId = connectionId;
-		socketIO.setLogId(connectionId.toString());
-	}
-
->>>>>>> 7de6035c
 } // IOService
 // ~ Formatted in Sun Code Convention
 
