/*
 * Tigase Jabber/XMPP Server
 * Copyright (C) 2004-2012 "Artur Hefczyc" <artur.hefczyc@tigase.org>
 *
 * This program is free software: you can redistribute it and/or modify
 * it under the terms of the GNU Affero General Public License as published by
 * the Free Software Foundation, either version 3 of the License.
 *
 * This program is distributed in the hope that it will be useful,
 * but WITHOUT ANY WARRANTY; without even the implied warranty of
 * MERCHANTABILITY or FITNESS FOR A PARTICULAR PURPOSE.  See the
 * GNU Affero General Public License for more details.
 *
 * You should have received a copy of the GNU Affero General Public License
 * along with this program. Look for COPYING file in the top folder.
 * If not, see http://www.gnu.org/licenses/.
 *
 * $Rev$
 * Last modified by $Author$
 * $Date$
 */
package tigase.net;

//~--- non-JDK imports --------------------------------------------------------
import java.io.IOException;
import java.net.Socket;
import java.nio.ByteBuffer;
import java.nio.ByteOrder;
import java.nio.CharBuffer;
import java.nio.channels.SocketChannel;
import java.nio.charset.Charset;
import java.nio.charset.CharsetDecoder;
import java.nio.charset.CharsetEncoder;
import java.nio.charset.CoderResult;
import java.nio.charset.MalformedInputException;
import java.util.Map;
import java.util.concurrent.Callable;
import java.util.concurrent.ConcurrentHashMap;
import java.util.concurrent.ConcurrentMap;
import java.util.concurrent.locks.ReentrantLock;
import java.util.logging.Level;
import java.util.logging.Logger;

import tigase.cert.CertCheckResult;
import tigase.io.BufferUnderflowException;
import tigase.io.IOInterface;
import tigase.io.SocketIO;
import tigase.io.TLSEventHandler;
import tigase.io.TLSIO;
import tigase.io.TLSUtil;
import tigase.io.TLSWrapper;
import tigase.io.ZLibIO;
import tigase.stats.StatisticsList;
import tigase.xmpp.JID;

//~--- classes ----------------------------------------------------------------
/**
 * <code>IOService</code> offers thread safe
 * <code>call()</code> method execution, however you must be prepared that other
 * methods can be called simultaneously like
 * <code>stop()</code>,
 * <code>getProtocol()</code> or
 * <code>isConnected()</code>. <br/> It is recommended that developers extend
 * <code>AbsractServerService</code> rather then implement
 * <code>ServerService</code> interface directly. <p> If you directly implement
 * <code>ServerService</code> interface you must take care about
 * <code>SocketChannel</code> I/O, queuing tasks, processing results and thread
 * safe execution of
 * <code>call()</code> method. If you however extend
 * <code>IOService</code> class all this basic operation are implemented and you
 * have only to take care about parsing data received from network socket.
 * Parsing data is expected to be implemented in
 * <code>parseData(char[] data)</code> method. </p>
 *
 * <p> Created: Tue Sep 28 23:00:34 2004 </p>
 *
 * @param <RefObject> is a reference object stored by this service. This is e
 * reference to higher level data object keeping more information about the
 * connection.
 * @author <a href="mailto:artur.hefczyc@tigase.org">Artur Hefczyc</a>
 * @version $Rev$
 */
public abstract class IOService<RefObject> implements Callable<IOService<?>>,
<<<<<<< HEAD
        TLSEventHandler {

        /**
         * Variable
         * <code>log</code> is a class logger.
         */
        private static final Logger log = Logger.getLogger(IOService.class.getName());
        /**
         * This is key used to store session ID in temporary session data
         * storage. As it is used by many components it is required that all
         * components access session ID with this constant.
         */
        public static final String SESSION_ID_KEY = "sessionID";
        /**
         * Field description
         */
        public static final String PORT_TYPE_PROP_KEY = "type";
        /**
         * Field description
         */
        public static final String HOSTNAME_KEY = "hostname-key";
        private static final long MAX_ALLOWED_EMPTY_CALLS = 1000;
        public static final String SSL_PROTOCOLS_KEY = "ssl-protocols";
        /**
         * Field description
         */
        public static final String CERT_CHECK_RESULT = "cert-check-result";
        // ~--- fields ---------------------------------------------------------------
        private ConnectionType connectionType = null;
        private JID dataReceiver = null;
        /**
         * Field description
         */
        private long empty_read_call_count = 0;
        private String id = null;
        private JID connectionId = null;
        /**
         * This variable keeps the time of last transfer in any direction it is
         * used to help detect dead connections.
         */
        private long lastTransferTime = 0;
        private String local_address = null;
        private long[] rdData = new long[60];
        private RefObject refObject = null;
        private String remote_address = null;
        private IOServiceListener<IOService<RefObject>> serviceListener = null;
        private IOInterface socketIO = null;
        /**
         * The saved partial bytes for multi-byte UTF-8 characters between reads
         */
        private byte[] partialCharacterBytes = null;
        /**
         * <code>socketInput</code> buffer keeps data read from socket.
         */
        private ByteBuffer socketInput = null;
        private int socketInputSize = 2048;
        private boolean stopping = false;
        private long[] wrData = new long[60];
        private ConcurrentMap<String, Object> sessionData =
                new ConcurrentHashMap<String, Object>(4, 0.75f, 4);
        private CharsetEncoder encoder = Charset.forName("UTF-8").newEncoder();
        private CharsetDecoder decoder = Charset.forName("UTF-8").newDecoder();
        private CharBuffer cb = CharBuffer.allocate(2048);
        private final ReentrantLock writeInProgress = new ReentrantLock();
        private final ReentrantLock readInProgress = new ReentrantLock();

        // ~--- methods --------------------------------------------------------------
        /**
         * Method description
         *
         *
         * @throws IOException
         */
        public abstract void processWaitingPackets() throws IOException;

        protected abstract void processSocketData() throws IOException;

        protected abstract int receivedPackets();

        /**
         * Method
         * <code>accept</code> is used to perform
         *
         * @param socketChannel a
         * <code>SocketChannel</code> value
         *
         * @throws IOException
         */
        public void accept(final SocketChannel socketChannel) throws IOException {
                try {
                        if (socketChannel.isConnectionPending()) {
                                socketChannel.finishConnect();
                        } // end of if (socketChannel.isConnecyionPending())

                        socketIO = new SocketIO(socketChannel);
                } catch (IOException e) {
                        String host = (String) sessionData.get("remote-hostname");

                        if (host == null) {
                                host = (String) sessionData.get("remote-host");
                        }

                        String sock_str = null;
                        try {
                                sock_str = socketChannel.socket().toString();
                        } catch (Exception ex) {
                                sock_str = ex.toString();
                        }

                        log.log(
                                Level.INFO,
                                "Problem connecting to remote host: {0}, address: {1}, socket: {2} - exception: {3}, session data: {4}",
                                new Object[]{host, remote_address, sock_str, e, sessionData});

                        throw e;
                }

                socketInputSize = socketIO.getSocketChannel().socket().getReceiveBufferSize();
                socketInput = ByteBuffer.allocate(socketInputSize);
                socketInput.order(byteOrder());

                Socket sock = socketIO.getSocketChannel().socket();

                local_address = sock.getLocalAddress().getHostAddress();
                remote_address = sock.getInetAddress().getHostAddress();
                id =
                        local_address + "_" + sock.getLocalPort() + "_" + remote_address + "_"
                        + sock.getPort();
                setLastTransferTime();
        }

        /**
         * Method
         * <code>run</code> is used to perform
         *
         *
         * @return
         * @throws IOException
         */
        @Override
        public IOService<?> call() throws IOException {
                writeData(null);

                boolean readLock = true;

                if (stopping) {
                        stop();
                } else {
                        readLock = readInProgress.tryLock();

                        if (readLock) {
                                try {
                                        processSocketData();

                                        if ((receivedPackets() > 0) && (serviceListener != null)) {
                                                serviceListener.packetsReady(this);
                                        } // end of if (receivedPackets.size() > 0)
                                } finally {
                                        readInProgress.unlock();
                                }
                        }
                }

                return readLock ? this : null;
        }

        /**
         * Method description
         *
         *
         * @return
         */
        public ConnectionType connectionType() {
                return this.connectionType;
        }

        /**
         * Method description
         *
         */
        public void forceStop() {
                if (log.isLoggable(Level.FINER)) {
                        log.log(Level.FINER, "Socket: {0}, Force stop called...", socketIO);
                }

                try {
                        if ((socketIO != null) && socketIO.isConnected()) {
                                synchronized (socketIO) {
                                        if (log.isLoggable(Level.FINER)) {
                                                log.log(Level.FINER, "Calling stop on: {0}", socketIO);
                                        }

                                        socketIO.stop();
                                }
                        }
                } catch (Exception e) {

                        // Well, do nothing, we are closing the connection anyway....
                        if (log.isLoggable(Level.FINEST)) {
                                log.log(Level.FINEST, "Socket: " + socketIO
                                        + ", Exception while stopping service: " + connectionId, e);
                        }
                } finally {
                        if (serviceListener != null) {
                                if (log.isLoggable(Level.FINER)) {
                                        log.log(Level.FINER, "Calling stop on the listener: {0}", serviceListener);
                                }

                                IOServiceListener<IOService<RefObject>> tmp = serviceListener;

                                serviceListener = null;

                                // The temp can still be null if the forceStop is called concurrently
                                if (tmp != null) {
                                        tmp.serviceStopped(this);
                                }
                        } else {
                                if (log.isLoggable(Level.FINER)) {
                                        log.log(Level.FINER, "Service listener is null: {0}", socketIO);
                                }
                        }
                }
        }

        // ~--- get methods ----------------------------------------------------------
        /**
         * Method description
         *
         *
         * @return
         */
        public JID getDataReceiver() {
                return this.dataReceiver;
        }

        /**
         * This method returns the time of last transfer in any direction
         * through this service. It is used to help detect dead connections.
         *
         * @return
         */
        public long getLastTransferTime() {
                return lastTransferTime;
        }

        /**
         * Method description
         *
         *
         * @return
         */
        public String getLocalAddress() {
                return local_address;
        }

        /**
         * Method description
         *
         *
         * @return
         */
        public long[] getReadCounters() {
                return rdData;
        }

        /**
         * Method description
         *
         *
         * @return
         */
        public RefObject getRefObject() {
                return refObject;
        }

        /**
         * Returns a remote IP address for the TCP/IP connection.
         *
         *
         * @return a remote IP address for the TCP/IP connection.
         */
        public String getRemoteAddress() {
                return remote_address;
        }

        /**
         * Method description
         *
         *
         * @return
         */
        public ConcurrentMap<String, Object> getSessionData() {
                return sessionData;
        }

        /**
         * Method
         * <code>getSocketChannel</code> is used to perform
         *
         * @return a
         * <code>SocketChannel</code> value
         */
        public SocketChannel getSocketChannel() {
                return socketIO.getSocketChannel();
        }

        /**
         * Method description
         *
         *
         * @param list
         * @param reset
         */
        public void getStatistics(StatisticsList list, boolean reset) {
                if (socketIO != null) {
                        socketIO.getStatistics(list, reset);
                }
        }

        /**
         * Method description
         *
         *
         * @return
         */
        public long[] getWriteCounters() {
                return wrData;
        }

        // ~--- methods --------------------------------------------------------------
        /**
         * Method description
         *
         *
         * @param wrapper
         */
        @Override
        public void handshakeCompleted(TLSWrapper wrapper) {
                CertCheckResult certCheckResult = wrapper.getCertificateStatus(false);

                sessionData.put(CERT_CHECK_RESULT, certCheckResult);

                if (log.isLoggable(Level.FINEST)) {
                        log.log(Level.FINEST, "{0}, TLS handshake completed: {1}", new Object[]{this,
                                        certCheckResult});
                }

                serviceListener.tlsHandshakeCompleted(this);
        }

        // ~--- get methods ----------------------------------------------------------
        /**
         * Describe
         * <code>isConnected</code> method here.
         *
         * @return a
         * <code>boolean</code> value
         */
        public boolean isConnected() {
                boolean result = (socketIO == null) ? false : socketIO.isConnected();

                if (log.isLoggable(Level.FINEST)) {

                        // if (socketIO.getSocketChannel().socket().getLocalPort() == 5269) {
                        // Throwable thr = new Throwable();
                        //
                        // thr.fillInStackTrace();
                        // log.log(Level.FINEST, "Socket: " + socketIO + ", Connected: " + result,
                        // thr);
                        // }
                        log.log(Level.FINEST, "Socket: {0}, Connected: {1}, id: {2}", new Object[]{
                                        socketIO, result, connectionId});
                }

                return result;
        }

        // ~--- set methods ----------------------------------------------------------
        /**
         * Method description
         *
         *
         * @param address
         */
        public void setDataReceiver(JID address) {
                this.dataReceiver = address;
        }

        /**
         * Method description
         *
         *
         * @param sl
         */
        // @SuppressWarnings("unchecked")
        public void setIOServiceListener(IOServiceListener<IOService<RefObject>> sl) {
                this.serviceListener = sl;
        }

        public long getBytesSent(boolean reset) {
=======
		TLSEventHandler {

	/**
	 * Variable <code>log</code> is a class logger.
	 */
	private static final Logger log = Logger.getLogger(IOService.class.getName());

	/**
	 * This is key used to store session ID in temporary session data storage. As
	 * it is used by many components it is required that all components access
	 * session ID with this constant.
	 */
	public static final String SESSION_ID_KEY = "sessionID";

	/** Field description */
	public static final String PORT_TYPE_PROP_KEY = "type";

	/** Field description */
	public static final String HOSTNAME_KEY = "hostname-key";
	private static final long MAX_ALLOWED_EMPTY_CALLS = 1000;

	/** Field description */
	public static final String CERT_CHECK_RESULT = "cert-check-result";

	// ~--- fields ---------------------------------------------------------------

	private ConnectionType connectionType = null;
	private JID dataReceiver = null;

	/** Field description */
	private long empty_read_call_count = 0;
	private String id = null;
	private JID connectionId = null;

	/**
	 * This variable keeps the time of last transfer in any direction it is used
	 * to help detect dead connections.
	 */
	private long lastTransferTime = 0;
	private String local_address = null;
	private long[] rdData = new long[60];
	private RefObject refObject = null;
	private String remote_address = null;
	private IOServiceListener<IOService<RefObject>> serviceListener = null;
	private IOInterface socketIO = null;

	/**
	 * <code>socketInput</code> buffer keeps data read from socket.
	 */
	private ByteBuffer socketInput = null;
	private int socketInputSize = 2048;
	private boolean stopping = false;
	private long[] wrData = new long[60];
	private ConcurrentMap<String, Object> sessionData =
			new ConcurrentHashMap<String, Object>(4, 0.75f, 4);
        
        // properties from block below should not be used without proper knowledge
        // ----- BEGIN ---------------------------------------------------------------
	protected CharsetEncoder encoder = Charset.forName("UTF-8").newEncoder();
	protected CharsetDecoder decoder = Charset.forName("UTF-8").newDecoder();
	protected CharBuffer cb = CharBuffer.allocate(2048);

        /** The saved partial bytes for multi-byte UTF-8 characters between reads */
	protected byte[] partialCharacterBytes = null;
        // ----- END -----------------------------------------------------------------
	
        private final ReentrantLock writeInProgress = new ReentrantLock();
	private final ReentrantLock readInProgress = new ReentrantLock();

	// ~--- methods --------------------------------------------------------------

	/**
	 * Method description
	 * 
	 * 
	 * @throws IOException
	 */
	public abstract void processWaitingPackets() throws IOException;

	protected abstract void processSocketData() throws IOException;

	protected abstract int receivedPackets();

	/**
	 * Method <code>accept</code> is used to perform
	 * 
	 * @param socketChannel
	 *          a <code>SocketChannel</code> value
	 * 
	 * @throws IOException
	 */
	public void accept(final SocketChannel socketChannel) throws IOException {
		try {
			if (socketChannel.isConnectionPending()) {
				socketChannel.finishConnect();
			} // end of if (socketChannel.isConnecyionPending())

			socketIO = new SocketIO(socketChannel);
		} catch (IOException e) {
			String host = (String) sessionData.get("remote-hostname");

			if (host == null) {
				host = (String) sessionData.get("remote-host");
			}

			String sock_str = null;
			try {
				sock_str = socketChannel.socket().toString();
			} catch (Exception ex) {
				sock_str = ex.toString();
			}

			log.log(
					Level.INFO,
					"Problem connecting to remote host: {0}, address: {1}, socket: {2} - exception: {3}, session data: {4}",
					new Object[] { host, remote_address, sock_str, e, sessionData });

			throw e;
		}

		socketInputSize = socketIO.getSocketChannel().socket().getReceiveBufferSize();
		socketInput = ByteBuffer.allocate(socketInputSize);

		Socket sock = socketIO.getSocketChannel().socket();

		local_address = sock.getLocalAddress().getHostAddress();
		remote_address = sock.getInetAddress().getHostAddress();
		id =
				local_address + "_" + sock.getLocalPort() + "_" + remote_address + "_"
						+ sock.getPort();
		setLastTransferTime();
	}

	/**
	 * Method <code>run</code> is used to perform
	 * 
	 * 
	 * @return
	 * @throws IOException
	 */
	@Override
	public IOService<?> call() throws IOException {
		writeData(null);

		boolean readLock = true;

		if (stopping) {
			stop();
		} else {
			readLock = readInProgress.tryLock();

			if (readLock) {
				try {
					processSocketData();

					if ((receivedPackets() > 0) && (serviceListener != null)) {
						serviceListener.packetsReady(this);
					} // end of if (receivedPackets.size() > 0)
				} finally {
					readInProgress.unlock();
				}
			}
		}

		return readLock ? this : null;
	}

	/**
	 * Method description
	 * 
	 * 
	 * @return
	 */
	public ConnectionType connectionType() {
		return this.connectionType;
	}

	/**
	 * Method description
	 * 
	 */
	public void forceStop() {
		if (log.isLoggable(Level.FINER)) {
			log.log(Level.FINER, "Socket: {0}, Force stop called...", socketIO);
		}

		try {
			if ((socketIO != null) && socketIO.isConnected()) {
				synchronized (socketIO) {
					if (log.isLoggable(Level.FINER)) {
						log.log(Level.FINER, "Calling stop on: {0}", socketIO);
					}

					socketIO.stop();
				}
			}
		} catch (Exception e) {

			// Well, do nothing, we are closing the connection anyway....
			if (log.isLoggable(Level.FINEST)) {
				log.log(Level.FINEST, "Socket: " + socketIO
						+ ", Exception while stopping service: " + connectionId, e);
			}
		} finally {
			if (serviceListener != null) {
				if (log.isLoggable(Level.FINER)) {
					log.log(Level.FINER, "Calling stop on the listener: {0}", serviceListener);
				}

				IOServiceListener<IOService<RefObject>> tmp = serviceListener;

				serviceListener = null;

				// The temp can still be null if the forceStop is called concurrently
				if (tmp != null) {
					tmp.serviceStopped(this);
				}
			} else {
				if (log.isLoggable(Level.FINER)) {
					log.log(Level.FINER, "Service listener is null: {0}", socketIO);
				}
			}
		}
	}

	// ~--- get methods ----------------------------------------------------------

	/**
	 * Method description
	 * 
	 * 
	 * @return
	 */
	public JID getDataReceiver() {
		return this.dataReceiver;
	}

	/**
	 * This method returns the time of last transfer in any direction through this
	 * service. It is used to help detect dead connections.
	 * 
	 * @return
	 */
	public long getLastTransferTime() {
		return lastTransferTime;
	}

	/**
	 * Method description
	 * 
	 * 
	 * @return
	 */
	public String getLocalAddress() {
		return local_address;
	}

	/**
	 * Method description
	 * 
	 * 
	 * @return
	 */
	public long[] getReadCounters() {
		return rdData;
	}

	/**
	 * Method description
	 * 
	 * 
	 * @return
	 */
	public RefObject getRefObject() {
		return refObject;
	}

	/**
	 * Returns a remote IP address for the TCP/IP connection.
	 * 
	 * 
	 * @return a remote IP address for the TCP/IP connection.
	 */
	public String getRemoteAddress() {
		return remote_address;
	}

	/**
	 * Method description
	 * 
	 * 
	 * @return
	 */
	public ConcurrentMap<String, Object> getSessionData() {
		return sessionData;
	}

	/**
	 * Method <code>getSocketChannel</code> is used to perform
	 * 
	 * @return a <code>SocketChannel</code> value
	 */
	public SocketChannel getSocketChannel() {
		return socketIO.getSocketChannel();
	}

	/**
	 * Method description
	 * 
	 * 
	 * @param list
	 * @param reset
	 */
	public void getStatistics(StatisticsList list, boolean reset) {
		if (socketIO != null) {
			socketIO.getStatistics(list, reset);
		}
	}

	public long getBytesSent(boolean reset) {
>>>>>>> 517e7b4d
		return socketIO.getBytesSent(reset);
	}

	public long getTotalBytesSent() {
		return socketIO.getTotalBytesSent();
	}

	public long getBytesReceived(boolean reset) {
		return socketIO.getBytesReceived(reset);
	}

	public long getTotalBytesReceived() {
		return socketIO.getTotalBytesReceived();
	}

	public long getBuffOverflow(boolean reset) {
		return socketIO.getBuffOverflow(reset);
	}

	public long getTotalBuffOverflow() {
		return socketIO.getTotalBuffOverflow();
	}

	/**
	 * Method description
	 * 
	 * 
	 * @return
	 */
	public String getUniqueId() {
		return id;
	}

        /**
         * Method description
         *
         *
         * @param refObject
         */
        public void setRefObject(RefObject refObject) {
                this.refObject = refObject;
        }

        /**
         * Method description
         *
         *
         * @param props
         */
        public void setSessionData(Map<String, Object> props) {
                // Sometimes, some values are null which is allowed in the original Map
                // however, ConcurrentHashMap does not allow nulls as value so we have
                // to copy Maps carefully.
                sessionData = new ConcurrentHashMap<String, Object>(props.size());
                for (Map.Entry<String, Object> entry : props.entrySet()) {
                        if (entry.getValue() != null) {
                                sessionData.put(entry.getKey(), entry.getValue());
                        }
                }
                connectionType =
                        ConnectionType.valueOf(sessionData.get(PORT_TYPE_PROP_KEY).toString());
        }

        // ~--- methods --------------------------------------------------------------
        /**
         * Method description
         *
         *
         * @param clientMode
         *
         * @throws IOException
         */
        public void startSSL(boolean clientMode) throws IOException {
                if (socketIO instanceof TLSIO) {
                        throw new IllegalStateException("SSL mode is already activated.");
                }

                TLSWrapper wrapper =
                        new TLSWrapper(TLSUtil.getSSLContext("SSL",
                        (String) sessionData.get(HOSTNAME_KEY), clientMode), this,
                        (String[]) sessionData.get(SSL_PROTOCOLS_KEY), clientMode);

                socketIO = new TLSIO(socketIO, wrapper, byteOrder());
                setLastTransferTime();
                encoder.reset();
                decoder.reset();
        }

        /**
         * Method description
         *
         *
         * @param clientMode
         *
         * @throws IOException
         */
        public void startTLS(boolean clientMode) throws IOException {
                if (socketIO.checkCapabilities(TLSIO.TLS_CAPS)) {
                        throw new IllegalStateException("TLS mode is already activated " + connectionId);
                }

                // This should not take more then 100ms
                int counter = 0;

                while (isConnected() && waitingToSend() && (++counter < 10)) {
                        writeData(null);

                        try {
                                Thread.sleep(10);
                        } catch (InterruptedException ex) {
                        }
                }

                if (counter >= 10) {
                        stop();
                } else {
                        String tls_hostname = (String) sessionData.get(HOSTNAME_KEY);

                        if (log.isLoggable(Level.FINEST)) {
                                log.log(Level.FINEST, "{0}, Starting TLS for domain: {1}", new Object[]{this,
                                                tls_hostname});
                        }

                        TLSWrapper wrapper =
                                new TLSWrapper(TLSUtil.getSSLContext("TLS", tls_hostname, clientMode), this,
                                (String[]) sessionData.get(SSL_PROTOCOLS_KEY), clientMode);

                        socketIO = new TLSIO(socketIO, wrapper, byteOrder());
                        setLastTransferTime();
                        encoder.reset();
                        decoder.reset();
                }
        }

        /**
         * Method description
         *
         *
         * @param level
         */
        public void startZLib(int level) {
                if (socketIO.checkCapabilities(ZLibIO.ZLIB_CAPS)) {
                        throw new IllegalStateException("ZLIB mode is already activated.");
                }

                socketIO = new ZLibIO(socketIO, level);
        }

        /**
         * Describe
         * <code>stop</code> method here.
         *
         */
        public void stop() {
                if ((socketIO != null) && socketIO.waitingToSend()) {
                        stopping = true;
                } else {
                        forceStop();
                }
        }

        /**
         * Method description
         *
         *
         * @return
         */
        @Override
        public String toString() {
                return getConnectionId() + ", type: " + connectionType + ", Socket: " + socketIO;
        }

        /**
         * Method description
         *
         *
         * @return
         */
        public boolean waitingToRead() {
                return true;
        }

        /**
         * Method description
         *
         *
         * @return
         */
        public boolean waitingToSend() {
                return socketIO.waitingToSend();
        }

        /**
         * Method description
         *
         *
         * @return
         */
        public int waitingToSendSize() {
                return socketIO.waitingToSendSize();
        }

        protected ByteOrder byteOrder() {
                return ByteOrder.BIG_ENDIAN;
        }

        /**
         * Method description
         *
         * @return
         */
        protected boolean isInputBufferEmpty() {
                return socketInput != null && socketInput.remaining() == socketInput.capacity();
        }

        /**
         * Describe
         * <code>debug</code> method here.
         *
         * @param msg a
         * <code>char[]</code> value
         * @return a
         * <code>boolean</code> value
         */
        protected boolean debug(final char[] msg) {
                if (msg != null) {
                        System.out.print(new String(msg));

                        // log.finest("\n" + new String(msg) + "\n");
                } // end of if (msg != null)

                return true;
        }

        /**
         * Describe
         * <code>debug</code> method here.
         *
         * @param msg a
         * <code>String</code> value
         * @return a
         * <code>boolean</code> value
         */
        protected boolean debug(final String msg, final String prefix) {
                if (log.isLoggable(Level.FINEST)) {
                        if ((msg != null) && (msg.trim().length() > 0)) {
                                String log_msg =
                                        "\n"
                                        + ((connectionType() != null) ? connectionType().toString() : "null-type")
                                        + " " + prefix + "\n" + msg + "\n";

                                // System.out.print(log_msg);
                                log.finest(log_msg);
                        }
                }

                return true;
        }

        protected void readCompleted() {
                decoder.reset();
        }

        /**
         * Describe
         * <code>readData</code> method here.
         *
         * @return a
         * <code>char[]</code> value
         * @exception IOException if an error occurs
         */
        protected char[] readData() throws IOException {
                setLastTransferTime();

                if (log.isLoggable(Level.FINEST) && (empty_read_call_count > 10)) {
                        Throwable thr = new Throwable();

                        thr.fillInStackTrace();
                        log.log(Level.FINEST, "Socket: " + socketIO, thr);
                }

                // Generally it should not happen as it is called only in
                // call() which has concurrent call protection.
                // synchronized (socketIO) {
                try {

                        // resizeInputBuffer();
                        // Maybe we can shrink the input buffer??
                        if ((socketInput.capacity() > socketInputSize)
                                && (socketInput.remaining() == socketInput.capacity())) {

                                // Yes, looks like we can
                                if (log.isLoggable(Level.FINE)) {
                                        log.log(Level.FINE, "Socket: {0}, Resizing socketInput down to {1} bytes.",
                                                new Object[]{socketIO, socketInputSize});
                                }

                                socketInput = ByteBuffer.allocate(socketInputSize);
                                socketInput.order(byteOrder());
                                cb = CharBuffer.allocate(socketInputSize * 4);
                        }

                        // if (log.isLoggable(Level.FINEST)) {
                        // log.finer("Before read from socket.");
                        // log.finer("socketInput.capacity()=" + socketInput.capacity());
                        // log.finer("socketInput.remaining()=" + socketInput.remaining());
                        // log.finer("socketInput.limit()=" + socketInput.limit());
                        // log.finer("socketInput.position()=" + socketInput.position());
                        // }
                        ByteBuffer tmpBuffer = socketIO.read(socketInput);

                        if (socketIO.bytesRead() > 0) {
                                empty_read_call_count = 0;

                                char[] result = null;

                                // There might be some characters read from the network
                                // but the buffer may still be null or empty because there might
                                // be not enough data to decode TLS or compressed buffer.
                                if (tmpBuffer != null) {
                                        if (log.isLoggable(Level.FINEST)) {
                                                log.log(Level.FINEST, "Socket: {0}, Reading network binary data: {1}",
                                                        new Object[]{socketIO, socketIO.bytesRead()});
                                        }

                                        // Restore the partial bytes for multibyte UTF8 characters
                                        if (partialCharacterBytes != null) {
                                                if (log.isLoggable(Level.FINEST)) {
                                                        log.finest("Reloading partial bytes " + partialCharacterBytes.length);
                                                }
                                                ByteBuffer oldTmpBuffer = tmpBuffer;
                                                tmpBuffer =
                                                        ByteBuffer.allocate(partialCharacterBytes.length
                                                        + oldTmpBuffer.remaining() + 2);
                                                tmpBuffer.order(byteOrder());
                                                tmpBuffer.put(partialCharacterBytes);
                                                tmpBuffer.put(oldTmpBuffer);
                                                tmpBuffer.flip();
                                                oldTmpBuffer.clear();
                                                partialCharacterBytes = null;
                                        }

                                        // if (log.isLoggable(Level.FINEST)) {
                                        // log.finer("Before decoding data");
                                        // log.finer("socketInput.capacity()=" + socketInput.capacity());
                                        // log.finer("socketInput.remaining()=" + socketInput.remaining());
                                        // log.finer("socketInput.limit()=" + socketInput.limit());
                                        // log.finer("socketInput.position()=" + socketInput.position());
                                        // log.finer("tmpBuffer.capacity()=" + tmpBuffer.capacity());
                                        // log.finer("tmpBuffer.remaining()=" + tmpBuffer.remaining());
                                        // log.finer("tmpBuffer.limit()=" + tmpBuffer.limit());
                                        // log.finer("tmpBuffer.position()=" + tmpBuffer.position());
                                        // log.finer("cb.capacity()=" + cb.capacity());
                                        // log.finer("cb.remaining()=" + cb.remaining());
                                        // log.finer("cb.limit()=" + cb.limit());
                                        // log.finer("cb.position()=" + cb.position());
                                        // }
                                        // tmpBuffer.flip();
                                        if (cb.capacity() < tmpBuffer.remaining() * 4) {
                                                if (log.isLoggable(Level.FINEST)) {
                                                        log.log(Level.FINEST, "Socket: {0}, resizing character buffer to: {1}",
                                                                new Object[]{socketIO, tmpBuffer.remaining()});
                                                }

                                                cb = CharBuffer.allocate(tmpBuffer.remaining() * 4);
                                        }

                                        CoderResult cr = decoder.decode(tmpBuffer, cb, false);

                                        if (cr.isMalformed()) {
                                                throw new MalformedInputException(tmpBuffer.remaining());
                                        }

                                        if (cb.remaining() > 0) {
                                                cb.flip();
                                                result = new char[cb.remaining()];
                                                cb.get(result);

                                                if (log.isLoggable(Level.FINEST)) {
                                                        log.log(Level.FINEST, "Socket: {0}, Decoded character data: {1}",
                                                                new Object[]{socketIO, new String(result)});
                                                }

                                                // if (log.isLoggable(Level.FINEST)) {
                                                // log.finer("Just after decoding.");
                                                // log.finer("tmpBuffer.capacity()=" + tmpBuffer.capacity());
                                                // log.finer("tmpBuffer.remaining()=" + tmpBuffer.remaining());
                                                // log.finer("tmpBuffer.limit()=" + tmpBuffer.limit());
                                                // log.finer("tmpBuffer.position()=" + tmpBuffer.position());
                                                // log.finer("cb.capacity()=" + cb.capacity());
                                                // log.finer("cb.remaining()=" + cb.remaining());
                                                // log.finer("cb.limit()=" + cb.limit());
                                                // log.finer("cb.position()=" + cb.position());
                                                // }
                                        }

                                        if (cr.isUnderflow() && (tmpBuffer.remaining() > 0)) {
                                                if (log.isLoggable(Level.FINEST)) {
                                                        log.log(Level.FINEST, "Socket: {0}, UTF-8 decoder data underflow: {1}",
                                                                new Object[]{socketIO, tmpBuffer.remaining()});
                                                }

                                                // Save the partial bytes of a multibyte character such that they
                                                // can be restored on the next read.
                                                partialCharacterBytes = new byte[tmpBuffer.remaining()];
                                                tmpBuffer.get(partialCharacterBytes);
                                        }
                                        tmpBuffer.clear();

                                        cb.clear();

                                        // if (log.isLoggable(Level.FINEST)) {
                                        // log.finer("Before return from method.");
                                        // log.finer("tmpBuffer.capacity()=" + tmpBuffer.capacity());
                                        // log.finer("tmpBuffer.remaining()=" + tmpBuffer.remaining());
                                        // log.finer("tmpBuffer.limit()=" + tmpBuffer.limit());
                                        // log.finer("tmpBuffer.position()=" + tmpBuffer.position());
                                        // log.finer("cb.capacity()=" + cb.capacity());
                                        // log.finer("cb.remaining()=" + cb.remaining());
                                        // log.finer("cb.limit()=" + cb.limit());
                                        // log.finer("cb.position()=" + cb.position());
                                        // }
                                        return result;
                                }
                        } else {

                                // Detecting infinite read 0 bytes
                                // sometimes it happens that the connection has been lost
                                // and the select thinks there are some bytes waiting for reading
                                // and 0 bytes are read
                                if ((++empty_read_call_count) > MAX_ALLOWED_EMPTY_CALLS
                                        && (!writeInProgress.isLocked())) {
                                        log.log(Level.WARNING,
                                                "Socket: {0}, Max allowed empty calls excceeded, closing connection.",
                                                socketIO);
                                        forceStop();
                                }
                        }
                } catch (BufferUnderflowException ex) {

                        // Obtain more inbound network data for src,
                        // then retry the operation.
                        resizeInputBuffer();

                        return null;

                        // } catch (MalformedInputException ex) {
                        // // This happens after TLS initialization sometimes, maybe reset helps
                        // decoder.reset();
                } catch (Exception eof) {
                        if (log.isLoggable(Level.FINEST)) {
                                log.log(Level.FINEST, "Socket: " + socketIO + ", Exception reading data", eof);
                        }

                        // eof.printStackTrace();
                        forceStop();
                } // end of try-catch

                // }
                return null;
        }

        protected ByteBuffer readBytes() throws IOException {
                setLastTransferTime();

                if (log.isLoggable(Level.FINEST) && (empty_read_call_count > 10)) {
                        Throwable thr = new Throwable();

                        thr.fillInStackTrace();
                        log.log(Level.FINEST, "Socket: " + socketIO, thr);
                }

                try {
                        ByteBuffer tmpBuffer = socketIO.read(socketInput);
                        if (socketIO.bytesRead() > 0) {
                                empty_read_call_count = 0;

                                return tmpBuffer;
                        } else {
                                if ((++empty_read_call_count) > MAX_ALLOWED_EMPTY_CALLS
                                        && (!writeInProgress.isLocked())) {
                                        log.log(Level.WARNING,
                                                "Socket: {0}, Max allowed empty calls excceeded, closing connection.",
                                                socketIO);
                                        forceStop();
                                }
                        }
                } catch (BufferUnderflowException ex) {
                        resizeInputBuffer();
                        return readBytes();
                } catch (Exception eof) {
                        if (log.isLoggable(Level.FINEST)) {
                                log.log(Level.FINEST, "Socket: " + socketIO + ", Exception reading data", eof);
                        }

                        // eof.printStackTrace();
                        forceStop();
                }

                return null;
        }

        /**
         * Describe
         * <code>writeData</code> method here.
         *
         * @param data a
         * <code>String</code> value
         */
        protected void writeData(final String data) {

                // Try to lock the data writing method
                boolean locked = writeInProgress.tryLock();

                // If cannot lock and nothing to send, just leave
                if (!locked && (data == null)) {
                        return;
                }

                // Otherwise wait.....
                if (!locked) {
                        writeInProgress.lock();
                }

                // Avoid concurrent calls here (one from call() and another from
                // application)
                try {
                        if ((data != null) && (data.length() > 0)) {
                                if (log.isLoggable(Level.FINEST)) {
                                        if (data.length() < 256) {
                                                log.log(Level.FINEST, "Socket: {0}, Writing data ({1}): {2}", new Object[]{
                                                                socketIO, data.length(), data});
                                        } else {
                                                log.log(Level.FINEST, "Socket: {0}, Writing data: {1}", new Object[]{
                                                                socketIO, data.length()});
                                        }
                                }

                                ByteBuffer dataBuffer = null;

                                // int out_buff_size = data.length();
                                // int idx_start = 0;
                                // int idx_offset = Math.min(idx_start + out_buff_size, data.length());
                                //
                                // while (idx_start < data.length()) {
                                // String data_str = data.substring(idx_start, idx_offset);
                                // if (log.isLoggable(Level.FINEST)) {
                                // log.finest("Writing data_str (" + data_str.length() + "), idx_start="
                                // + idx_start + ", idx_offset=" + idx_offset + ": " + data_str);
                                // }
                                encoder.reset();

                                // dataBuffer = encoder.encode(CharBuffer.wrap(data, idx_start,
                                // idx_offset));
                                dataBuffer = encoder.encode(CharBuffer.wrap(data));
                                encoder.flush(dataBuffer);
                                socketIO.write(dataBuffer);

                                if (log.isLoggable(Level.FINEST)) {
                                        log.log(Level.FINEST, "Socket: {0}, wrote: {1}",
                                                new Object[]{socketIO, data.length()});
                                }

                                // idx_start = idx_offset;
                                // idx_offset = Math.min(idx_start + out_buff_size, data.length());
                                // }
                                setLastTransferTime();

                                // addWritten(data.length());
                                empty_read_call_count = 0;
                        } else {
                                if (socketIO.waitingToSend()) {
                                        socketIO.write(null);
                                        setLastTransferTime();
                                        empty_read_call_count = 0;
                                }
                        }
                } catch (Exception e) {
                        if (log.isLoggable(Level.FINER)) {
                                log.log(Level.FINER, "Data writing exception " + connectionId, e);
                        }

                        forceStop();
                } finally {
                        writeInProgress.unlock();
                }
        }

        protected void writeBytes(ByteBuffer data) {

                // Try to lock the data writing method
                boolean locked = writeInProgress.tryLock();

                // If cannot lock and nothing to send, just leave
                if (!locked && (data == null)) {
                        return;
                }

                // Otherwise wait.....
                if (!locked) {
                        writeInProgress.lock();
                }

                // Avoid concurrent calls here (one from call() and another from
                // application)
                try {
                        if (data != null && data.hasRemaining()) {
                                int length = data.remaining();

                                socketIO.write(data);

                                if (log.isLoggable(Level.FINEST)) {
                                        log.log(Level.FINEST, "Socket: {0}, wrote: {1}", new Object[]{socketIO,
                                                        length});
                                }

                                // idx_start = idx_offset;
                                // idx_offset = Math.min(idx_start + out_buff_size, data.length());
                                // }
                                setLastTransferTime();

                                // addWritten(data.length());
                                empty_read_call_count = 0;
                        } else {
                                if (socketIO.waitingToSend()) {
                                        socketIO.write(null);
                                        setLastTransferTime();
                                        empty_read_call_count = 0;
                                }
                        }
                } catch (Exception e) {
                        if (log.isLoggable(Level.FINER)) {
                                log.log(Level.FINER, "Data writing exception " + connectionId, e);
                        }

                        forceStop();
                } finally {
                        writeInProgress.unlock();
                }
        }

        private void resizeInputBuffer() throws IOException {
                int netSize = socketIO.getInputPacketSize();

                // Resize buffer if needed.
                // if (netSize > socketInput.remaining()) {
                if (netSize > socketInput.capacity() - socketInput.remaining()) {

                        // int newSize = netSize + socketInput.capacity();
                        int newSize = socketInput.capacity() + socketInputSize;

                        if (log.isLoggable(Level.FINE)) {
                                log.log(Level.FINE, "Socket: {0}, Resizing socketInput to {1} bytes.",
                                        new Object[]{socketIO, newSize});
                        }

                        ByteBuffer b = ByteBuffer.allocate(newSize);
                        b.order(byteOrder());
                        b.put(socketInput);
                        socketInput = b;
                } else {

                        // if (log.isLoggable(Level.FINEST)) {
                        // log.finer("     Before flip()");
                        // log.finer("input.capacity()=" + socketInput.capacity());
                        // log.finer("input.remaining()=" + socketInput.remaining());
                        // log.finer("input.limit()=" + socketInput.limit());
                        // log.finer("input.position()=" + socketInput.position());
                        // }
                        // socketInput.flip();
                        // if (log.isLoggable(Level.FINEST)) {
                        // log.finer("     Before compact()");
                        // log.finer("input.capacity()=" + socketInput.capacity());
                        // log.finer("input.remaining()=" + socketInput.remaining());
                        // log.finer("input.limit()=" + socketInput.limit());
                        // log.finer("input.position()=" + socketInput.position());
                        // }
                        if (log.isLoggable(Level.FINE)) {
                                log.log(Level.FINE, "Socket: {0}, Compacting socketInput.", socketIO);
                        }

                        socketInput.compact();

                        // if (log.isLoggable(Level.FINEST)) {
                        // log.finer("     After compact()");
                        // log.finer("input.capacity()=" + socketInput.capacity());
                        // log.finer("input.remaining()=" + socketInput.remaining());
                        // log.finer("input.limit()=" + socketInput.limit());
                        // log.finer("input.position()=" + socketInput.position());
                        // }
                }
        }

        // ~--- set methods ----------------------------------------------------------
        private void setLastTransferTime() {
                lastTransferTime = System.currentTimeMillis();
        }

        /**
         * @return the connectionId
         */
        public JID getConnectionId() {
                return connectionId;
        }

        /**
         * @param connectionId the connectionId to set
         */
        public void setConnectionId(JID connectionId) {
                this.connectionId = connectionId;
                socketIO.setLogId(connectionId.toString());
        }
} // IOService
// ~ Formatted in Sun Code Convention

// ~ Formatted by Jindent --- http://www.jindent.com<|MERGE_RESOLUTION|>--- conflicted
+++ resolved
@@ -81,7 +81,6 @@
  * @version $Rev$
  */
 public abstract class IOService<RefObject> implements Callable<IOService<?>>,
-<<<<<<< HEAD
         TLSEventHandler {
 
         /**
@@ -130,10 +129,6 @@
         private IOServiceListener<IOService<RefObject>> serviceListener = null;
         private IOInterface socketIO = null;
         /**
-         * The saved partial bytes for multi-byte UTF-8 characters between reads
-         */
-        private byte[] partialCharacterBytes = null;
-        /**
          * <code>socketInput</code> buffer keeps data read from socket.
          */
         private ByteBuffer socketInput = null;
@@ -142,9 +137,18 @@
         private long[] wrData = new long[60];
         private ConcurrentMap<String, Object> sessionData =
                 new ConcurrentHashMap<String, Object>(4, 0.75f, 4);
-        private CharsetEncoder encoder = Charset.forName("UTF-8").newEncoder();
-        private CharsetDecoder decoder = Charset.forName("UTF-8").newDecoder();
-        private CharBuffer cb = CharBuffer.allocate(2048);
+  
+        // properties from block below should not be used without proper knowledge
+        // ----- BEGIN ---------------------------------------------------------------
+	protected CharsetEncoder encoder = Charset.forName("UTF-8").newEncoder();
+	protected CharsetDecoder decoder = Charset.forName("UTF-8").newDecoder();
+	protected CharBuffer cb = CharBuffer.allocate(2048);
+        /**
+         * The saved partial bytes for multi-byte UTF-8 characters between reads
+         */
+	protected byte[] partialCharacterBytes = null;
+        // ----- END -----------------------------------------------------------------
+
         private final ReentrantLock writeInProgress = new ReentrantLock();
         private final ReentrantLock readInProgress = new ReentrantLock();
 
@@ -482,328 +486,6 @@
         }
 
         public long getBytesSent(boolean reset) {
-=======
-		TLSEventHandler {
-
-	/**
-	 * Variable <code>log</code> is a class logger.
-	 */
-	private static final Logger log = Logger.getLogger(IOService.class.getName());
-
-	/**
-	 * This is key used to store session ID in temporary session data storage. As
-	 * it is used by many components it is required that all components access
-	 * session ID with this constant.
-	 */
-	public static final String SESSION_ID_KEY = "sessionID";
-
-	/** Field description */
-	public static final String PORT_TYPE_PROP_KEY = "type";
-
-	/** Field description */
-	public static final String HOSTNAME_KEY = "hostname-key";
-	private static final long MAX_ALLOWED_EMPTY_CALLS = 1000;
-
-	/** Field description */
-	public static final String CERT_CHECK_RESULT = "cert-check-result";
-
-	// ~--- fields ---------------------------------------------------------------
-
-	private ConnectionType connectionType = null;
-	private JID dataReceiver = null;
-
-	/** Field description */
-	private long empty_read_call_count = 0;
-	private String id = null;
-	private JID connectionId = null;
-
-	/**
-	 * This variable keeps the time of last transfer in any direction it is used
-	 * to help detect dead connections.
-	 */
-	private long lastTransferTime = 0;
-	private String local_address = null;
-	private long[] rdData = new long[60];
-	private RefObject refObject = null;
-	private String remote_address = null;
-	private IOServiceListener<IOService<RefObject>> serviceListener = null;
-	private IOInterface socketIO = null;
-
-	/**
-	 * <code>socketInput</code> buffer keeps data read from socket.
-	 */
-	private ByteBuffer socketInput = null;
-	private int socketInputSize = 2048;
-	private boolean stopping = false;
-	private long[] wrData = new long[60];
-	private ConcurrentMap<String, Object> sessionData =
-			new ConcurrentHashMap<String, Object>(4, 0.75f, 4);
-        
-        // properties from block below should not be used without proper knowledge
-        // ----- BEGIN ---------------------------------------------------------------
-	protected CharsetEncoder encoder = Charset.forName("UTF-8").newEncoder();
-	protected CharsetDecoder decoder = Charset.forName("UTF-8").newDecoder();
-	protected CharBuffer cb = CharBuffer.allocate(2048);
-
-        /** The saved partial bytes for multi-byte UTF-8 characters between reads */
-	protected byte[] partialCharacterBytes = null;
-        // ----- END -----------------------------------------------------------------
-	
-        private final ReentrantLock writeInProgress = new ReentrantLock();
-	private final ReentrantLock readInProgress = new ReentrantLock();
-
-	// ~--- methods --------------------------------------------------------------
-
-	/**
-	 * Method description
-	 * 
-	 * 
-	 * @throws IOException
-	 */
-	public abstract void processWaitingPackets() throws IOException;
-
-	protected abstract void processSocketData() throws IOException;
-
-	protected abstract int receivedPackets();
-
-	/**
-	 * Method <code>accept</code> is used to perform
-	 * 
-	 * @param socketChannel
-	 *          a <code>SocketChannel</code> value
-	 * 
-	 * @throws IOException
-	 */
-	public void accept(final SocketChannel socketChannel) throws IOException {
-		try {
-			if (socketChannel.isConnectionPending()) {
-				socketChannel.finishConnect();
-			} // end of if (socketChannel.isConnecyionPending())
-
-			socketIO = new SocketIO(socketChannel);
-		} catch (IOException e) {
-			String host = (String) sessionData.get("remote-hostname");
-
-			if (host == null) {
-				host = (String) sessionData.get("remote-host");
-			}
-
-			String sock_str = null;
-			try {
-				sock_str = socketChannel.socket().toString();
-			} catch (Exception ex) {
-				sock_str = ex.toString();
-			}
-
-			log.log(
-					Level.INFO,
-					"Problem connecting to remote host: {0}, address: {1}, socket: {2} - exception: {3}, session data: {4}",
-					new Object[] { host, remote_address, sock_str, e, sessionData });
-
-			throw e;
-		}
-
-		socketInputSize = socketIO.getSocketChannel().socket().getReceiveBufferSize();
-		socketInput = ByteBuffer.allocate(socketInputSize);
-
-		Socket sock = socketIO.getSocketChannel().socket();
-
-		local_address = sock.getLocalAddress().getHostAddress();
-		remote_address = sock.getInetAddress().getHostAddress();
-		id =
-				local_address + "_" + sock.getLocalPort() + "_" + remote_address + "_"
-						+ sock.getPort();
-		setLastTransferTime();
-	}
-
-	/**
-	 * Method <code>run</code> is used to perform
-	 * 
-	 * 
-	 * @return
-	 * @throws IOException
-	 */
-	@Override
-	public IOService<?> call() throws IOException {
-		writeData(null);
-
-		boolean readLock = true;
-
-		if (stopping) {
-			stop();
-		} else {
-			readLock = readInProgress.tryLock();
-
-			if (readLock) {
-				try {
-					processSocketData();
-
-					if ((receivedPackets() > 0) && (serviceListener != null)) {
-						serviceListener.packetsReady(this);
-					} // end of if (receivedPackets.size() > 0)
-				} finally {
-					readInProgress.unlock();
-				}
-			}
-		}
-
-		return readLock ? this : null;
-	}
-
-	/**
-	 * Method description
-	 * 
-	 * 
-	 * @return
-	 */
-	public ConnectionType connectionType() {
-		return this.connectionType;
-	}
-
-	/**
-	 * Method description
-	 * 
-	 */
-	public void forceStop() {
-		if (log.isLoggable(Level.FINER)) {
-			log.log(Level.FINER, "Socket: {0}, Force stop called...", socketIO);
-		}
-
-		try {
-			if ((socketIO != null) && socketIO.isConnected()) {
-				synchronized (socketIO) {
-					if (log.isLoggable(Level.FINER)) {
-						log.log(Level.FINER, "Calling stop on: {0}", socketIO);
-					}
-
-					socketIO.stop();
-				}
-			}
-		} catch (Exception e) {
-
-			// Well, do nothing, we are closing the connection anyway....
-			if (log.isLoggable(Level.FINEST)) {
-				log.log(Level.FINEST, "Socket: " + socketIO
-						+ ", Exception while stopping service: " + connectionId, e);
-			}
-		} finally {
-			if (serviceListener != null) {
-				if (log.isLoggable(Level.FINER)) {
-					log.log(Level.FINER, "Calling stop on the listener: {0}", serviceListener);
-				}
-
-				IOServiceListener<IOService<RefObject>> tmp = serviceListener;
-
-				serviceListener = null;
-
-				// The temp can still be null if the forceStop is called concurrently
-				if (tmp != null) {
-					tmp.serviceStopped(this);
-				}
-			} else {
-				if (log.isLoggable(Level.FINER)) {
-					log.log(Level.FINER, "Service listener is null: {0}", socketIO);
-				}
-			}
-		}
-	}
-
-	// ~--- get methods ----------------------------------------------------------
-
-	/**
-	 * Method description
-	 * 
-	 * 
-	 * @return
-	 */
-	public JID getDataReceiver() {
-		return this.dataReceiver;
-	}
-
-	/**
-	 * This method returns the time of last transfer in any direction through this
-	 * service. It is used to help detect dead connections.
-	 * 
-	 * @return
-	 */
-	public long getLastTransferTime() {
-		return lastTransferTime;
-	}
-
-	/**
-	 * Method description
-	 * 
-	 * 
-	 * @return
-	 */
-	public String getLocalAddress() {
-		return local_address;
-	}
-
-	/**
-	 * Method description
-	 * 
-	 * 
-	 * @return
-	 */
-	public long[] getReadCounters() {
-		return rdData;
-	}
-
-	/**
-	 * Method description
-	 * 
-	 * 
-	 * @return
-	 */
-	public RefObject getRefObject() {
-		return refObject;
-	}
-
-	/**
-	 * Returns a remote IP address for the TCP/IP connection.
-	 * 
-	 * 
-	 * @return a remote IP address for the TCP/IP connection.
-	 */
-	public String getRemoteAddress() {
-		return remote_address;
-	}
-
-	/**
-	 * Method description
-	 * 
-	 * 
-	 * @return
-	 */
-	public ConcurrentMap<String, Object> getSessionData() {
-		return sessionData;
-	}
-
-	/**
-	 * Method <code>getSocketChannel</code> is used to perform
-	 * 
-	 * @return a <code>SocketChannel</code> value
-	 */
-	public SocketChannel getSocketChannel() {
-		return socketIO.getSocketChannel();
-	}
-
-	/**
-	 * Method description
-	 * 
-	 * 
-	 * @param list
-	 * @param reset
-	 */
-	public void getStatistics(StatisticsList list, boolean reset) {
-		if (socketIO != null) {
-			socketIO.getStatistics(list, reset);
-		}
-	}
-
-	public long getBytesSent(boolean reset) {
->>>>>>> 517e7b4d
 		return socketIO.getBytesSent(reset);
 	}
 
