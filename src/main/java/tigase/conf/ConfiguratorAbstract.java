--- conflicted
+++ resolved
@@ -1018,13 +1018,4 @@
 }
 
 
-<<<<<<< HEAD
-
-// ~ Formatted in Sun Code Convention
-
-// ~ Formatted by Jindent --- http://www.jindent.com
-
-
-=======
->>>>>>> 93e45d17
 //~ Formatted in Tigase Code Convention on 13/02/25