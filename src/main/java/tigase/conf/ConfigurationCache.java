/*
 * ConfigurationCache.java
 *
 * Tigase Jabber/XMPP Server
 * Copyright (C) 2004-2013 "Tigase, Inc." <office@tigase.com>
 *
 * This program is free software: you can redistribute it and/or modify
 * it under the terms of the GNU Affero General Public License as published by
 * the Free Software Foundation, either version 3 of the License,
 * or (at your option) any later version.
 *
 * This program is distributed in the hope that it will be useful,
 * but WITHOUT ANY WARRANTY; without even the implied warranty of
 * MERCHANTABILITY or FITNESS FOR A PARTICULAR PURPOSE.  See the
 * GNU Affero General Public License for more details.
 *
 * You should have received a copy of the GNU Affero General Public License
 * along with this program. Look for COPYING file in the top folder.
 * If not, see http://www.gnu.org/licenses/.
 *
 */



package tigase.conf;

//~--- non-JDK imports --------------------------------------------------------

import tigase.db.comp.RepositoryChangeListenerIfc;
import tigase.db.TigaseDBException;
<<<<<<< HEAD
=======

import tigase.util.DataTypes;
>>>>>>> 53468738

//~--- JDK imports ------------------------------------------------------------

import java.io.FileWriter;

import java.util.ArrayList;
import java.util.Collection;
import java.util.Iterator;
import java.util.LinkedHashMap;
import java.util.LinkedHashSet;
import java.util.List;
import java.util.logging.Level;
import java.util.logging.Logger;
import java.util.Map;
import java.util.Set;

/**
 * Created: Dec 10, 2009 2:02:41 PM
 *
 * @author <a href="mailto:artur.hefczyc@tigase.org">Artur Hefczyc</a>
 * @version $Rev$
 */
public class ConfigurationCache
				implements ConfigRepositoryIfc {
<<<<<<< HEAD
=======
	/** Field description */
	public static final String CONFIG_DUMP_FILE_PROP_DEF = "etc/config-dump.properties";

	/** Field description */
	public static final String CONFIG_DUMP_FILE_PROP_KEY = "config-dump-file";

>>>>>>> 53468738
	/**
	 * Private logger for class instance.
	 */
	private static final Logger log = Logger.getLogger(ConfigurationCache.class.getName());

	//~--- fields ---------------------------------------------------------------

	/**
	 * Even though every element has a component name field the whole
	 * configuration is grouped by the component name anyway to improve
	 * access time to the configuration.
	 * Very rarely we need access to whole configuration, in most cases
	 * we access configuration for a particular server component.
	 */
	private Map<String, Set<ConfigItem>> config = new LinkedHashMap<String,
																									Set<ConfigItem>>();
<<<<<<< HEAD
=======
	private String configDumpFileName                              =
		CONFIG_DUMP_FILE_PROP_DEF;
>>>>>>> 53468738
	private String hostname                                        = null;
	private RepositoryChangeListenerIfc<ConfigItem> repoChangeList = null;

	//~--- methods --------------------------------------------------------------

	/**
	 * Method description
	 *
	 *
	 * @param repoChangeListener
	 */
	@Override
	public void addRepoChangeListener(
					RepositoryChangeListenerIfc<ConfigItem> repoChangeListener) {
		this.repoChangeList = repoChangeListener;
	}

	/**
	 * Method description
	 *
	 *
	 * @param repoChangeListener
	 */
	@Override
	public void removeRepoChangeListener(
					RepositoryChangeListenerIfc<ConfigItem> repoChangeListener) {
		this.repoChangeList = null;
	}

	/**
	 * Method description
	 *
	 *
	 * @param compName
	 * @param item
	 */
	public void addItem(String compName, ConfigItem item) {
		Set<ConfigItem> confItems = config.get(compName);

		if (confItems == null) {
			confItems = new LinkedHashSet<ConfigItem>();
			config.put(compName, confItems);
		}

		boolean updated = confItems.remove(item);

		confItems.add(item);
		if (repoChangeList != null) {
			if (updated) {
				repoChangeList.itemUpdated(item);
			} else {
				repoChangeList.itemAdded(item);
			}
		}
	}

	/**
	 * Method description
	 *
	 *
	 * @param item
	 *
	 * @throws TigaseDBException
	 */
	@Override
	public void addItem(ConfigItem item) throws TigaseDBException {
		addItem(item.getCompName(), item);
	}

	/**
	 * Method description
	 *
	 *
	 * @param key
	 * @param value
	 *
	 * @throws ConfigurationException
	 */
	@Override
	public void addItem(String key, Object value) throws ConfigurationException {
		int idx1 = key.indexOf("/");

		if (idx1 > 0) {
			String compName = key.substring(0, idx1);
			int idx2        = key.lastIndexOf("/");
			String nodeName = null;
			String keyName  = key.substring(idx2 + 1);

			if (idx1 != idx2) {
				nodeName = key.substring(idx1 + 1, idx2);
			}

			ConfigItem item = getItemInstance();

			item.set(getDefHostname(), compName, nodeName, keyName, value);
			addItem(compName, item);
		} else {
			throw new IllegalArgumentException("You have to provide a key with at least" +
																				 " 'component_name/key_name': " + key);
		}
	}

	/**
	 * Method description
	 *
	 *
	 * @return
	 *
	 * @throws TigaseDBException
	 */
	@Override
	public Collection<ConfigItem> allItems() throws TigaseDBException {
		List<ConfigItem> result = new ArrayList<ConfigItem>();

		for (Set<ConfigItem> items : config.values()) {
			result.addAll(items);
		}

		return result;
	}

	/**
	 * Method description
	 *
	 *
	 * @param key
	 *
	 * @return
	 */
	@Override
	public boolean contains(String key) {
		return getItem(key) != null;
	}

	//~--- get methods ----------------------------------------------------------

	/**
	 * Method description
	 *
	 *
	 * @param compName
	 * @param node
	 * @param key
	 * @param def
	 *
	 * @return
	 */
	@Override
	public Object get(String compName, String node, String key, Object def) {
		ConfigItem item = getItem(compName, node, key);

		if (item != null) {
			return item.getConfigVal();
		}

		return def;
	}

	/**
	 * Method description
	 *
	 *
	 * @return
	 */
	@Override
	public String[] getCompNames() {
		return config.keySet().toArray(new String[config.size()]);
	}

	/**
	 * Method description
	 *
	 *
	 * @return
	 */
	public String getDefHostname() {
		return this.hostname;
	}

	/**
	 * Method description
	 *
	 *
	 * @param defs
	 * @param params
	 */
	@Override
	public void getDefaults(Map<String, Object> defs, Map<String, Object> params) {
		defs.put(CONFIG_DUMP_FILE_PROP_KEY, CONFIG_DUMP_FILE_PROP_DEF);
	}

	/**
	 * Method description
	 *
	 *
	 * @return
	 */
	@Override
	public Map<String, Object> getInitProperties() {
		return null;
	}

	/**
	 * Method description
	 *
	 *
	 * @param compName
	 * @param node
	 * @param key
	 *
	 * @return
	 */
	public ConfigItem getItem(String compName, String node, String key) {
		Set<ConfigItem> confItems = getItemsForComponent(compName);

		if (confItems != null) {
			for (ConfigItem item : confItems) {
				if (item.isNodeKey(node, key)) {
					return item;
				}
			}
		}

		return null;
	}

	/**
	 * Method description
	 *
	 *
	 * @param key
	 *
	 * @return
	 */
	@Override
	public ConfigItem getItem(String key) {
		int idx1 = key.indexOf("/");

		if (idx1 > 0) {
			String compName = key.substring(0, idx1);
			int idx2        = key.lastIndexOf("/");
			String nodeName = null;
			String keyName  = key.substring(idx2 + 1);

			if (idx1 != idx2) {
				nodeName = key.substring(idx1 + 1, idx2);
			}

			return getItem(compName, nodeName, keyName);
		} else {
			throw new IllegalArgumentException("You have to provide a key with at least" +
																				 " 'component_name/key_name': " + key);
		}
	}

	/**
	 * Method description
	 *
	 *
	 * @return
	 */
	@Override
	public ConfigItem getItemInstance() {
		return new ConfigItem();
	}

	/**
	 * Method description
	 *
	 *
	 * @param compName
	 *
	 * @return
	 */
	@Override
	public Set<ConfigItem> getItemsForComponent(String compName) {
		return config.get(compName);
	}

	/**
	 * Method description
	 *
	 *
	 * @param compName
	 * @param node
	 *
	 * @return
	 */
	@Override
	public String[] getKeys(String compName, String node) {
		Set<String> keysForNode   = new LinkedHashSet<String>();
		Set<ConfigItem> confItems = config.get(compName);

		for (ConfigItem item : confItems) {
			if (item.isNode(node)) {
				keysForNode.add(item.getKeyName());
			}
		}
		if (keysForNode.size() > 0) {
			return keysForNode.toArray(new String[keysForNode.size()]);
		} else {
			return null;
		}
	}

	/**
	 * Method description
	 *
	 *
	 * @param compName
	 *
	 * @return
	 *
	 * @throws ConfigurationException
	 */
	@Override
	public Map<String, Object> getProperties(String compName)
					throws ConfigurationException {

		// It must not return a null value, even if configuration for the
		// component does not exist yet, it has to initialized to create new one.
		Map<String, Object> result = new LinkedHashMap<String, Object>();

		// Let's convert the internal representation of the configuration to that
		// used by the components.
		Set<ConfigItem> confItems = getItemsForComponent(compName);

		if (confItems != null) {
			for (ConfigItem item : confItems) {
				String key   = item.getConfigKey();
				Object value = item.getConfigVal();

				result.put(key, value);
			}
		}

		// Hopefuly this doesn't happen.... or I have a bug somewhere
		return result;
	}

	//~--- methods --------------------------------------------------------------
<<<<<<< HEAD

//@Override
//public Map<String, String> getPropertiesAsStrings(String compName) throws ConfigurationException {
//
//  // It must not return a null value, even if configuration for the
//  // component does not exist yet, it has to initialized to create new one.
//  Map<String, String> result = new LinkedHashMap<String, String>();
//
//  // Let's convert the internal representation of the configuration to that
//  // used by the components.
//  Set<ConfigItem> confItems = getItemsForComponent(compName);
//
//  if (confItems != null) {
//    for (ConfigItem item : confItems) {
//      String key = item.getConfigKey();
//      String value = item.getConfigValToString();
//
//      result.put(key, value);
//    }
//  }
//
//  // Hopefuly this doesn't happen.... or I have a bug somewhere
//  return result;
//}
=======
>>>>>>> 53468738

	/**
	 * Method description
	 *
	 *
	 * @param params
	 *
	 * @throws ConfigurationException
	 */
	@Override
	public void init(Map<String, Object> params) throws ConfigurationException {}

	/**
	 * Method description
	 *
	 *
	 * @return
	 */
	@Override
	public Iterator<ConfigItem> iterator() {
		try {
			Collection<ConfigItem> items = allItems();

			return (items != null)
						 ? items.iterator()
						 : null;
		} catch (TigaseDBException ex) {
			log.log(Level.WARNING, "Problem accessing repository: ", ex);

			return null;
		}
	}

	/**
	 * Method description
	 *
	 *
	 * @param compName
	 * @param props
	 *
	 * @throws ConfigurationException
	 */
	@Override
	public void putProperties(String compName, Map<String, Object> props)
					throws ConfigurationException {
		for (Map.Entry<String, Object> entry : props.entrySet()) {
			ConfigItem item = new ConfigItem();

			item.setNodeKey(getDefHostname(), compName, entry.getKey(), entry.getValue());
			addItem(compName, item);
		}
	}

<<<<<<< HEAD
//@Override
//public void putPropertiesFromStrings(String compName, Map<String, String> props)
//    throws ConfigurationException {
//  for (Map.Entry<String, String> entry : props.entrySet()) {
//    ConfigItem item = new ConfigItem();
//
//    item.setNodeKey(getDefHostname(), compName, entry.getKey(), entry.getValue());
//    addItem(compName, item);
//  }
//}

=======
>>>>>>> 53468738
	/**
	 * Method description
	 *
	 *
	 * @throws TigaseDBException
	 */
	@Override
	public void reload() throws TigaseDBException {

		// Do nothing, this is in memory config repository only
	}

	/**
	 * Method description
	 *
	 *
	 * @param compName
	 * @param node
	 * @param key
	 */
	@Override
	public void remove(String compName, String node, String key) {
		ConfigItem item = getItem(compName, node, key);

		if (item != null) {
			removeItem(compName, item);
		}
	}

	/**
	 * Method description
	 *
	 *
	 * @param compName
	 * @param item
	 */
	public void removeItem(String compName, ConfigItem item) {
		Set<ConfigItem> confItems = config.get(compName);

		if (confItems != null) {
			confItems.remove(item);
		}
		if (repoChangeList != null) {
			repoChangeList.itemRemoved(item);
		}
	}

	/**
	 * Method description
	 *
	 *
	 * @param key
	 *
	 * @throws TigaseDBException
	 */
	@Override
	public void removeItem(String key) throws TigaseDBException {
		ConfigItem item = getItem(key);

		if (item != null) {
			removeItem(item.getCompName(), item);
		}
	}

	//~--- set methods ----------------------------------------------------------

	/**
	 * Method description
	 *
	 *
	 * @param compName
	 * @param node
	 * @param key
	 * @param value
	 */
	@Override
	public void set(String compName, String node, String key, Object value) {
		ConfigItem item = getItem(compName, node, key);

		if (item == null) {
			item = getItemInstance();
		}
		item.set(getDefHostname(), compName, node, key, value);
		addItem(compName, item);
	}

	/**
	 * Method description
	 *
	 *
	 * @param hostname
	 */
	@Override
	public void setDefHostname(String hostname) {
		this.hostname = hostname;
	}

	/**
	 * Method description
	 *
	 *
	 * @param properties
	 */
	@Override
	public void setProperties(Map<String, Object> properties) {
		configDumpFileName = (String) properties.get(CONFIG_DUMP_FILE_PROP_KEY);
	}

	//~--- methods --------------------------------------------------------------

	/**
	 * Method description
	 *
	 *
	 * @return
	 */
	@Override
	public int size() {
		int result = 0;

		for (Set<ConfigItem> items : config.values()) {
			result += items.size();
		}

		return result;
	}

	/**
	 * Method description
	 *
	 *
	 * @throws TigaseDBException
	 */
	@Override
	public void store() throws TigaseDBException {
		if (!isOff(configDumpFileName)) {
			log.log(Level.WARNING, "Dumping server configuration to: {0}", configDumpFileName);
			try {
				FileWriter fw = new FileWriter(configDumpFileName, false);

				for (Map.Entry<String, Set<ConfigItem>> entry : config.entrySet()) {
					for (ConfigItem item : entry.getValue()) {
						fw.write(item.toPropertyString());
						fw.write("\n");
					}
				}
				fw.close();
			} catch (Exception e) {
				log.log(Level.WARNING, "Cannot dump server configuration.", e);
			}
		} else {
			log.log(Level.WARNING, "Dumping server configuration is OFF: {0}",
							configDumpFileName);
		}
	}

	//~--- get methods ----------------------------------------------------------

	private boolean isOff(String str) {
		return (str == null) || str.trim().isEmpty() || str.equalsIgnoreCase("off") ||
					 str.equalsIgnoreCase("none") || str.equalsIgnoreCase("false") ||
					 str.equalsIgnoreCase("no");
	}

	//~--- methods --------------------------------------------------------------

	/**
	 * Method description
	 *
	 *
	 * @param item
	 *
	 * @return
	 */
	@Override
	public String validateItem(ConfigItem item) {
		return null;
	}
}


//~ Formatted in Tigase Code Convention on 13/03/04<|MERGE_RESOLUTION|>--- conflicted
+++ resolved
@@ -28,11 +28,8 @@
 
 import tigase.db.comp.RepositoryChangeListenerIfc;
 import tigase.db.TigaseDBException;
-<<<<<<< HEAD
-=======
 
 import tigase.util.DataTypes;
->>>>>>> 53468738
 
 //~--- JDK imports ------------------------------------------------------------
 
@@ -57,15 +54,12 @@
  */
 public class ConfigurationCache
 				implements ConfigRepositoryIfc {
-<<<<<<< HEAD
-=======
 	/** Field description */
 	public static final String CONFIG_DUMP_FILE_PROP_DEF = "etc/config-dump.properties";
 
 	/** Field description */
 	public static final String CONFIG_DUMP_FILE_PROP_KEY = "config-dump-file";
 
->>>>>>> 53468738
 	/**
 	 * Private logger for class instance.
 	 */
@@ -82,11 +76,8 @@
 	 */
 	private Map<String, Set<ConfigItem>> config = new LinkedHashMap<String,
 																									Set<ConfigItem>>();
-<<<<<<< HEAD
-=======
 	private String configDumpFileName                              =
 		CONFIG_DUMP_FILE_PROP_DEF;
->>>>>>> 53468738
 	private String hostname                                        = null;
 	private RepositoryChangeListenerIfc<ConfigItem> repoChangeList = null;
 
@@ -428,33 +419,6 @@
 	}
 
 	//~--- methods --------------------------------------------------------------
-<<<<<<< HEAD
-
-//@Override
-//public Map<String, String> getPropertiesAsStrings(String compName) throws ConfigurationException {
-//
-//  // It must not return a null value, even if configuration for the
-//  // component does not exist yet, it has to initialized to create new one.
-//  Map<String, String> result = new LinkedHashMap<String, String>();
-//
-//  // Let's convert the internal representation of the configuration to that
-//  // used by the components.
-//  Set<ConfigItem> confItems = getItemsForComponent(compName);
-//
-//  if (confItems != null) {
-//    for (ConfigItem item : confItems) {
-//      String key = item.getConfigKey();
-//      String value = item.getConfigValToString();
-//
-//      result.put(key, value);
-//    }
-//  }
-//
-//  // Hopefuly this doesn't happen.... or I have a bug somewhere
-//  return result;
-//}
-=======
->>>>>>> 53468738
 
 	/**
 	 * Method description
@@ -508,20 +472,6 @@
 		}
 	}
 
-<<<<<<< HEAD
-//@Override
-//public void putPropertiesFromStrings(String compName, Map<String, String> props)
-//    throws ConfigurationException {
-//  for (Map.Entry<String, String> entry : props.entrySet()) {
-//    ConfigItem item = new ConfigItem();
-//
-//    item.setNodeKey(getDefHostname(), compName, entry.getKey(), entry.getValue());
-//    addItem(compName, item);
-//  }
-//}
-
-=======
->>>>>>> 53468738
 	/**
 	 * Method description
 	 *
