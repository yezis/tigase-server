/*
 * ClientConnectionManager.java
 *
 * Tigase Jabber/XMPP Server
 * Copyright (C) 2004-2013 "Tigase, Inc." <office@tigase.com>
 *
 * This program is free software: you can redistribute it and/or modify
 * it under the terms of the GNU Affero General Public License as published by
 * the Free Software Foundation, either version 3 of the License,
 * or (at your option) any later version.
 *
 * This program is distributed in the hope that it will be useful,
 * but WITHOUT ANY WARRANTY; without even the implied warranty of
 * MERCHANTABILITY or FITNESS FOR A PARTICULAR PURPOSE.  See the
 * GNU Affero General Public License for more details.
 *
 * You should have received a copy of the GNU Affero General Public License
 * along with this program. Look for COPYING file in the top folder.
 * If not, see http://www.gnu.org/licenses/.
 *
 */



package tigase.server.xmppclient;

//~--- non-JDK imports --------------------------------------------------------

import java.io.IOException;
import java.util.Arrays;
import java.util.LinkedList;
import java.util.List;
import java.util.Map;
import java.util.Queue;
import java.util.UUID;
import java.util.concurrent.TimeUnit;
import java.util.logging.Level;
import java.util.logging.Logger;
import java.util.zip.Deflater;
import javax.net.ssl.TrustManager;
import javax.net.ssl.X509TrustManager;
<<<<<<< HEAD
=======
import tigase.conf.ConfigurationException;
>>>>>>> e81b114f
import tigase.net.IOService;
import tigase.net.SocketThread;
import tigase.server.Command;
import tigase.server.ConnectionManager;
import tigase.server.Iq;
import tigase.server.Message;
import tigase.server.Packet;
import tigase.server.Presence;
import tigase.server.ReceiverTimeoutHandler;
import tigase.util.DNSResolver;
import tigase.util.RoutingsContainer;
import tigase.util.TigaseStringprepException;
<<<<<<< HEAD
import tigase.vhosts.VHostItem;
=======
>>>>>>> e81b114f
import tigase.xml.Element;
import tigase.xmpp.Authorization;
import tigase.xmpp.BareJID;
import tigase.xmpp.JID;
import tigase.xmpp.PacketErrorTypeException;
import tigase.xmpp.StanzaType;
import tigase.xmpp.XMPPIOService;
import tigase.xmpp.XMPPResourceConnection;
import tigase.xmpp.impl.C2SDeliveryErrorProcessor;

/**
 * Class ClientConnectionManager Created: Tue Nov 22 07:07:11 2005
 *
 * @author <a href="mailto:artur.hefczyc@tigase.org">Artur Hefczyc</a>
 * @version $Rev$
 */
public class ClientConnectionManager
				extends ConnectionManager<XMPPIOService<Object>> {
	/**
	 * Variable <code>log</code> is a class logger.
	 */
	private static final Logger log = Logger.getLogger(ClientConnectionManager.class
			.getName());
	private static final String ROUTING_ENTRY_PROP_KEY     = ".+";
	private static final String ROUTING_MODE_PROP_KEY      = "multi-mode";
	private static final String ROUTINGS_PROP_KEY          = "routings";
	private static final long   SOCKET_CLOSE_WAIT_PROP_DEF = 1;
	private static final String SOCKET_CLOSE_WAIT_PROP_KEY = "socket-close-wait";
	private static final String TLS_WANT_CLIENT_AUTH_ENABLED_KEY =
			"tls-want-client-auth-enabled";
	private static final String  XMLNS                            = "jabber:client";
	private static final boolean TLS_WANT_CLIENT_AUTH_ENABLED_DEF = false;
	private static final boolean ROUTING_MODE_PROP_VAL            = true;

	//~--- fields ---------------------------------------------------------------

	/** Field description */
	protected RoutingsContainer routings = null;

	/** Field description */
	protected SeeOtherHostIfc see_other_host_strategy = null;

//private final Map<String, XMPPProcessorIfc> processors = new ConcurrentHashMap<String,
//    XMPPProcessorIfc>();
	private XMPPIOProcessor[]            processors             = new XMPPIOProcessor[0];
	private final ReceiverTimeoutHandler stoppedHandler         = newStoppedHandler();
	private final ReceiverTimeoutHandler startedHandler         = newStartedHandler();
	private long                         socket_close_wait_time =
			SOCKET_CLOSE_WAIT_PROP_DEF;

	/**
	 * This is mostly for testing purpose. We want to investigate massive (10k
	 * per node) connections drops at the same time during tests with Tsung. I
	 * suspect this might be due to problems with one of the tsung VMs working
	 * in the cluster generating load. If I am right then all disconnects should
	 * come from only one or just a few machines. If I am not right disconnects
	 * should be distributed evenly among all Tsung IPs.
	 */
	private IPMonitor                       ipMonitor = new IPMonitor();
	private final ClientTrustManagerFactory clientTrustManagerFactory =
			new ClientTrustManagerFactory();
	private boolean tlsWantClientAuthEnabled = TLS_WANT_CLIENT_AUTH_ENABLED_DEF;

	//~--- methods --------------------------------------------------------------

	/**
	 * This method can be overwritten in extending classes to get a different
	 * packets distribution to different threads. For PubSub, probably better
	 * packets distribution to different threads would be based on the sender
	 * address rather then destination address.
	 *
	 * @param packet
	 *
	 * @return a value of <code>int</code>
	 */
	@Override
	public int hashCodeForPacket(Packet packet) {
		if ((packet.getPacketFrom() != null) && getComponentId().getBareJID().equals(packet
				.getPacketFrom().getBareJID())) {
			return packet.getPacketFrom().hashCode();
		} else {
			return packet.getTo().hashCode();
		}
	}

	/**
	 * Method description
	 *
	 * @param packet
	 */
	@Override
	public void processPacket(final Packet packet) {
		if (log.isLoggable(Level.FINEST)) {
			log.log(Level.FINEST, "Processing packet: {0}", packet.toStringSecure());
		}
		if (packet.isCommand() && (packet.getCommand() != Command.OTHER)) {
			processCommand(packet);
		} else {
			if (!writePacketToSocket(packet)) {

				// Connection closed or broken, send message back to the SM
				// if this is not IQ result...
				// Ignore also all presence packets with available, unavailble
				if ((packet.getType() != StanzaType.result) && (packet.getType() != StanzaType
						.available) && (packet.getType() != StanzaType.unavailable) && (packet
						.getType() != StanzaType.error) &&!((packet.getElemName() == "presence") &&
						(packet.getType() == null))) {
					try {
						Packet error = Authorization.ITEM_NOT_FOUND.getResponseMessage(packet,
								"The user connection is no longer active.", true);

						addOutPacket(error);
					} catch (PacketErrorTypeException e) {
						if (log.isLoggable(Level.FINEST)) {
							log.finest(
									"Ups, already error packet. Dropping it to prevent infinite loop.");
						}
					}
				}

				// In case the SessionManager lost synchronization for any
				// reason, let's
				// notify it that the user connection no longer exists.
				// But in case of mass-disconnects we might have lot's of
				// presences
				// floating around, so just skip sending stream_close for all
				// the
				// offline presences
				if ((packet.getType() != StanzaType.unavailable) && (packet.getPacketFrom() !=
						null)) {
					if (packet.getStanzaTo() != null) {
						Packet command = Command.STREAM_CLOSED_UPDATE.getPacket(packet.getStanzaTo(),
								packet.getPacketFrom(), StanzaType.set, UUID.randomUUID().toString());

						command.setPacketFrom(packet.getPacketTo());
						command.setPacketTo(packet.getPacketFrom());

						// Note! we don't want to receive response to this
						// request,
						// thus STREAM_CLOSED_UPDATE instead of STREAM_CLOSED
						addOutPacket(command);

						// addOutPacketWithTimeout(command, stoppedHandler, 15l,
						// TimeUnit.SECONDS);
						if (log.isLoggable(Level.FINE)) {
							log.log(Level.FINE,
									"Sending a command to close the remote session for non-existen {0} connection: {1}",
									new Object[] { getName(),
									command.toStringSecure() });
						}
					} else {
						if (log.isLoggable(Level.WARNING)) {
							log.log(Level.FINE,
									"Stream close update without an user JID, skipping for packet: {0}",
									new Object[] { packet });
						}
					}
				}
			}
		}    // end of else
	}

	/**
	 * Method description
	 *
	 * @param serv
	 *
	 * @return a value of <code>Queue<Packet></code>
	 */
	@Override
	public Queue<Packet> processSocketData(XMPPIOService<Object> serv) {

		// String id = getUniqueId(serv);
		JID id = serv.getConnectionId();

		// String hostname =
		// (String)serv.getSessionData().get(serv.HOSTNAME_KEY);
		Packet p = null;

		while ((p = serv.getReceivedPackets().poll()) != null) {
			if (log.isLoggable(Level.FINEST)) {
				log.log(Level.FINEST, "Processing socket data: {0} from connection: {1}",
						new Object[] { p.toStringSecure(),
						id });
			}

			// Sometimes xmlns is not set for the packet. Usually it does not
			// cause any problems but when the packet is sent over the s2s, ext
			// or cluster connection it may be quite problematic.
			// Let's force jabber:client xmlns for all packets received from c2s
			// connection
			// Ups, some packets like starttls or sasl-auth have own XMLNS,
			// overwriting it here is not really a good idea. We have to check
			// first
			// if the xmlns is not set and then force it to jabber:client
			if (p.getAttributeStaticStr(Packet.XMLNS_ATT) == null) {
				p.setXMLNS(XMLNS);
				if (log.isLoggable(Level.FINEST)) {
					log.log(Level.FINEST, "XMLNS set for packet: {0} from connection: {1}",
							new Object[] { p.toStringSecure(),
							id });
				}
			}

			// p.setPacketFrom(getFromAddress(id));
			p.setPacketFrom(id);

			JID receiver = serv.getDataReceiver();

			if (receiver != null) {
				p.setPacketTo(serv.getDataReceiver());
				addOutPacket(p);
			} else {

				// Hm, receiver is not set yet..., ignoring
				if (log.isLoggable(Level.INFO)) {
					log.log(Level.INFO,
							"Hm, receiver is not set yet (misconfiguration error)..., ignoring: {0}, connection: {1}",
							new Object[] { p.toStringSecure(),
							serv });
				}
			}

			// TODO: Implement sending 'req' attributes by the server too
		}    // end of while ()

		return null;
	}

	/**
	 * Processes undelivered packets
	 * @param packet
	 * @param errorMessage
	 * @return true - if packet was processed
	 */
	@Override
	public boolean processUndeliveredPacket(Packet packet, String errorMessage) {
		try {
			// is there a point in trying to redeliver stanza of type error?
			if (packet.getType() == StanzaType.error)
				return false;
			
			// we should not send errors for presences as Presence module does not
			// allow to send presence with type error from users and presences
			// with type error resulting from presences sent to barejid are
			// messing up a lot on client side. moreover presences with type
			// unavailable will be send by Presence plugin from SessionManager
			// when session will be closed just after sending this errors
			if (packet.getElemName() == Presence.ELEM_NAME) {
				return false;
			}

			if (packet.getElemName() == Message.ELEM_NAME) {
				// we should mark this message packet so that SM will know that it is
				// resent from here due to connection failure
				Packet result = C2SDeliveryErrorProcessor.makeDeliveryError(packet);
				
				processOutPacket(result);
				return true;
			}
			
			processOutPacket(Authorization.RECIPIENT_UNAVAILABLE
					.getResponseMessage(packet, errorMessage, true));
		} catch (PacketErrorTypeException ex) {
			log.log(Level.FINER, "exception prepareing request for returning error, data = {0}",
					packet);
		}
		return true;
	}
	
	/**
	 * Method description
	 *
	 * @param port_props
	 */
	@Override
	public void reconnectionFailed(Map<String, Object> port_props) {}

	/**
	 * Method description
	 *
	 *
	 * @param service
	 */
	@Override
	public void serviceStarted(XMPPIOService<Object> service) {
		super.serviceStarted(service);

		String id           = getUniqueId(service);
		JID    connectionId = getFromAddress(id);

		service.setConnectionId(connectionId);
		service.setProcessors(processors);
	}

	/**
	 * Method description
	 *
	 * @param service
	 *
	 * @return a value of <code>boolean</code>
	 */
	@Override
	public boolean serviceStopped(XMPPIOService<Object> service) {
		boolean result = super.serviceStopped(service);

		if (result) {
			Queue<Packet> undeliveredPackets = service.getWaitingPackets();
			Packet p = null;
			while ((p = undeliveredPackets.poll()) != null) {
				processUndeliveredPacket(p, null);
			}
		}
		
		xmppStreamClosed(service);

		return result;
	}

	/**
	 * Method description
	 */
	@Override
	public void start() {
		super.start();
		ipMonitor = new IPMonitor();
		ipMonitor.start();
	}

	/**
	 * Method description
	 */
	@Override
	public void stop() {
		super.stop();
		ipMonitor.stopThread();
	}

	/**
	 * Method description
	 *
	 *
	 * @param serv
	 */
	@Override
	public void tlsHandshakeCompleted(XMPPIOService<Object> serv) {
		if ((serv.getPeersJIDsFromCert() != null) && clientTrustManagerFactory.isActive()) {
			Packet clientAuthCommand = Command.CLIENT_AUTH.getPacket(serv.getConnectionId(),
					serv.getDataReceiver(), StanzaType.set, this.newPacketId("c2s-"), Command
					.DataType.submit);
			final String id = (String) serv.getSessionData().get(IOService.SESSION_ID_KEY);

			Command.addFieldValue(clientAuthCommand, "session-id", id);
			Command.addFieldValue(clientAuthCommand, "peer-certificate", "true");
			Command.addFieldMultiValue(clientAuthCommand, "jids", serv.getPeersJIDsFromCert());
			addOutPacket(clientAuthCommand);
		}
	}

	/**
	 * Method description
	 *
	 * @param serv
	 */
	@Override
	public void xmppStreamClosed(XMPPIOService<Object> serv) {
		if (log.isLoggable(Level.FINER)) {
			log.log(Level.FINER, "Stream closed: {0}", serv.getConnectionId());
		}

		// It might be a Bosh service in which case it is ignored here.
		// The method may be called more than one time for a single
		// connection but we want to send a notification just once
		if ((serv.getXMLNS() == XMLNS) && (serv.getSessionData().get("stream-closed") ==
				null)) {
			serv.getSessionData().put("stream-closed", "stream-closed");
			ipMonitor.addDisconnect(serv.getRemoteAddress());
			if (serv.getDataReceiver() != null) {
				Packet command = Command.STREAM_CLOSED.getPacket(serv.getConnectionId(), serv
						.getDataReceiver(), StanzaType.set, UUID.randomUUID().toString());
				String userJid = serv.getUserJid();

				if (userJid != null) {
					Command.addFieldValue(command, "user-jid", userJid);
				}

				// In case of mass-disconnects, adjust the timeout properly
				addOutPacketWithTimeout(command, stoppedHandler, 120l, TimeUnit.SECONDS);
				log.log(Level.FINE, "Service stopped, sending packet: {0}", command);

				//// For testing only.
				// System.out.println("Service stopped: " +
				// service.getUniqueId());
				// Thread.dumpStack();
				//// For testing only.
				// System.out.println("Service stopped: " +
				// service.getUniqueId());
				// Thread.dumpStack();
			} else {
				log.fine("Service stopped, before stream:stream received");
			}
			serv.stop();
		}
	}

	/**
	 * Method description
	 *
	 * @param serv
	 * @param attribs
	 *
	 * @return a value of <code>String</code>
	 */
	@Override
	public String xmppStreamOpened(XMPPIOService<Object> serv, Map<String,
			String> attribs) {
		if (log.isLoggable(Level.FINER)) {
			log.log(Level.FINER, "Stream opened: {0}", attribs);
		}

		String       lang     = attribs.get("xml:lang");
		final String hostname = attribs.get("to");
		final String from     = attribs.get("from");
		BareJID      fromJID  = null;

		if (from != null) {
			try {
				fromJID = BareJID.bareJIDInstance(from);
			} catch (TigaseStringprepException ex) {
				log.log(Level.CONFIG, "From JID violates RFC6122 (XMPP:Address Format): ", ex);

				return "<?xml version='1.0'?><stream:stream" + " xmlns='" + XMLNS + "'" +
						" xmlns:stream='http://etherx.jabber.org/streams'" +
						" id='tigase-error-tigase'" + " from='" + getDefVHostItem() + "'" +
						" version='1.0' xml:lang='en'>" + "<stream:error>" +
						"<improper-addressing xmlns='urn:ietf:params:xml:ns:xmpp-streams'/>" +
						"</stream:error>" + "</stream:stream>";
			}    // end of: try-catch
		}      // end of: if (from != null) {
		if (lang == null) {
			lang = "en";
		}
		if (hostname == null) {
			return "<?xml version='1.0'?><stream:stream" + " xmlns='" + XMLNS + "'" +
					" xmlns:stream='http://etherx.jabber.org/streams'" +
					" id='tigase-error-tigase'" + " from='" + getDefVHostItem() + "'" +
					" version='1.0' xml:lang='en'>" + "<stream:error>" +
					"<improper-addressing xmlns='urn:ietf:params:xml:ns:xmpp-streams'/>" +
					"</stream:error>" + "</stream:stream>";
		}    // end of if (hostname == null)
		if (!isLocalDomain(hostname)) {
			return "<?xml version='1.0'?><stream:stream" + " xmlns='" + XMLNS + "'" +
					" xmlns:stream='http://etherx.jabber.org/streams'" +
					" id='tigase-error-tigase'" + " from='" + getDefVHostItem() + "'" +
					" version='1.0' xml:lang='en'>" + "<stream:error>" +
					"<host-unknown xmlns='urn:ietf:params:xml:ns:xmpp-streams'/>" +
					"</stream:error>" + "</stream:stream>";
		}    // end of if (!hostnames.contains(hostname))
		if (!isAllowed(serv, hostname)) {
			return "<?xml version='1.0'?><stream:stream" + " xmlns='" + XMLNS + "'" +
					" xmlns:stream='http://etherx.jabber.org/streams'" +
					" id='tigase-error-tigase'" + " from='" + hostname + "'" +
					" version='1.0' xml:lang='en'>" + "<stream:error>" +
					"<policy-violation xmlns='urn:ietf:params:xml:ns:xmpp-streams'/>" +
					"</stream:error>" + "</stream:stream>";			
		}		
		if ((fromJID != null) && (see_other_host_strategy != null) && see_other_host_strategy
				.isEnabled(SeeOtherHostIfc.Phase.OPEN)) {
			BareJID see_other_host = see_other_host_strategy.findHostForJID(fromJID,
					getDefHostName());

			if ((see_other_host != null) &&!see_other_host.equals(getDefHostName())) {
				if (log.isLoggable(Level.FINEST)) {
					log.log(Level.FINEST, "Sending redirect for {0} to host {1}, connection {2}.",
							new Object[] { fromJID,
							see_other_host, serv });
				}

				return "<stream:stream" + " xmlns='" + XMLNS + "'" +
						" xmlns:stream='http://etherx.jabber.org/streams'" +
						" id='tigase-error-tigase'" + " from='" + getDefVHostItem() + "'" +
						" version='1.0' xml:lang='en'>" + see_other_host_strategy.getStreamError(
						"urn:ietf:params:xml:ns:xmpp-streams", see_other_host).toString() +
						"</stream:stream>";
			}
		}    // of if (from != null )

		String id = (String) serv.getSessionData().get(IOService.SESSION_ID_KEY);

		if (id == null) {
			id = UUID.randomUUID().toString();
			if (log.isLoggable(Level.FINER)) {
				log.log(Level.FINER, "No Session ID, generating a new one: {0}", id);
			}
			serv.getSessionData().put(IOService.SESSION_ID_KEY, id);
			serv.setXMLNS(XMLNS);
			serv.getSessionData().put(IOService.HOSTNAME_KEY, hostname);
			serv.setDataReceiver(JID.jidInstanceNS(routings.computeRouting(hostname)));

			String streamOpenData = "<?xml version='1.0'?><stream:stream" + " xmlns='" +
					XMLNS + "'" + " xmlns:stream='http://etherx.jabber.org/streams'" + " from='" +
					hostname + "'" + " id='" + id + "'" + " version='1.0' xml:lang='en'>";

			if (log.isLoggable(Level.FINER)) {
				log.log(Level.FINER, "Writing raw data to the socket: {0}", streamOpenData);
			}
			writeRawData(serv, streamOpenData);
			if (log.isLoggable(Level.FINER)) {
				log.log(Level.FINER, "DONE");
			}

			Packet streamOpen = Command.STREAM_OPENED.getPacket(serv.getConnectionId(), serv
					.getDataReceiver(), StanzaType.set, this.newPacketId("c2s-"), Command.DataType
					.submit);

			Command.addFieldValue(streamOpen, "session-id", id);
			Command.addFieldValue(streamOpen, "hostname", hostname);
			Command.addFieldValue(streamOpen, "xml:lang", lang);
			if (log.isLoggable(Level.FINER)) {
				log.log(Level.FINER, "Sending a system command to SM: {0}", streamOpen);
			}
			addOutPacketWithTimeout(streamOpen, startedHandler, 45l, TimeUnit.SECONDS);
			log.log(Level.FINER, "DOEN 2");
		} else {
			if (log.isLoggable(Level.FINER)) {
				log.log(Level.FINER, "Session ID is: {0}", id);
			}
			writeRawData(serv, "<?xml version='1.0'?><stream:stream" + " xmlns='" + XMLNS +
					"'" + " xmlns:stream='http://etherx.jabber.org/streams'" + " from='" +
					hostname + "'" + " id='" + id + "'" + " version='1.0' xml:lang='en'>");
			addOutPacket(Command.GETFEATURES.getPacket(serv.getConnectionId(), serv
					.getDataReceiver(), StanzaType.get, UUID.randomUUID().toString(), null));
		}

		return null;
	}

	//~--- get methods ----------------------------------------------------------

	/**
	 * Method description
	 *
	 * @param params
	 *
	 * @return a value of <code>Map<String,Object></code>
	 */
	@Override
	public Map<String, Object> getDefaults(Map<String, Object> params) {
		Map<String, Object> props = super.getDefaults(params);
		Boolean             r_mode = (Boolean) params.get(getName() + "/" +
				ROUTINGS_PROP_KEY + "/" + ROUTING_MODE_PROP_KEY);
		String see_other_host_class = (String) params.get(SeeOtherHostIfc
				.CM_SEE_OTHER_HOST_CLASS_PROPERTY);

		see_other_host_strategy = getSeeOtherHostInstance(see_other_host_class);
		props.put(SeeOtherHostIfc.CM_SEE_OTHER_HOST_CLASS_PROP_KEY, see_other_host_class);
		if (see_other_host_strategy != null) {
			see_other_host_strategy.getDefaults(props, params);
		}
		if (r_mode == null) {
			props.put(ROUTINGS_PROP_KEY + "/" + ROUTING_MODE_PROP_KEY, ROUTING_MODE_PROP_VAL);

			// If the server is configured as connection manager only node then
			// route packets to SM on remote host where is default routing
			// for external component.
			// Otherwise default routing is to SM on localhost
			if (params.get("config-type").equals(GEN_CONFIG_CS) && (params.get(GEN_EXT_COMP) !=
					null)) {
				String[] comp_params = ((String) params.get(GEN_EXT_COMP)).split(",");

				props.put(ROUTINGS_PROP_KEY + "/" + ROUTING_ENTRY_PROP_KEY, DEF_SM_NAME + "@" +
						comp_params[1]);
			} else {
				props.put(ROUTINGS_PROP_KEY + "/" + ROUTING_ENTRY_PROP_KEY, DEF_SM_NAME + "@" +
						DNSResolver.getDefaultHostname());
			}
		}
		props.put(SOCKET_CLOSE_WAIT_PROP_KEY, SOCKET_CLOSE_WAIT_PROP_DEF);
		props.put(TLS_WANT_CLIENT_AUTH_ENABLED_KEY, TLS_WANT_CLIENT_AUTH_ENABLED_DEF);

		return props;
	}

	/**
	 * Method description
	 *
	 *
	 * @return a value of <code>String</code>
	 */
	@Override
	public String getDiscoCategoryType() {
		return "c2s";
	}

	/**
	 * Method description
	 *
	 *
	 * @return a value of <code>String</code>
	 */
	@Override
	public String getDiscoDescription() {
		return "Client connection manager";
	}

	/**
	 * Method description
	 *
	 *
	 * @param see_other_host_class
	 *
	 *
	 * @return a value of <code>SeeOtherHostIfc</code>
	 */
	public SeeOtherHostIfc getSeeOtherHostInstance(String see_other_host_class) {
		if (log.isLoggable(Level.FINEST)) {
			log.finest("Configuring see_other_host strategy for: " + see_other_host_class);
		}
		if (see_other_host_class == null) {
			see_other_host_class = SeeOtherHostIfc.CM_SEE_OTHER_HOST_CLASS_PROP_DEF_VAL;
		}
		if (see_other_host_class.equals("none")) {
			return null;
		}
		try {
			see_other_host_strategy = (SeeOtherHostIfc) Class.forName(see_other_host_class)
					.newInstance();
		} catch (Exception e) {
			log.log(Level.SEVERE, "Can not instantiate see_other_host strategy for class: " +
					see_other_host_class, e);
		}

		return see_other_host_strategy;
	}

	//~--- set methods ----------------------------------------------------------

	/**
	 * Method description
	 *
	 * @param props
	 * @throws tigase.conf.ConfigurationException
	 */
	@Override
	public void setProperties(Map<String, Object> props) throws ConfigurationException {
		super.setProperties(props);
		clientTrustManagerFactory.setProperties(props);
		if (props.get(SOCKET_CLOSE_WAIT_PROP_KEY) != null) {
			socket_close_wait_time = (Long) props.get(SOCKET_CLOSE_WAIT_PROP_KEY);
		}
		processors = XMPPIOProcessorsFactory.updateIOProcessors(this, processors, props);
		if (props.size() == 1) {

			// If props.size() == 1, it means this is a single property update
			// and this component does not support single property change for
			// the rest
			// of it's settings
			return;
		}

		String see_other_host_class = (String) props.get(SeeOtherHostIfc
				.CM_SEE_OTHER_HOST_CLASS_PROP_KEY);

		see_other_host_strategy = getSeeOtherHostInstance(see_other_host_class);
		if (see_other_host_strategy != null) {
			see_other_host_strategy.setProperties(props);
		}

		boolean routing_mode = (Boolean) props.get(ROUTINGS_PROP_KEY + "/" +
				ROUTING_MODE_PROP_KEY);

		routings = new RoutingsContainer(routing_mode);

		int idx = (ROUTINGS_PROP_KEY + "/").length();

		for (Map.Entry<String, Object> entry : props.entrySet()) {
			if (entry.getKey().startsWith(ROUTINGS_PROP_KEY + "/") &&!entry.getKey().equals(
					ROUTINGS_PROP_KEY + "/" + ROUTING_MODE_PROP_KEY)) {
				routings.addRouting(entry.getKey().substring(idx), (String) entry.getValue());
			}    // end of if (entry.getKey().startsWith(ROUTINGS_PROP_KEY + "/"))
		}      // end of for ()
		if (props.containsKey(TLS_WANT_CLIENT_AUTH_ENABLED_KEY)) {
			tlsWantClientAuthEnabled = (Boolean) props.get(TLS_WANT_CLIENT_AUTH_ENABLED_KEY);
		}
	}

	//~--- methods --------------------------------------------------------------

	/**
	 * Method description
	 *
	 *
	 * @param packet
	 * @param newAddress
	 * @param command_sessionId
	 * @param serv
	 *
	 * @return a value of <code>JID</code>
	 */
	protected JID changeDataReceiver(Packet packet, JID newAddress,
			String command_sessionId, XMPPIOService<Object> serv) {
		if (serv != null) {
			String serv_sessionId = (String) serv.getSessionData().get(IOService
					.SESSION_ID_KEY);

			if (serv_sessionId.equals(command_sessionId)) {
				JID old_receiver = serv.getDataReceiver();

				serv.setDataReceiver(newAddress);

				return old_receiver;
			} else {
				log.log(Level.WARNING,
						"Incorrect session ID, ignoring data redirect for: {0}, expected: {1}, received: {2}",
						new Object[] { newAddress,
						serv_sessionId, command_sessionId });
			}
		}

		return null;
	}

	protected boolean isAllowed(XMPPIOService<Object> serv, String hostname) {
		VHostItem vhost = this.vHostManager.getVHostItem(hostname);
		if (vhost != null) {
			int[] allowedPorts = vhost.getC2SPortsAllowed();
			if (allowedPorts != null && Arrays.binarySearch(allowedPorts, serv.getLocalPort()) < 0) {
				return false;
			}
		}		
		return true;
	}
	
	/**
	 * Method description
	 *
	 *
	 *
	 * @return a value of <code>ReceiverTimeoutHandler</code>
	 */
	protected ReceiverTimeoutHandler newStartedHandler() {
		return new StartedHandler();
	}

	/**
	 * Method description
	 *
	 *
	 *
	 * @return a value of <code>ReceiverTimeoutHandler</code>
	 */
	protected ReceiverTimeoutHandler newStoppedHandler() {
		return new StoppedHandler();
	}

	/**
	 * Method description
	 *
	 *
	 * @param packet
	 */
	protected void processCommand(Packet packet) {
		XMPPIOService<Object> serv = getXMPPIOService(packet);
		Iq                    iqc  = (Iq) packet;

		switch (iqc.getCommand()) {
		case GETFEATURES :
			if (iqc.getType() == StanzaType.result) {
				List<Element> features      = getFeatures(serv);
				Element       elem_features = new Element("stream:features");

				elem_features.addChildren(features);
				elem_features.addChildren(Command.getData(iqc));

				Packet result = Packet.packetInstance(elem_features, null, null);

				// Is it actually needed?? Yes, it is needed, IOService is
				// looked up based on this.
				result.setPacketTo(iqc.getTo());
				writePacketToSocket(result);
			}    // end of if (packet.getType() == StanzaType.get)

			break;

		case USER_LOGIN :
			String jid = Command.getFieldValue(iqc, "user-jid");

			if (jid != null) {
				if (serv != null) {
					BareJID fromJID = null;

					try {
						fromJID = BareJID.bareJIDInstance(jid);
					} catch (TigaseStringprepException ex) {
						log.log(Level.SEVERE, null, ex);
					}
					if ((fromJID != null) && ((see_other_host_strategy != null) &&
							see_other_host_strategy.isEnabled(SeeOtherHostIfc.Phase.LOGIN))) {
						BareJID see_other_host = see_other_host_strategy.findHostForJID(fromJID,
								getDefHostName());

						if ((see_other_host != null) &&!see_other_host.equals(getDefHostName())) {
							if (log.isLoggable(Level.FINEST)) {
								log.log(Level.FINEST,
										"Sending redirect for {0} to host {1}, connection {2}.",
										new Object[] { fromJID,
										see_other_host, serv });
							}

							String redirectMessage = "<stream:stream" + " xmlns='" + XMLNS + "'" +
									" xmlns:stream='http://etherx.jabber.org/streams'" +
									" id='tigase-error-tigase'" + " from='" + getDefVHostItem() + "'" +
									" version='1.0' xml:lang='en'>" + see_other_host_strategy
									.getStreamError("urn:ietf:params:xml:ns:xmpp-streams", see_other_host)
									.toString() + "</stream:stream>";

							try {
								SocketThread.removeSocketService(serv);
								serv.writeRawData(redirectMessage);
								serv.processWaitingPackets();
								Thread.sleep(socket_close_wait_time);
								serv.stop();
							} catch (Exception e) {}
						}
					} else {
						serv.setUserJid(jid);
					}
				} else {
					if (log.isLoggable(Level.FINE)) {
						log.log(Level.FINE, "Missing XMPPIOService for USER_LOGIN command: {0}", iqc);
					}
				}
			} else {
				log.log(Level.WARNING, "Missing user-jid for USER_LOGIN command: {0}", iqc);
			}

			break;

		case STARTZLIB :
			if (serv != null) {
				if (log.isLoggable(Level.FINER)) {
					log.log(Level.FINER, "Starting zlib compression: {0}", serv);
				}
				try {
					Element compressed   = Command.getData(iqc, "compressed", null);
					Packet  p_compressed = Packet.packetInstance(compressed, null, null);

					// SocketThread readThread = SocketThread.getInstance();
					SocketThread.removeSocketService(serv);

					// writePacketToSocket(serv, p_proceed);
					serv.addPacketToSend(p_compressed);
					serv.processWaitingPackets();
					serv.startZLib(Deflater.BEST_COMPRESSION);

					// serv.call();
					SocketThread.addSocketService(serv);
				} catch (IOException ex) {
					log.log(Level.INFO, "Problem enabling zlib compression on the connection: ",
							ex);
				}
			} else {
				log.log(Level.WARNING, "Can't find sevice for STARTZLIB command: {0}", iqc);
			}

			break;

		case STARTTLS :
			if (serv != null) {
				if (log.isLoggable(Level.FINER)) {
					log.log(Level.FINER, "Starting TLS for connection: {0}", serv);
				}
				try {

					// Note:
					// If you send <proceed> packet to client you must expect
					// instant response from the client with TLS handshaking
					// data before you will call startTLS() on server side.
					// So the initial handshaking data might be lost as they
					// will be processed in another thread reading data from the
					// socket.
					// That's why below code first removes service from reading
					// threads pool and then sends <proceed> packet and starts
					// TLS.
					Element proceed   = Command.getData(iqc, "proceed", null);
					Packet  p_proceed = Packet.packetInstance(proceed, null, null);

					// SocketThread readThread = SocketThread.getInstance();
					SocketThread.removeSocketService(serv);

					// writePacketToSocket(serv, p_proceed);
					serv.addPacketToSend(p_proceed);
					serv.processWaitingPackets();

					TrustManager[] x = clientTrustManagerFactory.getManager(serv);

					serv.setX509TrustManagers(x);
					serv.startTLS(false, isTlsWantClientAuthEnabled());
					SocketThread.addSocketService(serv);
				} catch (Exception e) {
					log.log(Level.WARNING, "Error starting TLS: {0}", e);
					serv.forceStop();
				}    // end of try-catch
			} else {
				log.log(Level.WARNING, "Can't find sevice for STARTTLS command: {0}", iqc);
			}      // end of else

			break;

		case REDIRECT :
			String command_sessionId = Command.getFieldValue(iqc, "session-id");
			JID    newAddress        = iqc.getFrom();
			JID    old_receiver = changeDataReceiver(iqc, newAddress, command_sessionId, serv);

			if (old_receiver != null) {
				if (log.isLoggable(Level.FINE)) {
					log.log(Level.FINE, "Redirecting data for sessionId: {0}, to: {1}",
							new Object[] { command_sessionId,
							newAddress });
				}

				Packet response = null;

				response = iqc.commandResult(null);
				Command.addFieldValue(response, "session-id", command_sessionId);
				Command.addFieldValue(response, "action", "activate");
				response.getElement().setAttribute("to", newAddress.toString());
				addOutPacket(response);
			} else {
				if (log.isLoggable(Level.FINEST)) {
					log.log(Level.FINEST,
							"Connection for REDIRECT command does not exist, ignoring " + "packet: " +
							"{0}", iqc.toStringSecure());
				}
			}

			break;

		case STREAM_CLOSED :
			break;

		case GETDISCO :
			break;

		case CLOSE :
			if (serv != null) {
				String        streamClose = "</stream:stream>";
				List<Element> err_el = packet.getElement().getChildrenStaticStr(Iq
						.IQ_COMMAND_PATH);
				boolean moreToSend = false;

				if ((err_el != null) && (err_el.size() > 0)) {
					streamClose = "<stream:error>" + err_el.get(0).toString() + "</stream:error>" +
							streamClose;
					moreToSend = true;
				}
				try {
					if (log.isLoggable(Level.FINEST)) {
						log.log(Level.FINEST, "Sending stream close to the client: {0}", streamClose);
					}
					serv.writeRawData(streamClose);
					if (moreToSend) {

						// This is kind of a workaround. serv.stop() is supposed
						// to wait
						// until all data are sent to the client, however, even
						// then there
						// is still a chance, that the connection is closed
						// before data
						// reached the client
						Thread.sleep(socket_close_wait_time);
					}
				} catch (Exception e) {}
				serv.stop();
			} else {
				if (log.isLoggable(Level.FINE)) {
					log.log(Level.FINE,
							"Attempt to stop non-existen service for packet: {0}, Service already stopped?",
							iqc);
				}
			}    // end of if (serv != null) else

			break;

		case CHECK_USER_CONNECTION :
			if (serv != null) {

				// It's ok, the session has been found, respond with OK.
				addOutPacket(iqc.okResult((String) null, 0));
			} else {

				// Session is no longer active, respond with an error.
				try {
					addOutPacket(Authorization.ITEM_NOT_FOUND.getResponseMessage(iqc,
							"Connection gone.", false));
				} catch (PacketErrorTypeException e) {

					// Hm, error already, ignoring...
					log.log(Level.INFO, "Error packet is not really expected here: {0}", iqc
							.toStringSecure());
				}
			}

			break;

		case STREAM_MOVED :
			if (processors != null) {
				for (XMPPIOProcessor processor : processors) {

					// handled |= processor.processCommand(packet);
					processor.processCommand(serv, packet);
				}
			}

			break;

		default :
			writePacketToSocket(iqc);

			break;
		}    // end of switch (pc.getCommand())
	}

	//~--- get methods ----------------------------------------------------------

	/**
	 * Method description
	 *
	 *
	 *
	 * @return a value of <code>int[]</code>
	 */
	@Override
	protected int[] getDefPlainPorts() {
		return new int[] { 5222 };
	}

	/**
	 * Method description
	 *
	 *
	 *
	 * @return a value of <code>int[]</code>
	 */
	@Override
	protected int[] getDefSSLPorts() {
		return new int[] { 5223 };
	}

	/**
	 * Method <code>getMaxInactiveTime</code> returns max keep-alive time for
	 * inactive connection. Let's assume user should send something at least
	 * once every 24 hours....
	 *
	 * @return a <code>long</code> value
	 */
	@Override
	protected long getMaxInactiveTime() {
		return 24 * HOUR;
	}

	/**
	 * Method description
	 *
	 *
	 * @param def
	 *
	 *
	 * @return a value of <code>Integer</code>
	 */
	@Override
	protected Integer getMaxQueueSize(int def) {
		return def * 10;
	}

	/**
	 * Method description
	 *
	 *
	 *
	 * @return a value of <code>XMPPIOService<Object></code>
	 */
	@Override
	protected XMPPIOService<Object> getXMPPIOServiceInstance() {
		return new XMPPIOService<Object>();
	}

	/**
	 * Method description
	 *
	 *
	 * @return a value of <code>boolean</code>
	 */
	@Override
	protected boolean isTlsWantClientAuthEnabled() {
		return clientTrustManagerFactory.isSaslExternalAvailable();
	}

	private List<Element> getFeatures(XMPPIOService service) {
		List<Element> results = new LinkedList<Element>();

		for (XMPPIOProcessor proc : processors) {
			Element[] features = proc.supStreamFeatures(service);

			if (features != null) {
				results.addAll(Arrays.asList(features));
			}    // end of if (features != null)
		}      // end of for ()

		return results;
	}

	private JID getFromAddress(String id) {
		return JID.jidInstanceNS(getName(), getDefHostName().getDomain(), id);
	}

	private XMPPResourceConnection getXMPPSession(Packet p) {
		XMPPIOService<Object> serv = getXMPPIOService(p);

		return (serv == null)
				? null
				: (XMPPResourceConnection) serv.getSessionData().get("xmpp-session");
	}

	//~--- inner classes --------------------------------------------------------

	private class StartedHandler
					implements ReceiverTimeoutHandler {
		/**
		 * Method description
		 *
		 * @param packet
		 * @param response
		 */
		@Override
		public void responseReceived(Packet packet, Packet response) {

			// We are now ready to ask for features....
			addOutPacket(Command.GETFEATURES.getPacket(packet.getFrom(), packet.getTo(),
					StanzaType.get, UUID.randomUUID().toString(), null));
		}

		/**
		 * Method description
		 *
		 * @param packet
		 */
		@Override
		public void timeOutExpired(Packet packet) {

			// If we still haven't received confirmation from the SM then
			// the packet either has been lost or the server is overloaded
			// In either case we disconnect the connection.
			log.log(Level.INFO, "No response within time limit received for a packet: {0}",
					packet.toStringSecure());

			XMPPIOService<Object> serv = getXMPPIOService(packet.getFrom().toString());

			if (serv != null) {
				serv.stop();
			} else {
				log.log(Level.FINE,
						"Attempt to stop non-existen service for packet: {0}, Service already stopped?",
						packet);
			}    // end of if (serv != null) else
		}
	}


	private class StoppedHandler
					implements ReceiverTimeoutHandler {
		/**
		 * Method description
		 *
		 * @param packet
		 * @param response
		 */
		@Override
		public void responseReceived(Packet packet, Packet response) {

			// Great, nothing to worry about.
			if (log.isLoggable(Level.FINEST)) {
				log.finest("Response for stop received...");
			}
		}

		/**
		 * Method description
		 *
		 * @param packet
		 */
		@Override
		public void timeOutExpired(Packet packet) {

			// Ups, doesn't look good, the server is either oveloaded or lost
			// a packet.
			log.log(Level.INFO, "No response within time limit received for a packet: {0}",
					packet.toStringSecure());
			addOutPacketWithTimeout(packet, stoppedHandler, 60l, TimeUnit.SECONDS);
		}
	}
}


//~ Formatted in Tigase Code Convention on 13/09/21
<|MERGE_RESOLUTION|>--- conflicted
+++ resolved
@@ -1,1266 +1,1260 @@
-/*
- * ClientConnectionManager.java
- *
- * Tigase Jabber/XMPP Server
- * Copyright (C) 2004-2013 "Tigase, Inc." <office@tigase.com>
- *
- * This program is free software: you can redistribute it and/or modify
- * it under the terms of the GNU Affero General Public License as published by
- * the Free Software Foundation, either version 3 of the License,
- * or (at your option) any later version.
- *
- * This program is distributed in the hope that it will be useful,
- * but WITHOUT ANY WARRANTY; without even the implied warranty of
- * MERCHANTABILITY or FITNESS FOR A PARTICULAR PURPOSE.  See the
- * GNU Affero General Public License for more details.
- *
- * You should have received a copy of the GNU Affero General Public License
- * along with this program. Look for COPYING file in the top folder.
- * If not, see http://www.gnu.org/licenses/.
- *
- */
-
-
-
-package tigase.server.xmppclient;
-
-//~--- non-JDK imports --------------------------------------------------------
-
-import java.io.IOException;
-import java.util.Arrays;
-import java.util.LinkedList;
-import java.util.List;
-import java.util.Map;
-import java.util.Queue;
-import java.util.UUID;
-import java.util.concurrent.TimeUnit;
-import java.util.logging.Level;
-import java.util.logging.Logger;
-import java.util.zip.Deflater;
-import javax.net.ssl.TrustManager;
-import javax.net.ssl.X509TrustManager;
-<<<<<<< HEAD
-=======
-import tigase.conf.ConfigurationException;
->>>>>>> e81b114f
-import tigase.net.IOService;
-import tigase.net.SocketThread;
-import tigase.server.Command;
-import tigase.server.ConnectionManager;
-import tigase.server.Iq;
-import tigase.server.Message;
-import tigase.server.Packet;
-import tigase.server.Presence;
-import tigase.server.ReceiverTimeoutHandler;
-import tigase.util.DNSResolver;
-import tigase.util.RoutingsContainer;
-import tigase.util.TigaseStringprepException;
-<<<<<<< HEAD
-import tigase.vhosts.VHostItem;
-=======
->>>>>>> e81b114f
-import tigase.xml.Element;
-import tigase.xmpp.Authorization;
-import tigase.xmpp.BareJID;
-import tigase.xmpp.JID;
-import tigase.xmpp.PacketErrorTypeException;
-import tigase.xmpp.StanzaType;
-import tigase.xmpp.XMPPIOService;
-import tigase.xmpp.XMPPResourceConnection;
-import tigase.xmpp.impl.C2SDeliveryErrorProcessor;
-
-/**
- * Class ClientConnectionManager Created: Tue Nov 22 07:07:11 2005
- *
- * @author <a href="mailto:artur.hefczyc@tigase.org">Artur Hefczyc</a>
- * @version $Rev$
- */
-public class ClientConnectionManager
-				extends ConnectionManager<XMPPIOService<Object>> {
-	/**
-	 * Variable <code>log</code> is a class logger.
-	 */
-	private static final Logger log = Logger.getLogger(ClientConnectionManager.class
-			.getName());
-	private static final String ROUTING_ENTRY_PROP_KEY     = ".+";
-	private static final String ROUTING_MODE_PROP_KEY      = "multi-mode";
-	private static final String ROUTINGS_PROP_KEY          = "routings";
-	private static final long   SOCKET_CLOSE_WAIT_PROP_DEF = 1;
-	private static final String SOCKET_CLOSE_WAIT_PROP_KEY = "socket-close-wait";
-	private static final String TLS_WANT_CLIENT_AUTH_ENABLED_KEY =
-			"tls-want-client-auth-enabled";
-	private static final String  XMLNS                            = "jabber:client";
-	private static final boolean TLS_WANT_CLIENT_AUTH_ENABLED_DEF = false;
-	private static final boolean ROUTING_MODE_PROP_VAL            = true;
-
-	//~--- fields ---------------------------------------------------------------
-
-	/** Field description */
-	protected RoutingsContainer routings = null;
-
-	/** Field description */
-	protected SeeOtherHostIfc see_other_host_strategy = null;
-
-//private final Map<String, XMPPProcessorIfc> processors = new ConcurrentHashMap<String,
-//    XMPPProcessorIfc>();
-	private XMPPIOProcessor[]            processors             = new XMPPIOProcessor[0];
-	private final ReceiverTimeoutHandler stoppedHandler         = newStoppedHandler();
-	private final ReceiverTimeoutHandler startedHandler         = newStartedHandler();
-	private long                         socket_close_wait_time =
-			SOCKET_CLOSE_WAIT_PROP_DEF;
-
-	/**
-	 * This is mostly for testing purpose. We want to investigate massive (10k
-	 * per node) connections drops at the same time during tests with Tsung. I
-	 * suspect this might be due to problems with one of the tsung VMs working
-	 * in the cluster generating load. If I am right then all disconnects should
-	 * come from only one or just a few machines. If I am not right disconnects
-	 * should be distributed evenly among all Tsung IPs.
-	 */
-	private IPMonitor                       ipMonitor = new IPMonitor();
-	private final ClientTrustManagerFactory clientTrustManagerFactory =
-			new ClientTrustManagerFactory();
-	private boolean tlsWantClientAuthEnabled = TLS_WANT_CLIENT_AUTH_ENABLED_DEF;
-
-	//~--- methods --------------------------------------------------------------
-
-	/**
-	 * This method can be overwritten in extending classes to get a different
-	 * packets distribution to different threads. For PubSub, probably better
-	 * packets distribution to different threads would be based on the sender
-	 * address rather then destination address.
-	 *
-	 * @param packet
-	 *
-	 * @return a value of <code>int</code>
-	 */
-	@Override
-	public int hashCodeForPacket(Packet packet) {
-		if ((packet.getPacketFrom() != null) && getComponentId().getBareJID().equals(packet
-				.getPacketFrom().getBareJID())) {
-			return packet.getPacketFrom().hashCode();
-		} else {
-			return packet.getTo().hashCode();
-		}
-	}
-
-	/**
-	 * Method description
-	 *
-	 * @param packet
-	 */
-	@Override
-	public void processPacket(final Packet packet) {
-		if (log.isLoggable(Level.FINEST)) {
-			log.log(Level.FINEST, "Processing packet: {0}", packet.toStringSecure());
-		}
-		if (packet.isCommand() && (packet.getCommand() != Command.OTHER)) {
-			processCommand(packet);
-		} else {
-			if (!writePacketToSocket(packet)) {
-
-				// Connection closed or broken, send message back to the SM
-				// if this is not IQ result...
-				// Ignore also all presence packets with available, unavailble
-				if ((packet.getType() != StanzaType.result) && (packet.getType() != StanzaType
-						.available) && (packet.getType() != StanzaType.unavailable) && (packet
-						.getType() != StanzaType.error) &&!((packet.getElemName() == "presence") &&
-						(packet.getType() == null))) {
-					try {
-						Packet error = Authorization.ITEM_NOT_FOUND.getResponseMessage(packet,
-								"The user connection is no longer active.", true);
-
-						addOutPacket(error);
-					} catch (PacketErrorTypeException e) {
-						if (log.isLoggable(Level.FINEST)) {
-							log.finest(
-									"Ups, already error packet. Dropping it to prevent infinite loop.");
-						}
-					}
-				}
-
-				// In case the SessionManager lost synchronization for any
-				// reason, let's
-				// notify it that the user connection no longer exists.
-				// But in case of mass-disconnects we might have lot's of
-				// presences
-				// floating around, so just skip sending stream_close for all
-				// the
-				// offline presences
-				if ((packet.getType() != StanzaType.unavailable) && (packet.getPacketFrom() !=
-						null)) {
-					if (packet.getStanzaTo() != null) {
-						Packet command = Command.STREAM_CLOSED_UPDATE.getPacket(packet.getStanzaTo(),
-								packet.getPacketFrom(), StanzaType.set, UUID.randomUUID().toString());
-
-						command.setPacketFrom(packet.getPacketTo());
-						command.setPacketTo(packet.getPacketFrom());
-
-						// Note! we don't want to receive response to this
-						// request,
-						// thus STREAM_CLOSED_UPDATE instead of STREAM_CLOSED
-						addOutPacket(command);
-
-						// addOutPacketWithTimeout(command, stoppedHandler, 15l,
-						// TimeUnit.SECONDS);
-						if (log.isLoggable(Level.FINE)) {
-							log.log(Level.FINE,
-									"Sending a command to close the remote session for non-existen {0} connection: {1}",
-									new Object[] { getName(),
-									command.toStringSecure() });
-						}
-					} else {
-						if (log.isLoggable(Level.WARNING)) {
-							log.log(Level.FINE,
-									"Stream close update without an user JID, skipping for packet: {0}",
-									new Object[] { packet });
-						}
-					}
-				}
-			}
-		}    // end of else
-	}
-
-	/**
-	 * Method description
-	 *
-	 * @param serv
-	 *
-	 * @return a value of <code>Queue<Packet></code>
-	 */
-	@Override
-	public Queue<Packet> processSocketData(XMPPIOService<Object> serv) {
-
-		// String id = getUniqueId(serv);
-		JID id = serv.getConnectionId();
-
-		// String hostname =
-		// (String)serv.getSessionData().get(serv.HOSTNAME_KEY);
-		Packet p = null;
-
-		while ((p = serv.getReceivedPackets().poll()) != null) {
-			if (log.isLoggable(Level.FINEST)) {
-				log.log(Level.FINEST, "Processing socket data: {0} from connection: {1}",
-						new Object[] { p.toStringSecure(),
-						id });
-			}
-
-			// Sometimes xmlns is not set for the packet. Usually it does not
-			// cause any problems but when the packet is sent over the s2s, ext
-			// or cluster connection it may be quite problematic.
-			// Let's force jabber:client xmlns for all packets received from c2s
-			// connection
-			// Ups, some packets like starttls or sasl-auth have own XMLNS,
-			// overwriting it here is not really a good idea. We have to check
-			// first
-			// if the xmlns is not set and then force it to jabber:client
-			if (p.getAttributeStaticStr(Packet.XMLNS_ATT) == null) {
-				p.setXMLNS(XMLNS);
-				if (log.isLoggable(Level.FINEST)) {
-					log.log(Level.FINEST, "XMLNS set for packet: {0} from connection: {1}",
-							new Object[] { p.toStringSecure(),
-							id });
-				}
-			}
-
-			// p.setPacketFrom(getFromAddress(id));
-			p.setPacketFrom(id);
-
-			JID receiver = serv.getDataReceiver();
-
-			if (receiver != null) {
-				p.setPacketTo(serv.getDataReceiver());
-				addOutPacket(p);
-			} else {
-
-				// Hm, receiver is not set yet..., ignoring
-				if (log.isLoggable(Level.INFO)) {
-					log.log(Level.INFO,
-							"Hm, receiver is not set yet (misconfiguration error)..., ignoring: {0}, connection: {1}",
-							new Object[] { p.toStringSecure(),
-							serv });
-				}
-			}
-
-			// TODO: Implement sending 'req' attributes by the server too
-		}    // end of while ()
-
-		return null;
-	}
-
-	/**
-	 * Processes undelivered packets
-	 * @param packet
-	 * @param errorMessage
-	 * @return true - if packet was processed
-	 */
-	@Override
-	public boolean processUndeliveredPacket(Packet packet, String errorMessage) {
-		try {
-			// is there a point in trying to redeliver stanza of type error?
-			if (packet.getType() == StanzaType.error)
-				return false;
-			
-			// we should not send errors for presences as Presence module does not
-			// allow to send presence with type error from users and presences
-			// with type error resulting from presences sent to barejid are
-			// messing up a lot on client side. moreover presences with type
-			// unavailable will be send by Presence plugin from SessionManager
-			// when session will be closed just after sending this errors
-			if (packet.getElemName() == Presence.ELEM_NAME) {
-				return false;
-			}
-
-			if (packet.getElemName() == Message.ELEM_NAME) {
-				// we should mark this message packet so that SM will know that it is
-				// resent from here due to connection failure
-				Packet result = C2SDeliveryErrorProcessor.makeDeliveryError(packet);
-				
-				processOutPacket(result);
-				return true;
-			}
-			
-			processOutPacket(Authorization.RECIPIENT_UNAVAILABLE
-					.getResponseMessage(packet, errorMessage, true));
-		} catch (PacketErrorTypeException ex) {
-			log.log(Level.FINER, "exception prepareing request for returning error, data = {0}",
-					packet);
-		}
-		return true;
-	}
-	
-	/**
-	 * Method description
-	 *
-	 * @param port_props
-	 */
-	@Override
-	public void reconnectionFailed(Map<String, Object> port_props) {}
-
-	/**
-	 * Method description
-	 *
-	 *
-	 * @param service
-	 */
-	@Override
-	public void serviceStarted(XMPPIOService<Object> service) {
-		super.serviceStarted(service);
-
-		String id           = getUniqueId(service);
-		JID    connectionId = getFromAddress(id);
-
-		service.setConnectionId(connectionId);
-		service.setProcessors(processors);
-	}
-
-	/**
-	 * Method description
-	 *
-	 * @param service
-	 *
-	 * @return a value of <code>boolean</code>
-	 */
-	@Override
-	public boolean serviceStopped(XMPPIOService<Object> service) {
-		boolean result = super.serviceStopped(service);
-
-		if (result) {
-			Queue<Packet> undeliveredPackets = service.getWaitingPackets();
-			Packet p = null;
-			while ((p = undeliveredPackets.poll()) != null) {
-				processUndeliveredPacket(p, null);
-			}
-		}
-		
-		xmppStreamClosed(service);
-
-		return result;
-	}
-
-	/**
-	 * Method description
-	 */
-	@Override
-	public void start() {
-		super.start();
-		ipMonitor = new IPMonitor();
-		ipMonitor.start();
-	}
-
-	/**
-	 * Method description
-	 */
-	@Override
-	public void stop() {
-		super.stop();
-		ipMonitor.stopThread();
-	}
-
-	/**
-	 * Method description
-	 *
-	 *
-	 * @param serv
-	 */
-	@Override
-	public void tlsHandshakeCompleted(XMPPIOService<Object> serv) {
-		if ((serv.getPeersJIDsFromCert() != null) && clientTrustManagerFactory.isActive()) {
-			Packet clientAuthCommand = Command.CLIENT_AUTH.getPacket(serv.getConnectionId(),
-					serv.getDataReceiver(), StanzaType.set, this.newPacketId("c2s-"), Command
-					.DataType.submit);
-			final String id = (String) serv.getSessionData().get(IOService.SESSION_ID_KEY);
-
-			Command.addFieldValue(clientAuthCommand, "session-id", id);
-			Command.addFieldValue(clientAuthCommand, "peer-certificate", "true");
-			Command.addFieldMultiValue(clientAuthCommand, "jids", serv.getPeersJIDsFromCert());
-			addOutPacket(clientAuthCommand);
-		}
-	}
-
-	/**
-	 * Method description
-	 *
-	 * @param serv
-	 */
-	@Override
-	public void xmppStreamClosed(XMPPIOService<Object> serv) {
-		if (log.isLoggable(Level.FINER)) {
-			log.log(Level.FINER, "Stream closed: {0}", serv.getConnectionId());
-		}
-
-		// It might be a Bosh service in which case it is ignored here.
-		// The method may be called more than one time for a single
-		// connection but we want to send a notification just once
-		if ((serv.getXMLNS() == XMLNS) && (serv.getSessionData().get("stream-closed") ==
-				null)) {
-			serv.getSessionData().put("stream-closed", "stream-closed");
-			ipMonitor.addDisconnect(serv.getRemoteAddress());
-			if (serv.getDataReceiver() != null) {
-				Packet command = Command.STREAM_CLOSED.getPacket(serv.getConnectionId(), serv
-						.getDataReceiver(), StanzaType.set, UUID.randomUUID().toString());
-				String userJid = serv.getUserJid();
-
-				if (userJid != null) {
-					Command.addFieldValue(command, "user-jid", userJid);
-				}
-
-				// In case of mass-disconnects, adjust the timeout properly
-				addOutPacketWithTimeout(command, stoppedHandler, 120l, TimeUnit.SECONDS);
-				log.log(Level.FINE, "Service stopped, sending packet: {0}", command);
-
-				//// For testing only.
-				// System.out.println("Service stopped: " +
-				// service.getUniqueId());
-				// Thread.dumpStack();
-				//// For testing only.
-				// System.out.println("Service stopped: " +
-				// service.getUniqueId());
-				// Thread.dumpStack();
-			} else {
-				log.fine("Service stopped, before stream:stream received");
-			}
-			serv.stop();
-		}
-	}
-
-	/**
-	 * Method description
-	 *
-	 * @param serv
-	 * @param attribs
-	 *
-	 * @return a value of <code>String</code>
-	 */
-	@Override
-	public String xmppStreamOpened(XMPPIOService<Object> serv, Map<String,
-			String> attribs) {
-		if (log.isLoggable(Level.FINER)) {
-			log.log(Level.FINER, "Stream opened: {0}", attribs);
-		}
-
-		String       lang     = attribs.get("xml:lang");
-		final String hostname = attribs.get("to");
-		final String from     = attribs.get("from");
-		BareJID      fromJID  = null;
-
-		if (from != null) {
-			try {
-				fromJID = BareJID.bareJIDInstance(from);
-			} catch (TigaseStringprepException ex) {
-				log.log(Level.CONFIG, "From JID violates RFC6122 (XMPP:Address Format): ", ex);
-
-				return "<?xml version='1.0'?><stream:stream" + " xmlns='" + XMLNS + "'" +
-						" xmlns:stream='http://etherx.jabber.org/streams'" +
-						" id='tigase-error-tigase'" + " from='" + getDefVHostItem() + "'" +
-						" version='1.0' xml:lang='en'>" + "<stream:error>" +
-						"<improper-addressing xmlns='urn:ietf:params:xml:ns:xmpp-streams'/>" +
-						"</stream:error>" + "</stream:stream>";
-			}    // end of: try-catch
-		}      // end of: if (from != null) {
-		if (lang == null) {
-			lang = "en";
-		}
-		if (hostname == null) {
-			return "<?xml version='1.0'?><stream:stream" + " xmlns='" + XMLNS + "'" +
-					" xmlns:stream='http://etherx.jabber.org/streams'" +
-					" id='tigase-error-tigase'" + " from='" + getDefVHostItem() + "'" +
-					" version='1.0' xml:lang='en'>" + "<stream:error>" +
-					"<improper-addressing xmlns='urn:ietf:params:xml:ns:xmpp-streams'/>" +
-					"</stream:error>" + "</stream:stream>";
-		}    // end of if (hostname == null)
-		if (!isLocalDomain(hostname)) {
-			return "<?xml version='1.0'?><stream:stream" + " xmlns='" + XMLNS + "'" +
-					" xmlns:stream='http://etherx.jabber.org/streams'" +
-					" id='tigase-error-tigase'" + " from='" + getDefVHostItem() + "'" +
-					" version='1.0' xml:lang='en'>" + "<stream:error>" +
-					"<host-unknown xmlns='urn:ietf:params:xml:ns:xmpp-streams'/>" +
-					"</stream:error>" + "</stream:stream>";
-		}    // end of if (!hostnames.contains(hostname))
-		if (!isAllowed(serv, hostname)) {
-			return "<?xml version='1.0'?><stream:stream" + " xmlns='" + XMLNS + "'" +
-					" xmlns:stream='http://etherx.jabber.org/streams'" +
-					" id='tigase-error-tigase'" + " from='" + hostname + "'" +
-					" version='1.0' xml:lang='en'>" + "<stream:error>" +
-					"<policy-violation xmlns='urn:ietf:params:xml:ns:xmpp-streams'/>" +
-					"</stream:error>" + "</stream:stream>";			
-		}		
-		if ((fromJID != null) && (see_other_host_strategy != null) && see_other_host_strategy
-				.isEnabled(SeeOtherHostIfc.Phase.OPEN)) {
-			BareJID see_other_host = see_other_host_strategy.findHostForJID(fromJID,
-					getDefHostName());
-
-			if ((see_other_host != null) &&!see_other_host.equals(getDefHostName())) {
-				if (log.isLoggable(Level.FINEST)) {
-					log.log(Level.FINEST, "Sending redirect for {0} to host {1}, connection {2}.",
-							new Object[] { fromJID,
-							see_other_host, serv });
-				}
-
-				return "<stream:stream" + " xmlns='" + XMLNS + "'" +
-						" xmlns:stream='http://etherx.jabber.org/streams'" +
-						" id='tigase-error-tigase'" + " from='" + getDefVHostItem() + "'" +
-						" version='1.0' xml:lang='en'>" + see_other_host_strategy.getStreamError(
-						"urn:ietf:params:xml:ns:xmpp-streams", see_other_host).toString() +
-						"</stream:stream>";
-			}
-		}    // of if (from != null )
-
-		String id = (String) serv.getSessionData().get(IOService.SESSION_ID_KEY);
-
-		if (id == null) {
-			id = UUID.randomUUID().toString();
-			if (log.isLoggable(Level.FINER)) {
-				log.log(Level.FINER, "No Session ID, generating a new one: {0}", id);
-			}
-			serv.getSessionData().put(IOService.SESSION_ID_KEY, id);
-			serv.setXMLNS(XMLNS);
-			serv.getSessionData().put(IOService.HOSTNAME_KEY, hostname);
-			serv.setDataReceiver(JID.jidInstanceNS(routings.computeRouting(hostname)));
-
-			String streamOpenData = "<?xml version='1.0'?><stream:stream" + " xmlns='" +
-					XMLNS + "'" + " xmlns:stream='http://etherx.jabber.org/streams'" + " from='" +
-					hostname + "'" + " id='" + id + "'" + " version='1.0' xml:lang='en'>";
-
-			if (log.isLoggable(Level.FINER)) {
-				log.log(Level.FINER, "Writing raw data to the socket: {0}", streamOpenData);
-			}
-			writeRawData(serv, streamOpenData);
-			if (log.isLoggable(Level.FINER)) {
-				log.log(Level.FINER, "DONE");
-			}
-
-			Packet streamOpen = Command.STREAM_OPENED.getPacket(serv.getConnectionId(), serv
-					.getDataReceiver(), StanzaType.set, this.newPacketId("c2s-"), Command.DataType
-					.submit);
-
-			Command.addFieldValue(streamOpen, "session-id", id);
-			Command.addFieldValue(streamOpen, "hostname", hostname);
-			Command.addFieldValue(streamOpen, "xml:lang", lang);
-			if (log.isLoggable(Level.FINER)) {
-				log.log(Level.FINER, "Sending a system command to SM: {0}", streamOpen);
-			}
-			addOutPacketWithTimeout(streamOpen, startedHandler, 45l, TimeUnit.SECONDS);
-			log.log(Level.FINER, "DOEN 2");
-		} else {
-			if (log.isLoggable(Level.FINER)) {
-				log.log(Level.FINER, "Session ID is: {0}", id);
-			}
-			writeRawData(serv, "<?xml version='1.0'?><stream:stream" + " xmlns='" + XMLNS +
-					"'" + " xmlns:stream='http://etherx.jabber.org/streams'" + " from='" +
-					hostname + "'" + " id='" + id + "'" + " version='1.0' xml:lang='en'>");
-			addOutPacket(Command.GETFEATURES.getPacket(serv.getConnectionId(), serv
-					.getDataReceiver(), StanzaType.get, UUID.randomUUID().toString(), null));
-		}
-
-		return null;
-	}
-
-	//~--- get methods ----------------------------------------------------------
-
-	/**
-	 * Method description
-	 *
-	 * @param params
-	 *
-	 * @return a value of <code>Map<String,Object></code>
-	 */
-	@Override
-	public Map<String, Object> getDefaults(Map<String, Object> params) {
-		Map<String, Object> props = super.getDefaults(params);
-		Boolean             r_mode = (Boolean) params.get(getName() + "/" +
-				ROUTINGS_PROP_KEY + "/" + ROUTING_MODE_PROP_KEY);
-		String see_other_host_class = (String) params.get(SeeOtherHostIfc
-				.CM_SEE_OTHER_HOST_CLASS_PROPERTY);
-
-		see_other_host_strategy = getSeeOtherHostInstance(see_other_host_class);
-		props.put(SeeOtherHostIfc.CM_SEE_OTHER_HOST_CLASS_PROP_KEY, see_other_host_class);
-		if (see_other_host_strategy != null) {
-			see_other_host_strategy.getDefaults(props, params);
-		}
-		if (r_mode == null) {
-			props.put(ROUTINGS_PROP_KEY + "/" + ROUTING_MODE_PROP_KEY, ROUTING_MODE_PROP_VAL);
-
-			// If the server is configured as connection manager only node then
-			// route packets to SM on remote host where is default routing
-			// for external component.
-			// Otherwise default routing is to SM on localhost
-			if (params.get("config-type").equals(GEN_CONFIG_CS) && (params.get(GEN_EXT_COMP) !=
-					null)) {
-				String[] comp_params = ((String) params.get(GEN_EXT_COMP)).split(",");
-
-				props.put(ROUTINGS_PROP_KEY + "/" + ROUTING_ENTRY_PROP_KEY, DEF_SM_NAME + "@" +
-						comp_params[1]);
-			} else {
-				props.put(ROUTINGS_PROP_KEY + "/" + ROUTING_ENTRY_PROP_KEY, DEF_SM_NAME + "@" +
-						DNSResolver.getDefaultHostname());
-			}
-		}
-		props.put(SOCKET_CLOSE_WAIT_PROP_KEY, SOCKET_CLOSE_WAIT_PROP_DEF);
-		props.put(TLS_WANT_CLIENT_AUTH_ENABLED_KEY, TLS_WANT_CLIENT_AUTH_ENABLED_DEF);
-
-		return props;
-	}
-
-	/**
-	 * Method description
-	 *
-	 *
-	 * @return a value of <code>String</code>
-	 */
-	@Override
-	public String getDiscoCategoryType() {
-		return "c2s";
-	}
-
-	/**
-	 * Method description
-	 *
-	 *
-	 * @return a value of <code>String</code>
-	 */
-	@Override
-	public String getDiscoDescription() {
-		return "Client connection manager";
-	}
-
-	/**
-	 * Method description
-	 *
-	 *
-	 * @param see_other_host_class
-	 *
-	 *
-	 * @return a value of <code>SeeOtherHostIfc</code>
-	 */
-	public SeeOtherHostIfc getSeeOtherHostInstance(String see_other_host_class) {
-		if (log.isLoggable(Level.FINEST)) {
-			log.finest("Configuring see_other_host strategy for: " + see_other_host_class);
-		}
-		if (see_other_host_class == null) {
-			see_other_host_class = SeeOtherHostIfc.CM_SEE_OTHER_HOST_CLASS_PROP_DEF_VAL;
-		}
-		if (see_other_host_class.equals("none")) {
-			return null;
-		}
-		try {
-			see_other_host_strategy = (SeeOtherHostIfc) Class.forName(see_other_host_class)
-					.newInstance();
-		} catch (Exception e) {
-			log.log(Level.SEVERE, "Can not instantiate see_other_host strategy for class: " +
-					see_other_host_class, e);
-		}
-
-		return see_other_host_strategy;
-	}
-
-	//~--- set methods ----------------------------------------------------------
-
-	/**
-	 * Method description
-	 *
-	 * @param props
-	 * @throws tigase.conf.ConfigurationException
-	 */
-	@Override
-	public void setProperties(Map<String, Object> props) throws ConfigurationException {
-		super.setProperties(props);
-		clientTrustManagerFactory.setProperties(props);
-		if (props.get(SOCKET_CLOSE_WAIT_PROP_KEY) != null) {
-			socket_close_wait_time = (Long) props.get(SOCKET_CLOSE_WAIT_PROP_KEY);
-		}
-		processors = XMPPIOProcessorsFactory.updateIOProcessors(this, processors, props);
-		if (props.size() == 1) {
-
-			// If props.size() == 1, it means this is a single property update
-			// and this component does not support single property change for
-			// the rest
-			// of it's settings
-			return;
-		}
-
-		String see_other_host_class = (String) props.get(SeeOtherHostIfc
-				.CM_SEE_OTHER_HOST_CLASS_PROP_KEY);
-
-		see_other_host_strategy = getSeeOtherHostInstance(see_other_host_class);
-		if (see_other_host_strategy != null) {
-			see_other_host_strategy.setProperties(props);
-		}
-
-		boolean routing_mode = (Boolean) props.get(ROUTINGS_PROP_KEY + "/" +
-				ROUTING_MODE_PROP_KEY);
-
-		routings = new RoutingsContainer(routing_mode);
-
-		int idx = (ROUTINGS_PROP_KEY + "/").length();
-
-		for (Map.Entry<String, Object> entry : props.entrySet()) {
-			if (entry.getKey().startsWith(ROUTINGS_PROP_KEY + "/") &&!entry.getKey().equals(
-					ROUTINGS_PROP_KEY + "/" + ROUTING_MODE_PROP_KEY)) {
-				routings.addRouting(entry.getKey().substring(idx), (String) entry.getValue());
-			}    // end of if (entry.getKey().startsWith(ROUTINGS_PROP_KEY + "/"))
-		}      // end of for ()
-		if (props.containsKey(TLS_WANT_CLIENT_AUTH_ENABLED_KEY)) {
-			tlsWantClientAuthEnabled = (Boolean) props.get(TLS_WANT_CLIENT_AUTH_ENABLED_KEY);
-		}
-	}
-
-	//~--- methods --------------------------------------------------------------
-
-	/**
-	 * Method description
-	 *
-	 *
-	 * @param packet
-	 * @param newAddress
-	 * @param command_sessionId
-	 * @param serv
-	 *
-	 * @return a value of <code>JID</code>
-	 */
-	protected JID changeDataReceiver(Packet packet, JID newAddress,
-			String command_sessionId, XMPPIOService<Object> serv) {
-		if (serv != null) {
-			String serv_sessionId = (String) serv.getSessionData().get(IOService
-					.SESSION_ID_KEY);
-
-			if (serv_sessionId.equals(command_sessionId)) {
-				JID old_receiver = serv.getDataReceiver();
-
-				serv.setDataReceiver(newAddress);
-
-				return old_receiver;
-			} else {
-				log.log(Level.WARNING,
-						"Incorrect session ID, ignoring data redirect for: {0}, expected: {1}, received: {2}",
-						new Object[] { newAddress,
-						serv_sessionId, command_sessionId });
-			}
-		}
-
-		return null;
-	}
-
-	protected boolean isAllowed(XMPPIOService<Object> serv, String hostname) {
-		VHostItem vhost = this.vHostManager.getVHostItem(hostname);
-		if (vhost != null) {
-			int[] allowedPorts = vhost.getC2SPortsAllowed();
-			if (allowedPorts != null && Arrays.binarySearch(allowedPorts, serv.getLocalPort()) < 0) {
-				return false;
-			}
-		}		
-		return true;
-	}
-	
-	/**
-	 * Method description
-	 *
-	 *
-	 *
-	 * @return a value of <code>ReceiverTimeoutHandler</code>
-	 */
-	protected ReceiverTimeoutHandler newStartedHandler() {
-		return new StartedHandler();
-	}
-
-	/**
-	 * Method description
-	 *
-	 *
-	 *
-	 * @return a value of <code>ReceiverTimeoutHandler</code>
-	 */
-	protected ReceiverTimeoutHandler newStoppedHandler() {
-		return new StoppedHandler();
-	}
-
-	/**
-	 * Method description
-	 *
-	 *
-	 * @param packet
-	 */
-	protected void processCommand(Packet packet) {
-		XMPPIOService<Object> serv = getXMPPIOService(packet);
-		Iq                    iqc  = (Iq) packet;
-
-		switch (iqc.getCommand()) {
-		case GETFEATURES :
-			if (iqc.getType() == StanzaType.result) {
-				List<Element> features      = getFeatures(serv);
-				Element       elem_features = new Element("stream:features");
-
-				elem_features.addChildren(features);
-				elem_features.addChildren(Command.getData(iqc));
-
-				Packet result = Packet.packetInstance(elem_features, null, null);
-
-				// Is it actually needed?? Yes, it is needed, IOService is
-				// looked up based on this.
-				result.setPacketTo(iqc.getTo());
-				writePacketToSocket(result);
-			}    // end of if (packet.getType() == StanzaType.get)
-
-			break;
-
-		case USER_LOGIN :
-			String jid = Command.getFieldValue(iqc, "user-jid");
-
-			if (jid != null) {
-				if (serv != null) {
-					BareJID fromJID = null;
-
-					try {
-						fromJID = BareJID.bareJIDInstance(jid);
-					} catch (TigaseStringprepException ex) {
-						log.log(Level.SEVERE, null, ex);
-					}
-					if ((fromJID != null) && ((see_other_host_strategy != null) &&
-							see_other_host_strategy.isEnabled(SeeOtherHostIfc.Phase.LOGIN))) {
-						BareJID see_other_host = see_other_host_strategy.findHostForJID(fromJID,
-								getDefHostName());
-
-						if ((see_other_host != null) &&!see_other_host.equals(getDefHostName())) {
-							if (log.isLoggable(Level.FINEST)) {
-								log.log(Level.FINEST,
-										"Sending redirect for {0} to host {1}, connection {2}.",
-										new Object[] { fromJID,
-										see_other_host, serv });
-							}
-
-							String redirectMessage = "<stream:stream" + " xmlns='" + XMLNS + "'" +
-									" xmlns:stream='http://etherx.jabber.org/streams'" +
-									" id='tigase-error-tigase'" + " from='" + getDefVHostItem() + "'" +
-									" version='1.0' xml:lang='en'>" + see_other_host_strategy
-									.getStreamError("urn:ietf:params:xml:ns:xmpp-streams", see_other_host)
-									.toString() + "</stream:stream>";
-
-							try {
-								SocketThread.removeSocketService(serv);
-								serv.writeRawData(redirectMessage);
-								serv.processWaitingPackets();
-								Thread.sleep(socket_close_wait_time);
-								serv.stop();
-							} catch (Exception e) {}
-						}
-					} else {
-						serv.setUserJid(jid);
-					}
-				} else {
-					if (log.isLoggable(Level.FINE)) {
-						log.log(Level.FINE, "Missing XMPPIOService for USER_LOGIN command: {0}", iqc);
-					}
-				}
-			} else {
-				log.log(Level.WARNING, "Missing user-jid for USER_LOGIN command: {0}", iqc);
-			}
-
-			break;
-
-		case STARTZLIB :
-			if (serv != null) {
-				if (log.isLoggable(Level.FINER)) {
-					log.log(Level.FINER, "Starting zlib compression: {0}", serv);
-				}
-				try {
-					Element compressed   = Command.getData(iqc, "compressed", null);
-					Packet  p_compressed = Packet.packetInstance(compressed, null, null);
-
-					// SocketThread readThread = SocketThread.getInstance();
-					SocketThread.removeSocketService(serv);
-
-					// writePacketToSocket(serv, p_proceed);
-					serv.addPacketToSend(p_compressed);
-					serv.processWaitingPackets();
-					serv.startZLib(Deflater.BEST_COMPRESSION);
-
-					// serv.call();
-					SocketThread.addSocketService(serv);
-				} catch (IOException ex) {
-					log.log(Level.INFO, "Problem enabling zlib compression on the connection: ",
-							ex);
-				}
-			} else {
-				log.log(Level.WARNING, "Can't find sevice for STARTZLIB command: {0}", iqc);
-			}
-
-			break;
-
-		case STARTTLS :
-			if (serv != null) {
-				if (log.isLoggable(Level.FINER)) {
-					log.log(Level.FINER, "Starting TLS for connection: {0}", serv);
-				}
-				try {
-
-					// Note:
-					// If you send <proceed> packet to client you must expect
-					// instant response from the client with TLS handshaking
-					// data before you will call startTLS() on server side.
-					// So the initial handshaking data might be lost as they
-					// will be processed in another thread reading data from the
-					// socket.
-					// That's why below code first removes service from reading
-					// threads pool and then sends <proceed> packet and starts
-					// TLS.
-					Element proceed   = Command.getData(iqc, "proceed", null);
-					Packet  p_proceed = Packet.packetInstance(proceed, null, null);
-
-					// SocketThread readThread = SocketThread.getInstance();
-					SocketThread.removeSocketService(serv);
-
-					// writePacketToSocket(serv, p_proceed);
-					serv.addPacketToSend(p_proceed);
-					serv.processWaitingPackets();
-
-					TrustManager[] x = clientTrustManagerFactory.getManager(serv);
-
-					serv.setX509TrustManagers(x);
-					serv.startTLS(false, isTlsWantClientAuthEnabled());
-					SocketThread.addSocketService(serv);
-				} catch (Exception e) {
-					log.log(Level.WARNING, "Error starting TLS: {0}", e);
-					serv.forceStop();
-				}    // end of try-catch
-			} else {
-				log.log(Level.WARNING, "Can't find sevice for STARTTLS command: {0}", iqc);
-			}      // end of else
-
-			break;
-
-		case REDIRECT :
-			String command_sessionId = Command.getFieldValue(iqc, "session-id");
-			JID    newAddress        = iqc.getFrom();
-			JID    old_receiver = changeDataReceiver(iqc, newAddress, command_sessionId, serv);
-
-			if (old_receiver != null) {
-				if (log.isLoggable(Level.FINE)) {
-					log.log(Level.FINE, "Redirecting data for sessionId: {0}, to: {1}",
-							new Object[] { command_sessionId,
-							newAddress });
-				}
-
-				Packet response = null;
-
-				response = iqc.commandResult(null);
-				Command.addFieldValue(response, "session-id", command_sessionId);
-				Command.addFieldValue(response, "action", "activate");
-				response.getElement().setAttribute("to", newAddress.toString());
-				addOutPacket(response);
-			} else {
-				if (log.isLoggable(Level.FINEST)) {
-					log.log(Level.FINEST,
-							"Connection for REDIRECT command does not exist, ignoring " + "packet: " +
-							"{0}", iqc.toStringSecure());
-				}
-			}
-
-			break;
-
-		case STREAM_CLOSED :
-			break;
-
-		case GETDISCO :
-			break;
-
-		case CLOSE :
-			if (serv != null) {
-				String        streamClose = "</stream:stream>";
-				List<Element> err_el = packet.getElement().getChildrenStaticStr(Iq
-						.IQ_COMMAND_PATH);
-				boolean moreToSend = false;
-
-				if ((err_el != null) && (err_el.size() > 0)) {
-					streamClose = "<stream:error>" + err_el.get(0).toString() + "</stream:error>" +
-							streamClose;
-					moreToSend = true;
-				}
-				try {
-					if (log.isLoggable(Level.FINEST)) {
-						log.log(Level.FINEST, "Sending stream close to the client: {0}", streamClose);
-					}
-					serv.writeRawData(streamClose);
-					if (moreToSend) {
-
-						// This is kind of a workaround. serv.stop() is supposed
-						// to wait
-						// until all data are sent to the client, however, even
-						// then there
-						// is still a chance, that the connection is closed
-						// before data
-						// reached the client
-						Thread.sleep(socket_close_wait_time);
-					}
-				} catch (Exception e) {}
-				serv.stop();
-			} else {
-				if (log.isLoggable(Level.FINE)) {
-					log.log(Level.FINE,
-							"Attempt to stop non-existen service for packet: {0}, Service already stopped?",
-							iqc);
-				}
-			}    // end of if (serv != null) else
-
-			break;
-
-		case CHECK_USER_CONNECTION :
-			if (serv != null) {
-
-				// It's ok, the session has been found, respond with OK.
-				addOutPacket(iqc.okResult((String) null, 0));
-			} else {
-
-				// Session is no longer active, respond with an error.
-				try {
-					addOutPacket(Authorization.ITEM_NOT_FOUND.getResponseMessage(iqc,
-							"Connection gone.", false));
-				} catch (PacketErrorTypeException e) {
-
-					// Hm, error already, ignoring...
-					log.log(Level.INFO, "Error packet is not really expected here: {0}", iqc
-							.toStringSecure());
-				}
-			}
-
-			break;
-
-		case STREAM_MOVED :
-			if (processors != null) {
-				for (XMPPIOProcessor processor : processors) {
-
-					// handled |= processor.processCommand(packet);
-					processor.processCommand(serv, packet);
-				}
-			}
-
-			break;
-
-		default :
-			writePacketToSocket(iqc);
-
-			break;
-		}    // end of switch (pc.getCommand())
-	}
-
-	//~--- get methods ----------------------------------------------------------
-
-	/**
-	 * Method description
-	 *
-	 *
-	 *
-	 * @return a value of <code>int[]</code>
-	 */
-	@Override
-	protected int[] getDefPlainPorts() {
-		return new int[] { 5222 };
-	}
-
-	/**
-	 * Method description
-	 *
-	 *
-	 *
-	 * @return a value of <code>int[]</code>
-	 */
-	@Override
-	protected int[] getDefSSLPorts() {
-		return new int[] { 5223 };
-	}
-
-	/**
-	 * Method <code>getMaxInactiveTime</code> returns max keep-alive time for
-	 * inactive connection. Let's assume user should send something at least
-	 * once every 24 hours....
-	 *
-	 * @return a <code>long</code> value
-	 */
-	@Override
-	protected long getMaxInactiveTime() {
-		return 24 * HOUR;
-	}
-
-	/**
-	 * Method description
-	 *
-	 *
-	 * @param def
-	 *
-	 *
-	 * @return a value of <code>Integer</code>
-	 */
-	@Override
-	protected Integer getMaxQueueSize(int def) {
-		return def * 10;
-	}
-
-	/**
-	 * Method description
-	 *
-	 *
-	 *
-	 * @return a value of <code>XMPPIOService<Object></code>
-	 */
-	@Override
-	protected XMPPIOService<Object> getXMPPIOServiceInstance() {
-		return new XMPPIOService<Object>();
-	}
-
-	/**
-	 * Method description
-	 *
-	 *
-	 * @return a value of <code>boolean</code>
-	 */
-	@Override
-	protected boolean isTlsWantClientAuthEnabled() {
-		return clientTrustManagerFactory.isSaslExternalAvailable();
-	}
-
-	private List<Element> getFeatures(XMPPIOService service) {
-		List<Element> results = new LinkedList<Element>();
-
-		for (XMPPIOProcessor proc : processors) {
-			Element[] features = proc.supStreamFeatures(service);
-
-			if (features != null) {
-				results.addAll(Arrays.asList(features));
-			}    // end of if (features != null)
-		}      // end of for ()
-
-		return results;
-	}
-
-	private JID getFromAddress(String id) {
-		return JID.jidInstanceNS(getName(), getDefHostName().getDomain(), id);
-	}
-
-	private XMPPResourceConnection getXMPPSession(Packet p) {
-		XMPPIOService<Object> serv = getXMPPIOService(p);
-
-		return (serv == null)
-				? null
-				: (XMPPResourceConnection) serv.getSessionData().get("xmpp-session");
-	}
-
-	//~--- inner classes --------------------------------------------------------
-
-	private class StartedHandler
-					implements ReceiverTimeoutHandler {
-		/**
-		 * Method description
-		 *
-		 * @param packet
-		 * @param response
-		 */
-		@Override
-		public void responseReceived(Packet packet, Packet response) {
-
-			// We are now ready to ask for features....
-			addOutPacket(Command.GETFEATURES.getPacket(packet.getFrom(), packet.getTo(),
-					StanzaType.get, UUID.randomUUID().toString(), null));
-		}
-
-		/**
-		 * Method description
-		 *
-		 * @param packet
-		 */
-		@Override
-		public void timeOutExpired(Packet packet) {
-
-			// If we still haven't received confirmation from the SM then
-			// the packet either has been lost or the server is overloaded
-			// In either case we disconnect the connection.
-			log.log(Level.INFO, "No response within time limit received for a packet: {0}",
-					packet.toStringSecure());
-
-			XMPPIOService<Object> serv = getXMPPIOService(packet.getFrom().toString());
-
-			if (serv != null) {
-				serv.stop();
-			} else {
-				log.log(Level.FINE,
-						"Attempt to stop non-existen service for packet: {0}, Service already stopped?",
-						packet);
-			}    // end of if (serv != null) else
-		}
-	}
-
-
-	private class StoppedHandler
-					implements ReceiverTimeoutHandler {
-		/**
-		 * Method description
-		 *
-		 * @param packet
-		 * @param response
-		 */
-		@Override
-		public void responseReceived(Packet packet, Packet response) {
-
-			// Great, nothing to worry about.
-			if (log.isLoggable(Level.FINEST)) {
-				log.finest("Response for stop received...");
-			}
-		}
-
-		/**
-		 * Method description
-		 *
-		 * @param packet
-		 */
-		@Override
-		public void timeOutExpired(Packet packet) {
-
-			// Ups, doesn't look good, the server is either oveloaded or lost
-			// a packet.
-			log.log(Level.INFO, "No response within time limit received for a packet: {0}",
-					packet.toStringSecure());
-			addOutPacketWithTimeout(packet, stoppedHandler, 60l, TimeUnit.SECONDS);
-		}
-	}
-}
-
-
-//~ Formatted in Tigase Code Convention on 13/09/21
+/*
+ * ClientConnectionManager.java
+ *
+ * Tigase Jabber/XMPP Server
+ * Copyright (C) 2004-2013 "Tigase, Inc." <office@tigase.com>
+ *
+ * This program is free software: you can redistribute it and/or modify
+ * it under the terms of the GNU Affero General Public License as published by
+ * the Free Software Foundation, either version 3 of the License,
+ * or (at your option) any later version.
+ *
+ * This program is distributed in the hope that it will be useful,
+ * but WITHOUT ANY WARRANTY; without even the implied warranty of
+ * MERCHANTABILITY or FITNESS FOR A PARTICULAR PURPOSE.  See the
+ * GNU Affero General Public License for more details.
+ *
+ * You should have received a copy of the GNU Affero General Public License
+ * along with this program. Look for COPYING file in the top folder.
+ * If not, see http://www.gnu.org/licenses/.
+ *
+ */
+
+
+
+package tigase.server.xmppclient;
+
+//~--- non-JDK imports --------------------------------------------------------
+
+import java.io.IOException;
+import java.util.Arrays;
+import java.util.LinkedList;
+import java.util.List;
+import java.util.Map;
+import java.util.Queue;
+import java.util.UUID;
+import java.util.concurrent.TimeUnit;
+import java.util.logging.Level;
+import java.util.logging.Logger;
+import java.util.zip.Deflater;
+import javax.net.ssl.TrustManager;
+import javax.net.ssl.X509TrustManager;
+import tigase.conf.ConfigurationException;
+import tigase.net.IOService;
+import tigase.net.SocketThread;
+import tigase.server.Command;
+import tigase.server.ConnectionManager;
+import tigase.server.Iq;
+import tigase.server.Message;
+import tigase.server.Packet;
+import tigase.server.Presence;
+import tigase.server.ReceiverTimeoutHandler;
+import tigase.util.DNSResolver;
+import tigase.util.RoutingsContainer;
+import tigase.util.TigaseStringprepException;
+import tigase.vhosts.VHostItem;
+import tigase.xml.Element;
+import tigase.xmpp.Authorization;
+import tigase.xmpp.BareJID;
+import tigase.xmpp.JID;
+import tigase.xmpp.PacketErrorTypeException;
+import tigase.xmpp.StanzaType;
+import tigase.xmpp.XMPPIOService;
+import tigase.xmpp.XMPPResourceConnection;
+import tigase.xmpp.impl.C2SDeliveryErrorProcessor;
+
+/**
+ * Class ClientConnectionManager Created: Tue Nov 22 07:07:11 2005
+ *
+ * @author <a href="mailto:artur.hefczyc@tigase.org">Artur Hefczyc</a>
+ * @version $Rev$
+ */
+public class ClientConnectionManager
+				extends ConnectionManager<XMPPIOService<Object>> {
+	/**
+	 * Variable <code>log</code> is a class logger.
+	 */
+	private static final Logger log = Logger.getLogger(ClientConnectionManager.class
+			.getName());
+	private static final String ROUTING_ENTRY_PROP_KEY     = ".+";
+	private static final String ROUTING_MODE_PROP_KEY      = "multi-mode";
+	private static final String ROUTINGS_PROP_KEY          = "routings";
+	private static final long   SOCKET_CLOSE_WAIT_PROP_DEF = 1;
+	private static final String SOCKET_CLOSE_WAIT_PROP_KEY = "socket-close-wait";
+	private static final String TLS_WANT_CLIENT_AUTH_ENABLED_KEY =
+			"tls-want-client-auth-enabled";
+	private static final String  XMLNS                            = "jabber:client";
+	private static final boolean TLS_WANT_CLIENT_AUTH_ENABLED_DEF = false;
+	private static final boolean ROUTING_MODE_PROP_VAL            = true;
+
+	//~--- fields ---------------------------------------------------------------
+
+	/** Field description */
+	protected RoutingsContainer routings = null;
+
+	/** Field description */
+	protected SeeOtherHostIfc see_other_host_strategy = null;
+
+//private final Map<String, XMPPProcessorIfc> processors = new ConcurrentHashMap<String,
+//    XMPPProcessorIfc>();
+	private XMPPIOProcessor[]            processors             = new XMPPIOProcessor[0];
+	private final ReceiverTimeoutHandler stoppedHandler         = newStoppedHandler();
+	private final ReceiverTimeoutHandler startedHandler         = newStartedHandler();
+	private long                         socket_close_wait_time =
+			SOCKET_CLOSE_WAIT_PROP_DEF;
+
+	/**
+	 * This is mostly for testing purpose. We want to investigate massive (10k
+	 * per node) connections drops at the same time during tests with Tsung. I
+	 * suspect this might be due to problems with one of the tsung VMs working
+	 * in the cluster generating load. If I am right then all disconnects should
+	 * come from only one or just a few machines. If I am not right disconnects
+	 * should be distributed evenly among all Tsung IPs.
+	 */
+	private IPMonitor                       ipMonitor = new IPMonitor();
+	private final ClientTrustManagerFactory clientTrustManagerFactory =
+			new ClientTrustManagerFactory();
+	private boolean tlsWantClientAuthEnabled = TLS_WANT_CLIENT_AUTH_ENABLED_DEF;
+
+	//~--- methods --------------------------------------------------------------
+
+	/**
+	 * This method can be overwritten in extending classes to get a different
+	 * packets distribution to different threads. For PubSub, probably better
+	 * packets distribution to different threads would be based on the sender
+	 * address rather then destination address.
+	 *
+	 * @param packet
+	 *
+	 * @return a value of <code>int</code>
+	 */
+	@Override
+	public int hashCodeForPacket(Packet packet) {
+		if ((packet.getPacketFrom() != null) && getComponentId().getBareJID().equals(packet
+				.getPacketFrom().getBareJID())) {
+			return packet.getPacketFrom().hashCode();
+		} else {
+			return packet.getTo().hashCode();
+		}
+	}
+
+	/**
+	 * Method description
+	 *
+	 * @param packet
+	 */
+	@Override
+	public void processPacket(final Packet packet) {
+		if (log.isLoggable(Level.FINEST)) {
+			log.log(Level.FINEST, "Processing packet: {0}", packet.toStringSecure());
+		}
+		if (packet.isCommand() && (packet.getCommand() != Command.OTHER)) {
+			processCommand(packet);
+		} else {
+			if (!writePacketToSocket(packet)) {
+
+				// Connection closed or broken, send message back to the SM
+				// if this is not IQ result...
+				// Ignore also all presence packets with available, unavailble
+				if ((packet.getType() != StanzaType.result) && (packet.getType() != StanzaType
+						.available) && (packet.getType() != StanzaType.unavailable) && (packet
+						.getType() != StanzaType.error) &&!((packet.getElemName() == "presence") &&
+						(packet.getType() == null))) {
+					try {
+						Packet error = Authorization.ITEM_NOT_FOUND.getResponseMessage(packet,
+								"The user connection is no longer active.", true);
+
+						addOutPacket(error);
+					} catch (PacketErrorTypeException e) {
+						if (log.isLoggable(Level.FINEST)) {
+							log.finest(
+									"Ups, already error packet. Dropping it to prevent infinite loop.");
+						}
+					}
+				}
+
+				// In case the SessionManager lost synchronization for any
+				// reason, let's
+				// notify it that the user connection no longer exists.
+				// But in case of mass-disconnects we might have lot's of
+				// presences
+				// floating around, so just skip sending stream_close for all
+				// the
+				// offline presences
+				if ((packet.getType() != StanzaType.unavailable) && (packet.getPacketFrom() !=
+						null)) {
+					if (packet.getStanzaTo() != null) {
+						Packet command = Command.STREAM_CLOSED_UPDATE.getPacket(packet.getStanzaTo(),
+								packet.getPacketFrom(), StanzaType.set, UUID.randomUUID().toString());
+
+						command.setPacketFrom(packet.getPacketTo());
+						command.setPacketTo(packet.getPacketFrom());
+
+						// Note! we don't want to receive response to this
+						// request,
+						// thus STREAM_CLOSED_UPDATE instead of STREAM_CLOSED
+						addOutPacket(command);
+
+						// addOutPacketWithTimeout(command, stoppedHandler, 15l,
+						// TimeUnit.SECONDS);
+						if (log.isLoggable(Level.FINE)) {
+							log.log(Level.FINE,
+									"Sending a command to close the remote session for non-existen {0} connection: {1}",
+									new Object[] { getName(),
+									command.toStringSecure() });
+						}
+					} else {
+						if (log.isLoggable(Level.WARNING)) {
+							log.log(Level.FINE,
+									"Stream close update without an user JID, skipping for packet: {0}",
+									new Object[] { packet });
+						}
+					}
+				}
+			}
+		}    // end of else
+	}
+
+	/**
+	 * Method description
+	 *
+	 * @param serv
+	 *
+	 * @return a value of <code>Queue<Packet></code>
+	 */
+	@Override
+	public Queue<Packet> processSocketData(XMPPIOService<Object> serv) {
+
+		// String id = getUniqueId(serv);
+		JID id = serv.getConnectionId();
+
+		// String hostname =
+		// (String)serv.getSessionData().get(serv.HOSTNAME_KEY);
+		Packet p = null;
+
+		while ((p = serv.getReceivedPackets().poll()) != null) {
+			if (log.isLoggable(Level.FINEST)) {
+				log.log(Level.FINEST, "Processing socket data: {0} from connection: {1}",
+						new Object[] { p.toStringSecure(),
+						id });
+			}
+
+			// Sometimes xmlns is not set for the packet. Usually it does not
+			// cause any problems but when the packet is sent over the s2s, ext
+			// or cluster connection it may be quite problematic.
+			// Let's force jabber:client xmlns for all packets received from c2s
+			// connection
+			// Ups, some packets like starttls or sasl-auth have own XMLNS,
+			// overwriting it here is not really a good idea. We have to check
+			// first
+			// if the xmlns is not set and then force it to jabber:client
+			if (p.getAttributeStaticStr(Packet.XMLNS_ATT) == null) {
+				p.setXMLNS(XMLNS);
+				if (log.isLoggable(Level.FINEST)) {
+					log.log(Level.FINEST, "XMLNS set for packet: {0} from connection: {1}",
+							new Object[] { p.toStringSecure(),
+							id });
+				}
+			}
+
+			// p.setPacketFrom(getFromAddress(id));
+			p.setPacketFrom(id);
+
+			JID receiver = serv.getDataReceiver();
+
+			if (receiver != null) {
+				p.setPacketTo(serv.getDataReceiver());
+				addOutPacket(p);
+			} else {
+
+				// Hm, receiver is not set yet..., ignoring
+				if (log.isLoggable(Level.INFO)) {
+					log.log(Level.INFO,
+							"Hm, receiver is not set yet (misconfiguration error)..., ignoring: {0}, connection: {1}",
+							new Object[] { p.toStringSecure(),
+							serv });
+				}
+			}
+
+			// TODO: Implement sending 'req' attributes by the server too
+		}    // end of while ()
+
+		return null;
+	}
+
+	/**
+	 * Processes undelivered packets
+	 * @param packet
+	 * @param errorMessage
+	 * @return true - if packet was processed
+	 */
+	@Override
+	public boolean processUndeliveredPacket(Packet packet, String errorMessage) {
+		try {
+			// is there a point in trying to redeliver stanza of type error?
+			if (packet.getType() == StanzaType.error)
+				return false;
+			
+			// we should not send errors for presences as Presence module does not
+			// allow to send presence with type error from users and presences
+			// with type error resulting from presences sent to barejid are
+			// messing up a lot on client side. moreover presences with type
+			// unavailable will be send by Presence plugin from SessionManager
+			// when session will be closed just after sending this errors
+			if (packet.getElemName() == Presence.ELEM_NAME) {
+				return false;
+			}
+
+			if (packet.getElemName() == Message.ELEM_NAME) {
+				// we should mark this message packet so that SM will know that it is
+				// resent from here due to connection failure
+				Packet result = C2SDeliveryErrorProcessor.makeDeliveryError(packet);
+				
+				processOutPacket(result);
+				return true;
+			}
+			
+			processOutPacket(Authorization.RECIPIENT_UNAVAILABLE
+					.getResponseMessage(packet, errorMessage, true));
+		} catch (PacketErrorTypeException ex) {
+			log.log(Level.FINER, "exception prepareing request for returning error, data = {0}",
+					packet);
+		}
+		return true;
+	}
+	
+	/**
+	 * Method description
+	 *
+	 * @param port_props
+	 */
+	@Override
+	public void reconnectionFailed(Map<String, Object> port_props) {}
+
+	/**
+	 * Method description
+	 *
+	 *
+	 * @param service
+	 */
+	@Override
+	public void serviceStarted(XMPPIOService<Object> service) {
+		super.serviceStarted(service);
+
+		String id           = getUniqueId(service);
+		JID    connectionId = getFromAddress(id);
+
+		service.setConnectionId(connectionId);
+		service.setProcessors(processors);
+	}
+
+	/**
+	 * Method description
+	 *
+	 * @param service
+	 *
+	 * @return a value of <code>boolean</code>
+	 */
+	@Override
+	public boolean serviceStopped(XMPPIOService<Object> service) {
+		boolean result = super.serviceStopped(service);
+
+		if (result) {
+			Queue<Packet> undeliveredPackets = service.getWaitingPackets();
+			Packet p = null;
+			while ((p = undeliveredPackets.poll()) != null) {
+				processUndeliveredPacket(p, null);
+			}
+		}
+		
+		xmppStreamClosed(service);
+
+		return result;
+	}
+
+	/**
+	 * Method description
+	 */
+	@Override
+	public void start() {
+		super.start();
+		ipMonitor = new IPMonitor();
+		ipMonitor.start();
+	}
+
+	/**
+	 * Method description
+	 */
+	@Override
+	public void stop() {
+		super.stop();
+		ipMonitor.stopThread();
+	}
+
+	/**
+	 * Method description
+	 *
+	 *
+	 * @param serv
+	 */
+	@Override
+	public void tlsHandshakeCompleted(XMPPIOService<Object> serv) {
+		if ((serv.getPeersJIDsFromCert() != null) && clientTrustManagerFactory.isActive()) {
+			Packet clientAuthCommand = Command.CLIENT_AUTH.getPacket(serv.getConnectionId(),
+					serv.getDataReceiver(), StanzaType.set, this.newPacketId("c2s-"), Command
+					.DataType.submit);
+			final String id = (String) serv.getSessionData().get(IOService.SESSION_ID_KEY);
+
+			Command.addFieldValue(clientAuthCommand, "session-id", id);
+			Command.addFieldValue(clientAuthCommand, "peer-certificate", "true");
+			Command.addFieldMultiValue(clientAuthCommand, "jids", serv.getPeersJIDsFromCert());
+			addOutPacket(clientAuthCommand);
+		}
+	}
+
+	/**
+	 * Method description
+	 *
+	 * @param serv
+	 */
+	@Override
+	public void xmppStreamClosed(XMPPIOService<Object> serv) {
+		if (log.isLoggable(Level.FINER)) {
+			log.log(Level.FINER, "Stream closed: {0}", serv.getConnectionId());
+		}
+
+		// It might be a Bosh service in which case it is ignored here.
+		// The method may be called more than one time for a single
+		// connection but we want to send a notification just once
+		if ((serv.getXMLNS() == XMLNS) && (serv.getSessionData().get("stream-closed") ==
+				null)) {
+			serv.getSessionData().put("stream-closed", "stream-closed");
+			ipMonitor.addDisconnect(serv.getRemoteAddress());
+			if (serv.getDataReceiver() != null) {
+				Packet command = Command.STREAM_CLOSED.getPacket(serv.getConnectionId(), serv
+						.getDataReceiver(), StanzaType.set, UUID.randomUUID().toString());
+				String userJid = serv.getUserJid();
+
+				if (userJid != null) {
+					Command.addFieldValue(command, "user-jid", userJid);
+				}
+
+				// In case of mass-disconnects, adjust the timeout properly
+				addOutPacketWithTimeout(command, stoppedHandler, 120l, TimeUnit.SECONDS);
+				log.log(Level.FINE, "Service stopped, sending packet: {0}", command);
+
+				//// For testing only.
+				// System.out.println("Service stopped: " +
+				// service.getUniqueId());
+				// Thread.dumpStack();
+				//// For testing only.
+				// System.out.println("Service stopped: " +
+				// service.getUniqueId());
+				// Thread.dumpStack();
+			} else {
+				log.fine("Service stopped, before stream:stream received");
+			}
+			serv.stop();
+		}
+	}
+
+	/**
+	 * Method description
+	 *
+	 * @param serv
+	 * @param attribs
+	 *
+	 * @return a value of <code>String</code>
+	 */
+	@Override
+	public String xmppStreamOpened(XMPPIOService<Object> serv, Map<String,
+			String> attribs) {
+		if (log.isLoggable(Level.FINER)) {
+			log.log(Level.FINER, "Stream opened: {0}", attribs);
+		}
+
+		String       lang     = attribs.get("xml:lang");
+		final String hostname = attribs.get("to");
+		final String from     = attribs.get("from");
+		BareJID      fromJID  = null;
+
+		if (from != null) {
+			try {
+				fromJID = BareJID.bareJIDInstance(from);
+			} catch (TigaseStringprepException ex) {
+				log.log(Level.CONFIG, "From JID violates RFC6122 (XMPP:Address Format): ", ex);
+
+				return "<?xml version='1.0'?><stream:stream" + " xmlns='" + XMLNS + "'" +
+						" xmlns:stream='http://etherx.jabber.org/streams'" +
+						" id='tigase-error-tigase'" + " from='" + getDefVHostItem() + "'" +
+						" version='1.0' xml:lang='en'>" + "<stream:error>" +
+						"<improper-addressing xmlns='urn:ietf:params:xml:ns:xmpp-streams'/>" +
+						"</stream:error>" + "</stream:stream>";
+			}    // end of: try-catch
+		}      // end of: if (from != null) {
+		if (lang == null) {
+			lang = "en";
+		}
+		if (hostname == null) {
+			return "<?xml version='1.0'?><stream:stream" + " xmlns='" + XMLNS + "'" +
+					" xmlns:stream='http://etherx.jabber.org/streams'" +
+					" id='tigase-error-tigase'" + " from='" + getDefVHostItem() + "'" +
+					" version='1.0' xml:lang='en'>" + "<stream:error>" +
+					"<improper-addressing xmlns='urn:ietf:params:xml:ns:xmpp-streams'/>" +
+					"</stream:error>" + "</stream:stream>";
+		}    // end of if (hostname == null)
+		if (!isLocalDomain(hostname)) {
+			return "<?xml version='1.0'?><stream:stream" + " xmlns='" + XMLNS + "'" +
+					" xmlns:stream='http://etherx.jabber.org/streams'" +
+					" id='tigase-error-tigase'" + " from='" + getDefVHostItem() + "'" +
+					" version='1.0' xml:lang='en'>" + "<stream:error>" +
+					"<host-unknown xmlns='urn:ietf:params:xml:ns:xmpp-streams'/>" +
+					"</stream:error>" + "</stream:stream>";
+		}    // end of if (!hostnames.contains(hostname))
+		if (!isAllowed(serv, hostname)) {
+			return "<?xml version='1.0'?><stream:stream" + " xmlns='" + XMLNS + "'" +
+					" xmlns:stream='http://etherx.jabber.org/streams'" +
+					" id='tigase-error-tigase'" + " from='" + hostname + "'" +
+					" version='1.0' xml:lang='en'>" + "<stream:error>" +
+					"<policy-violation xmlns='urn:ietf:params:xml:ns:xmpp-streams'/>" +
+					"</stream:error>" + "</stream:stream>";			
+		}		
+		if ((fromJID != null) && (see_other_host_strategy != null) && see_other_host_strategy
+				.isEnabled(SeeOtherHostIfc.Phase.OPEN)) {
+			BareJID see_other_host = see_other_host_strategy.findHostForJID(fromJID,
+					getDefHostName());
+
+			if ((see_other_host != null) &&!see_other_host.equals(getDefHostName())) {
+				if (log.isLoggable(Level.FINEST)) {
+					log.log(Level.FINEST, "Sending redirect for {0} to host {1}, connection {2}.",
+							new Object[] { fromJID,
+							see_other_host, serv });
+				}
+
+				return "<stream:stream" + " xmlns='" + XMLNS + "'" +
+						" xmlns:stream='http://etherx.jabber.org/streams'" +
+						" id='tigase-error-tigase'" + " from='" + getDefVHostItem() + "'" +
+						" version='1.0' xml:lang='en'>" + see_other_host_strategy.getStreamError(
+						"urn:ietf:params:xml:ns:xmpp-streams", see_other_host).toString() +
+						"</stream:stream>";
+			}
+		}    // of if (from != null )
+
+		String id = (String) serv.getSessionData().get(IOService.SESSION_ID_KEY);
+
+		if (id == null) {
+			id = UUID.randomUUID().toString();
+			if (log.isLoggable(Level.FINER)) {
+				log.log(Level.FINER, "No Session ID, generating a new one: {0}", id);
+			}
+			serv.getSessionData().put(IOService.SESSION_ID_KEY, id);
+			serv.setXMLNS(XMLNS);
+			serv.getSessionData().put(IOService.HOSTNAME_KEY, hostname);
+			serv.setDataReceiver(JID.jidInstanceNS(routings.computeRouting(hostname)));
+
+			String streamOpenData = "<?xml version='1.0'?><stream:stream" + " xmlns='" +
+					XMLNS + "'" + " xmlns:stream='http://etherx.jabber.org/streams'" + " from='" +
+					hostname + "'" + " id='" + id + "'" + " version='1.0' xml:lang='en'>";
+
+			if (log.isLoggable(Level.FINER)) {
+				log.log(Level.FINER, "Writing raw data to the socket: {0}", streamOpenData);
+			}
+			writeRawData(serv, streamOpenData);
+			if (log.isLoggable(Level.FINER)) {
+				log.log(Level.FINER, "DONE");
+			}
+
+			Packet streamOpen = Command.STREAM_OPENED.getPacket(serv.getConnectionId(), serv
+					.getDataReceiver(), StanzaType.set, this.newPacketId("c2s-"), Command.DataType
+					.submit);
+
+			Command.addFieldValue(streamOpen, "session-id", id);
+			Command.addFieldValue(streamOpen, "hostname", hostname);
+			Command.addFieldValue(streamOpen, "xml:lang", lang);
+			if (log.isLoggable(Level.FINER)) {
+				log.log(Level.FINER, "Sending a system command to SM: {0}", streamOpen);
+			}
+			addOutPacketWithTimeout(streamOpen, startedHandler, 45l, TimeUnit.SECONDS);
+			log.log(Level.FINER, "DOEN 2");
+		} else {
+			if (log.isLoggable(Level.FINER)) {
+				log.log(Level.FINER, "Session ID is: {0}", id);
+			}
+			writeRawData(serv, "<?xml version='1.0'?><stream:stream" + " xmlns='" + XMLNS +
+					"'" + " xmlns:stream='http://etherx.jabber.org/streams'" + " from='" +
+					hostname + "'" + " id='" + id + "'" + " version='1.0' xml:lang='en'>");
+			addOutPacket(Command.GETFEATURES.getPacket(serv.getConnectionId(), serv
+					.getDataReceiver(), StanzaType.get, UUID.randomUUID().toString(), null));
+		}
+
+		return null;
+	}
+
+	//~--- get methods ----------------------------------------------------------
+
+	/**
+	 * Method description
+	 *
+	 * @param params
+	 *
+	 * @return a value of <code>Map<String,Object></code>
+	 */
+	@Override
+	public Map<String, Object> getDefaults(Map<String, Object> params) {
+		Map<String, Object> props = super.getDefaults(params);
+		Boolean             r_mode = (Boolean) params.get(getName() + "/" +
+				ROUTINGS_PROP_KEY + "/" + ROUTING_MODE_PROP_KEY);
+		String see_other_host_class = (String) params.get(SeeOtherHostIfc
+				.CM_SEE_OTHER_HOST_CLASS_PROPERTY);
+
+		see_other_host_strategy = getSeeOtherHostInstance(see_other_host_class);
+		props.put(SeeOtherHostIfc.CM_SEE_OTHER_HOST_CLASS_PROP_KEY, see_other_host_class);
+		if (see_other_host_strategy != null) {
+			see_other_host_strategy.getDefaults(props, params);
+		}
+		if (r_mode == null) {
+			props.put(ROUTINGS_PROP_KEY + "/" + ROUTING_MODE_PROP_KEY, ROUTING_MODE_PROP_VAL);
+
+			// If the server is configured as connection manager only node then
+			// route packets to SM on remote host where is default routing
+			// for external component.
+			// Otherwise default routing is to SM on localhost
+			if (params.get("config-type").equals(GEN_CONFIG_CS) && (params.get(GEN_EXT_COMP) !=
+					null)) {
+				String[] comp_params = ((String) params.get(GEN_EXT_COMP)).split(",");
+
+				props.put(ROUTINGS_PROP_KEY + "/" + ROUTING_ENTRY_PROP_KEY, DEF_SM_NAME + "@" +
+						comp_params[1]);
+			} else {
+				props.put(ROUTINGS_PROP_KEY + "/" + ROUTING_ENTRY_PROP_KEY, DEF_SM_NAME + "@" +
+						DNSResolver.getDefaultHostname());
+			}
+		}
+		props.put(SOCKET_CLOSE_WAIT_PROP_KEY, SOCKET_CLOSE_WAIT_PROP_DEF);
+		props.put(TLS_WANT_CLIENT_AUTH_ENABLED_KEY, TLS_WANT_CLIENT_AUTH_ENABLED_DEF);
+
+		return props;
+	}
+
+	/**
+	 * Method description
+	 *
+	 *
+	 * @return a value of <code>String</code>
+	 */
+	@Override
+	public String getDiscoCategoryType() {
+		return "c2s";
+	}
+
+	/**
+	 * Method description
+	 *
+	 *
+	 * @return a value of <code>String</code>
+	 */
+	@Override
+	public String getDiscoDescription() {
+		return "Client connection manager";
+	}
+
+	/**
+	 * Method description
+	 *
+	 *
+	 * @param see_other_host_class
+	 *
+	 *
+	 * @return a value of <code>SeeOtherHostIfc</code>
+	 */
+	public SeeOtherHostIfc getSeeOtherHostInstance(String see_other_host_class) {
+		if (log.isLoggable(Level.FINEST)) {
+			log.finest("Configuring see_other_host strategy for: " + see_other_host_class);
+		}
+		if (see_other_host_class == null) {
+			see_other_host_class = SeeOtherHostIfc.CM_SEE_OTHER_HOST_CLASS_PROP_DEF_VAL;
+		}
+		if (see_other_host_class.equals("none")) {
+			return null;
+		}
+		try {
+			see_other_host_strategy = (SeeOtherHostIfc) Class.forName(see_other_host_class)
+					.newInstance();
+		} catch (Exception e) {
+			log.log(Level.SEVERE, "Can not instantiate see_other_host strategy for class: " +
+					see_other_host_class, e);
+		}
+
+		return see_other_host_strategy;
+	}
+
+	//~--- set methods ----------------------------------------------------------
+
+	/**
+	 * Method description
+	 *
+	 * @param props
+	 * @throws tigase.conf.ConfigurationException
+	 */
+	@Override
+	public void setProperties(Map<String, Object> props) throws ConfigurationException {
+		super.setProperties(props);
+		clientTrustManagerFactory.setProperties(props);
+		if (props.get(SOCKET_CLOSE_WAIT_PROP_KEY) != null) {
+			socket_close_wait_time = (Long) props.get(SOCKET_CLOSE_WAIT_PROP_KEY);
+		}
+		processors = XMPPIOProcessorsFactory.updateIOProcessors(this, processors, props);
+		if (props.size() == 1) {
+
+			// If props.size() == 1, it means this is a single property update
+			// and this component does not support single property change for
+			// the rest
+			// of it's settings
+			return;
+		}
+
+		String see_other_host_class = (String) props.get(SeeOtherHostIfc
+				.CM_SEE_OTHER_HOST_CLASS_PROP_KEY);
+
+		see_other_host_strategy = getSeeOtherHostInstance(see_other_host_class);
+		if (see_other_host_strategy != null) {
+			see_other_host_strategy.setProperties(props);
+		}
+
+		boolean routing_mode = (Boolean) props.get(ROUTINGS_PROP_KEY + "/" +
+				ROUTING_MODE_PROP_KEY);
+
+		routings = new RoutingsContainer(routing_mode);
+
+		int idx = (ROUTINGS_PROP_KEY + "/").length();
+
+		for (Map.Entry<String, Object> entry : props.entrySet()) {
+			if (entry.getKey().startsWith(ROUTINGS_PROP_KEY + "/") &&!entry.getKey().equals(
+					ROUTINGS_PROP_KEY + "/" + ROUTING_MODE_PROP_KEY)) {
+				routings.addRouting(entry.getKey().substring(idx), (String) entry.getValue());
+			}    // end of if (entry.getKey().startsWith(ROUTINGS_PROP_KEY + "/"))
+		}      // end of for ()
+		if (props.containsKey(TLS_WANT_CLIENT_AUTH_ENABLED_KEY)) {
+			tlsWantClientAuthEnabled = (Boolean) props.get(TLS_WANT_CLIENT_AUTH_ENABLED_KEY);
+		}
+	}
+
+	//~--- methods --------------------------------------------------------------
+
+	/**
+	 * Method description
+	 *
+	 *
+	 * @param packet
+	 * @param newAddress
+	 * @param command_sessionId
+	 * @param serv
+	 *
+	 * @return a value of <code>JID</code>
+	 */
+	protected JID changeDataReceiver(Packet packet, JID newAddress,
+			String command_sessionId, XMPPIOService<Object> serv) {
+		if (serv != null) {
+			String serv_sessionId = (String) serv.getSessionData().get(IOService
+					.SESSION_ID_KEY);
+
+			if (serv_sessionId.equals(command_sessionId)) {
+				JID old_receiver = serv.getDataReceiver();
+
+				serv.setDataReceiver(newAddress);
+
+				return old_receiver;
+			} else {
+				log.log(Level.WARNING,
+						"Incorrect session ID, ignoring data redirect for: {0}, expected: {1}, received: {2}",
+						new Object[] { newAddress,
+						serv_sessionId, command_sessionId });
+			}
+		}
+
+		return null;
+	}
+
+	protected boolean isAllowed(XMPPIOService<Object> serv, String hostname) {
+		VHostItem vhost = this.vHostManager.getVHostItem(hostname);
+		if (vhost != null) {
+			int[] allowedPorts = vhost.getC2SPortsAllowed();
+			if (allowedPorts != null && Arrays.binarySearch(allowedPorts, serv.getLocalPort()) < 0) {
+				return false;
+			}
+		}		
+		return true;
+	}
+	
+	/**
+	 * Method description
+	 *
+	 *
+	 *
+	 * @return a value of <code>ReceiverTimeoutHandler</code>
+	 */
+	protected ReceiverTimeoutHandler newStartedHandler() {
+		return new StartedHandler();
+	}
+
+	/**
+	 * Method description
+	 *
+	 *
+	 *
+	 * @return a value of <code>ReceiverTimeoutHandler</code>
+	 */
+	protected ReceiverTimeoutHandler newStoppedHandler() {
+		return new StoppedHandler();
+	}
+
+	/**
+	 * Method description
+	 *
+	 *
+	 * @param packet
+	 */
+	protected void processCommand(Packet packet) {
+		XMPPIOService<Object> serv = getXMPPIOService(packet);
+		Iq                    iqc  = (Iq) packet;
+
+		switch (iqc.getCommand()) {
+		case GETFEATURES :
+			if (iqc.getType() == StanzaType.result) {
+				List<Element> features      = getFeatures(serv);
+				Element       elem_features = new Element("stream:features");
+
+				elem_features.addChildren(features);
+				elem_features.addChildren(Command.getData(iqc));
+
+				Packet result = Packet.packetInstance(elem_features, null, null);
+
+				// Is it actually needed?? Yes, it is needed, IOService is
+				// looked up based on this.
+				result.setPacketTo(iqc.getTo());
+				writePacketToSocket(result);
+			}    // end of if (packet.getType() == StanzaType.get)
+
+			break;
+
+		case USER_LOGIN :
+			String jid = Command.getFieldValue(iqc, "user-jid");
+
+			if (jid != null) {
+				if (serv != null) {
+					BareJID fromJID = null;
+
+					try {
+						fromJID = BareJID.bareJIDInstance(jid);
+					} catch (TigaseStringprepException ex) {
+						log.log(Level.SEVERE, null, ex);
+					}
+					if ((fromJID != null) && ((see_other_host_strategy != null) &&
+							see_other_host_strategy.isEnabled(SeeOtherHostIfc.Phase.LOGIN))) {
+						BareJID see_other_host = see_other_host_strategy.findHostForJID(fromJID,
+								getDefHostName());
+
+						if ((see_other_host != null) &&!see_other_host.equals(getDefHostName())) {
+							if (log.isLoggable(Level.FINEST)) {
+								log.log(Level.FINEST,
+										"Sending redirect for {0} to host {1}, connection {2}.",
+										new Object[] { fromJID,
+										see_other_host, serv });
+							}
+
+							String redirectMessage = "<stream:stream" + " xmlns='" + XMLNS + "'" +
+									" xmlns:stream='http://etherx.jabber.org/streams'" +
+									" id='tigase-error-tigase'" + " from='" + getDefVHostItem() + "'" +
+									" version='1.0' xml:lang='en'>" + see_other_host_strategy
+									.getStreamError("urn:ietf:params:xml:ns:xmpp-streams", see_other_host)
+									.toString() + "</stream:stream>";
+
+							try {
+								SocketThread.removeSocketService(serv);
+								serv.writeRawData(redirectMessage);
+								serv.processWaitingPackets();
+								Thread.sleep(socket_close_wait_time);
+								serv.stop();
+							} catch (Exception e) {}
+						}
+					} else {
+						serv.setUserJid(jid);
+					}
+				} else {
+					if (log.isLoggable(Level.FINE)) {
+						log.log(Level.FINE, "Missing XMPPIOService for USER_LOGIN command: {0}", iqc);
+					}
+				}
+			} else {
+				log.log(Level.WARNING, "Missing user-jid for USER_LOGIN command: {0}", iqc);
+			}
+
+			break;
+
+		case STARTZLIB :
+			if (serv != null) {
+				if (log.isLoggable(Level.FINER)) {
+					log.log(Level.FINER, "Starting zlib compression: {0}", serv);
+				}
+				try {
+					Element compressed   = Command.getData(iqc, "compressed", null);
+					Packet  p_compressed = Packet.packetInstance(compressed, null, null);
+
+					// SocketThread readThread = SocketThread.getInstance();
+					SocketThread.removeSocketService(serv);
+
+					// writePacketToSocket(serv, p_proceed);
+					serv.addPacketToSend(p_compressed);
+					serv.processWaitingPackets();
+					serv.startZLib(Deflater.BEST_COMPRESSION);
+
+					// serv.call();
+					SocketThread.addSocketService(serv);
+				} catch (IOException ex) {
+					log.log(Level.INFO, "Problem enabling zlib compression on the connection: ",
+							ex);
+				}
+			} else {
+				log.log(Level.WARNING, "Can't find sevice for STARTZLIB command: {0}", iqc);
+			}
+
+			break;
+
+		case STARTTLS :
+			if (serv != null) {
+				if (log.isLoggable(Level.FINER)) {
+					log.log(Level.FINER, "Starting TLS for connection: {0}", serv);
+				}
+				try {
+
+					// Note:
+					// If you send <proceed> packet to client you must expect
+					// instant response from the client with TLS handshaking
+					// data before you will call startTLS() on server side.
+					// So the initial handshaking data might be lost as they
+					// will be processed in another thread reading data from the
+					// socket.
+					// That's why below code first removes service from reading
+					// threads pool and then sends <proceed> packet and starts
+					// TLS.
+					Element proceed   = Command.getData(iqc, "proceed", null);
+					Packet  p_proceed = Packet.packetInstance(proceed, null, null);
+
+					// SocketThread readThread = SocketThread.getInstance();
+					SocketThread.removeSocketService(serv);
+
+					// writePacketToSocket(serv, p_proceed);
+					serv.addPacketToSend(p_proceed);
+					serv.processWaitingPackets();
+
+					TrustManager[] x = clientTrustManagerFactory.getManager(serv);
+
+					serv.setX509TrustManagers(x);
+					serv.startTLS(false, isTlsWantClientAuthEnabled());
+					SocketThread.addSocketService(serv);
+				} catch (Exception e) {
+					log.log(Level.WARNING, "Error starting TLS: {0}", e);
+					serv.forceStop();
+				}    // end of try-catch
+			} else {
+				log.log(Level.WARNING, "Can't find sevice for STARTTLS command: {0}", iqc);
+			}      // end of else
+
+			break;
+
+		case REDIRECT :
+			String command_sessionId = Command.getFieldValue(iqc, "session-id");
+			JID    newAddress        = iqc.getFrom();
+			JID    old_receiver = changeDataReceiver(iqc, newAddress, command_sessionId, serv);
+
+			if (old_receiver != null) {
+				if (log.isLoggable(Level.FINE)) {
+					log.log(Level.FINE, "Redirecting data for sessionId: {0}, to: {1}",
+							new Object[] { command_sessionId,
+							newAddress });
+				}
+
+				Packet response = null;
+
+				response = iqc.commandResult(null);
+				Command.addFieldValue(response, "session-id", command_sessionId);
+				Command.addFieldValue(response, "action", "activate");
+				response.getElement().setAttribute("to", newAddress.toString());
+				addOutPacket(response);
+			} else {
+				if (log.isLoggable(Level.FINEST)) {
+					log.log(Level.FINEST,
+							"Connection for REDIRECT command does not exist, ignoring " + "packet: " +
+							"{0}", iqc.toStringSecure());
+				}
+			}
+
+			break;
+
+		case STREAM_CLOSED :
+			break;
+
+		case GETDISCO :
+			break;
+
+		case CLOSE :
+			if (serv != null) {
+				String        streamClose = "</stream:stream>";
+				List<Element> err_el = packet.getElement().getChildrenStaticStr(Iq
+						.IQ_COMMAND_PATH);
+				boolean moreToSend = false;
+
+				if ((err_el != null) && (err_el.size() > 0)) {
+					streamClose = "<stream:error>" + err_el.get(0).toString() + "</stream:error>" +
+							streamClose;
+					moreToSend = true;
+				}
+				try {
+					if (log.isLoggable(Level.FINEST)) {
+						log.log(Level.FINEST, "Sending stream close to the client: {0}", streamClose);
+					}
+					serv.writeRawData(streamClose);
+					if (moreToSend) {
+
+						// This is kind of a workaround. serv.stop() is supposed
+						// to wait
+						// until all data are sent to the client, however, even
+						// then there
+						// is still a chance, that the connection is closed
+						// before data
+						// reached the client
+						Thread.sleep(socket_close_wait_time);
+					}
+				} catch (Exception e) {}
+				serv.stop();
+			} else {
+				if (log.isLoggable(Level.FINE)) {
+					log.log(Level.FINE,
+							"Attempt to stop non-existen service for packet: {0}, Service already stopped?",
+							iqc);
+				}
+			}    // end of if (serv != null) else
+
+			break;
+
+		case CHECK_USER_CONNECTION :
+			if (serv != null) {
+
+				// It's ok, the session has been found, respond with OK.
+				addOutPacket(iqc.okResult((String) null, 0));
+			} else {
+
+				// Session is no longer active, respond with an error.
+				try {
+					addOutPacket(Authorization.ITEM_NOT_FOUND.getResponseMessage(iqc,
+							"Connection gone.", false));
+				} catch (PacketErrorTypeException e) {
+
+					// Hm, error already, ignoring...
+					log.log(Level.INFO, "Error packet is not really expected here: {0}", iqc
+							.toStringSecure());
+				}
+			}
+
+			break;
+
+		case STREAM_MOVED :
+			if (processors != null) {
+				for (XMPPIOProcessor processor : processors) {
+
+					// handled |= processor.processCommand(packet);
+					processor.processCommand(serv, packet);
+				}
+			}
+
+			break;
+
+		default :
+			writePacketToSocket(iqc);
+
+			break;
+		}    // end of switch (pc.getCommand())
+	}
+
+	//~--- get methods ----------------------------------------------------------
+
+	/**
+	 * Method description
+	 *
+	 *
+	 *
+	 * @return a value of <code>int[]</code>
+	 */
+	@Override
+	protected int[] getDefPlainPorts() {
+		return new int[] { 5222 };
+	}
+
+	/**
+	 * Method description
+	 *
+	 *
+	 *
+	 * @return a value of <code>int[]</code>
+	 */
+	@Override
+	protected int[] getDefSSLPorts() {
+		return new int[] { 5223 };
+	}
+
+	/**
+	 * Method <code>getMaxInactiveTime</code> returns max keep-alive time for
+	 * inactive connection. Let's assume user should send something at least
+	 * once every 24 hours....
+	 *
+	 * @return a <code>long</code> value
+	 */
+	@Override
+	protected long getMaxInactiveTime() {
+		return 24 * HOUR;
+	}
+
+	/**
+	 * Method description
+	 *
+	 *
+	 * @param def
+	 *
+	 *
+	 * @return a value of <code>Integer</code>
+	 */
+	@Override
+	protected Integer getMaxQueueSize(int def) {
+		return def * 10;
+	}
+
+	/**
+	 * Method description
+	 *
+	 *
+	 *
+	 * @return a value of <code>XMPPIOService<Object></code>
+	 */
+	@Override
+	protected XMPPIOService<Object> getXMPPIOServiceInstance() {
+		return new XMPPIOService<Object>();
+	}
+
+	/**
+	 * Method description
+	 *
+	 *
+	 * @return a value of <code>boolean</code>
+	 */
+	@Override
+	protected boolean isTlsWantClientAuthEnabled() {
+		return clientTrustManagerFactory.isSaslExternalAvailable();
+	}
+
+	private List<Element> getFeatures(XMPPIOService service) {
+		List<Element> results = new LinkedList<Element>();
+
+		for (XMPPIOProcessor proc : processors) {
+			Element[] features = proc.supStreamFeatures(service);
+
+			if (features != null) {
+				results.addAll(Arrays.asList(features));
+			}    // end of if (features != null)
+		}      // end of for ()
+
+		return results;
+	}
+
+	private JID getFromAddress(String id) {
+		return JID.jidInstanceNS(getName(), getDefHostName().getDomain(), id);
+	}
+
+	private XMPPResourceConnection getXMPPSession(Packet p) {
+		XMPPIOService<Object> serv = getXMPPIOService(p);
+
+		return (serv == null)
+				? null
+				: (XMPPResourceConnection) serv.getSessionData().get("xmpp-session");
+	}
+
+	//~--- inner classes --------------------------------------------------------
+
+	private class StartedHandler
+					implements ReceiverTimeoutHandler {
+		/**
+		 * Method description
+		 *
+		 * @param packet
+		 * @param response
+		 */
+		@Override
+		public void responseReceived(Packet packet, Packet response) {
+
+			// We are now ready to ask for features....
+			addOutPacket(Command.GETFEATURES.getPacket(packet.getFrom(), packet.getTo(),
+					StanzaType.get, UUID.randomUUID().toString(), null));
+		}
+
+		/**
+		 * Method description
+		 *
+		 * @param packet
+		 */
+		@Override
+		public void timeOutExpired(Packet packet) {
+
+			// If we still haven't received confirmation from the SM then
+			// the packet either has been lost or the server is overloaded
+			// In either case we disconnect the connection.
+			log.log(Level.INFO, "No response within time limit received for a packet: {0}",
+					packet.toStringSecure());
+
+			XMPPIOService<Object> serv = getXMPPIOService(packet.getFrom().toString());
+
+			if (serv != null) {
+				serv.stop();
+			} else {
+				log.log(Level.FINE,
+						"Attempt to stop non-existen service for packet: {0}, Service already stopped?",
+						packet);
+			}    // end of if (serv != null) else
+		}
+	}
+
+
+	private class StoppedHandler
+					implements ReceiverTimeoutHandler {
+		/**
+		 * Method description
+		 *
+		 * @param packet
+		 * @param response
+		 */
+		@Override
+		public void responseReceived(Packet packet, Packet response) {
+
+			// Great, nothing to worry about.
+			if (log.isLoggable(Level.FINEST)) {
+				log.finest("Response for stop received...");
+			}
+		}
+
+		/**
+		 * Method description
+		 *
+		 * @param packet
+		 */
+		@Override
+		public void timeOutExpired(Packet packet) {
+
+			// Ups, doesn't look good, the server is either oveloaded or lost
+			// a packet.
+			log.log(Level.INFO, "No response within time limit received for a packet: {0}",
+					packet.toStringSecure());
+			addOutPacketWithTimeout(packet, stoppedHandler, 60l, TimeUnit.SECONDS);
+		}
+	}
+}
+
+
+//~ Formatted in Tigase Code Convention on 13/09/21