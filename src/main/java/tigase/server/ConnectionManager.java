/*
 * Tigase Jabber/XMPP Server
 * Copyright (C) 2004-2012 "Artur Hefczyc" <artur.hefczyc@tigase.org>
 *
 * This program is free software: you can redistribute it and/or modify
 * it under the terms of the GNU Affero General Public License as published by
 * the Free Software Foundation, either version 3 of the License.
 *
 * This program is distributed in the hope that it will be useful,
 * but WITHOUT ANY WARRANTY; without even the implied warranty of
 * MERCHANTABILITY or FITNESS FOR A PARTICULAR PURPOSE.  See the
 * GNU Affero General Public License for more details.
 *
 * You should have received a copy of the GNU Affero General Public License
 * along with this program. Look for COPYING file in the top folder.
 * If not, see http://www.gnu.org/licenses/.
 *
 * $Rev$
 * Last modified by $Author$
 * $Date$
 */

package tigase.server;

import tigase.annotations.TODO;

import tigase.net.ConnectionOpenListener;
import tigase.net.ConnectionOpenThread;
import tigase.net.ConnectionType;
import tigase.net.SocketThread;
import tigase.net.SocketType;

import tigase.server.script.CommandIfc;

import tigase.stats.StatisticsList;

import tigase.util.DataTypes;

import tigase.xmpp.JID;
import tigase.xmpp.XMPPIOService;
import tigase.xmpp.XMPPIOServiceListener;

import java.io.IOException;
import java.net.InetSocketAddress;

import java.net.SocketException;

import java.nio.channels.SocketChannel;

import java.util.Arrays;
import java.util.Collections;
import java.util.HashSet;
import java.util.LinkedHashMap;
import java.util.LinkedList;
import java.util.Map;
import java.util.Queue;
import java.util.Set;
import java.util.TimerTask;
import java.util.concurrent.ConcurrentHashMap;
import java.util.logging.Level;
import java.util.logging.Logger;

import javax.script.Bindings;

/**
 * Describe class ConnectionManager here.
 *
 *
 * Created: Sun Jan 22 22:52:58 2006
 *
 * @param <IO>
 * @author <a href="mailto:artur.hefczyc@tigase.org">Artur Hefczyc</a>
 * @version $Rev$
 */
public abstract class ConnectionManager<IO extends XMPPIOService<?>>
	extends AbstractMessageReceiver implements XMPPIOServiceListener<IO> {

	private static final Logger log =
		Logger.getLogger(ConnectionManager.class.getName());

	/** Field description. */
	public static final String NET_BUFFER_ST_PROP_KEY = "--net-buff-standard";

	/** Field description. */
	public static final String NET_BUFFER_HT_PROP_KEY = "--net-buff-high-throughput";

	public static final String ST_TRAFFIC_THROTTLING_PROP_KEY = "--cm-traffic-throttling";
	public static final String ST_TRAFFIC_THROTTLING_PROP_VAL =
		"xmpp:2500:0:disc,bin:20m:0:disc";
	public static final String HT_TRAFFIC_THROTTLING_PROP_KEY =
		"--cm-ht-traffic-throttling";
	public static final String HT_TRAFFIC_THROTTLING_PROP_VAL =
		"xmpp:25k:0:disc,bin:200m:0:disc";
	public static final String TRAFFIC_THROTTLING_PROP_KEY = "traffic-throttling";
	protected static final String PORT_KEY = "port-no";
	protected static final String PROP_KEY = "connections/";
	protected static final String PORTS_PROP_KEY = PROP_KEY + "ports";
	protected static final String PORT_TYPE_PROP_KEY = "type";
	protected static final String PORT_SOCKET_PROP_KEY = "socket";
	protected static final String PORT_IFC_PROP_KEY = "ifc";
	protected static final String PORT_CLASS_PROP_KEY = "class";
	protected static final String PORT_REMOTE_HOST_PROP_KEY = "remote-host";
	protected static final String PORT_REMOTE_HOST_PROP_VAL = "localhost";
	protected static final String TLS_PROP_KEY = PROP_KEY + "tls/";
	protected static final String TLS_USE_PROP_KEY = TLS_PROP_KEY + "use";
	protected static final boolean TLS_USE_PROP_VAL = true;
	protected static final String TLS_REQUIRED_PROP_KEY = TLS_PROP_KEY + "required";
	protected static final boolean TLS_REQUIRED_PROP_VAL = false;

	protected static final String MAX_RECONNECTS_PROP_KEY = "max-reconnects";
	protected static final String NET_BUFFER_PROP_KEY = "net-buffer";
	protected static final int NET_BUFFER_ST_PROP_VAL = 2 * 1024;
	protected static final int NET_BUFFER_HT_PROP_VAL = 64 * 1024;
	protected static final String WHITE_CHAR_ACK_PROP_KEY = "white-char-ack";
	protected static final boolean WHITE_CHAR_ACK_PROP_VAL = false;
	protected static final String XMPP_ACK_PROP_KEY = "xmpp-ack";
	protected static final boolean XMPP_ACK_PROP_VAL = false;
	protected static final String MAX_INACTIVITY_TIME = "max-inactivity-time";
<<<<<<< HEAD
	/** Field description */
=======
	protected static final long LAST_MINUTE_PACKETS_LIMIT_PROP_VAL = 2500L;
	protected static final long TOTAL_PACKETS_LIMIT_PROP_VAL = 0L;
	protected static final long LAST_MINUTE_BIN_LIMIT_PROP_VAL = 20000000L;
	protected static final long TOTAL_BIN_LIMIT_PROP_VAL = 0L;

	/** Field description. */
>>>>>>> 7de6035c
	public static final String PORT_LOCAL_HOST_PROP_KEY = "local-host";
	private static ConnectionOpenThread connectThread = ConnectionOpenThread.getInstance();

	/**
	 * Describe class <code>LIMIT_ACTION</code> here.
	 *
	 */
	public static enum LIMIT_ACTION {
		DISCONNECT, DROP_PACKETS;
	}

	/** Field description. */
	public String[] PORT_IFC_PROP_VAL = { "*" };
	private long bytesReceived = 0;
	private long bytesSent = 0;
	private boolean white_char_ack = WHITE_CHAR_ACK_PROP_VAL;	
	private boolean xmpp_ack = XMPP_ACK_PROP_VAL;
        
	private int services_size = 0;
	private long socketOverflow = 0;
	private Thread watchdog = null;
	private long watchdogRuns = 0;
	private long watchdogStopped = 0;
	private long watchdogTests = 0;
	private LinkedList<Map<String, Object>> waitingTasks =
		new LinkedList<Map<String, Object>>();
	private ConcurrentHashMap<String, IO> services = new ConcurrentHashMap<String, IO>();
	private Set<ConnectionListenerImpl> pending_open = Collections
		.synchronizedSet(new HashSet<ConnectionListenerImpl>());;
	protected int net_buffer = NET_BUFFER_ST_PROP_VAL;
	private IOServiceStatisticsGetter ioStatsGetter = new IOServiceStatisticsGetter();
	private boolean initializationCompleted = false;
	protected long connectionDelay = 2 * SECOND;
        private long maxInactivityTime = getMaxInactiveTime();

	private long last_minute_packets_limit = LAST_MINUTE_PACKETS_LIMIT_PROP_VAL;
	private long total_packets_limit = TOTAL_PACKETS_LIMIT_PROP_VAL;
	private long last_minute_bin_limit = LAST_MINUTE_BIN_LIMIT_PROP_VAL;
	private long total_bin_limit = TOTAL_BIN_LIMIT_PROP_VAL;
	private LIMIT_ACTION xmppLimitAction = LIMIT_ACTION.DISCONNECT;

	/**
	 * Method description
	 *
	 *
	 * @param serv
	 *
	 * @return
	 */
	public abstract Queue<Packet> processSocketData(IO serv);

	/**
	 * Method description
	 *
	 *
	 * @param port_props
	 */
	public abstract void reconnectionFailed(Map<String, Object> port_props);

	protected abstract long getMaxInactiveTime();

	protected abstract IO getXMPPIOServiceInstance();

	/**
	 * Method description
	 *
	 */
	@Override
	public synchronized void everyMinute() {
			super.everyMinute();
			// This variable used to provide statistics gets off on a busy
			// services as it is handled in methods called concurrently by
			// many threads. While accuracy of this variable is not critical
			// for the server functions, statistics should be as accurate as
			// possible to provide valuable metrics data.
			// So in the watchdog thread we re-synchronize this number
			int tmp = services.size();
			services_size = tmp;

			doForAllServices(ioStatsGetter);
		}

	protected <T> void checkHighThroughputProperty(
		String ht_def_key, T ht_dev_val, String st_def_key, T st_def_val, String prop_key,
		Class<T> prop_val_class, Map<String, Object> params,	Map<String, Object> props) {
		T tmp = st_def_val;
		String str_tmp = null;
		if (isHighThroughput()) {
			tmp = ht_dev_val;
			str_tmp = (String) params.get(ht_def_key);
		} else {
			tmp = st_def_val;
			str_tmp = (String) params.get(st_def_key);
		}
		if (prop_val_class.isAssignableFrom(Integer.class)) {
			tmp = prop_val_class.cast(DataTypes.parseNum(str_tmp, Integer.class,
					(Integer)tmp));
		}
		if (prop_val_class.isAssignableFrom(Long.class)) {
			tmp = prop_val_class.cast(DataTypes.parseNum(str_tmp, Long.class,
					(Long)tmp));
		}
		if (prop_val_class.isAssignableFrom(String.class)) {
			tmp = prop_val_class.cast(str_tmp);
		}

		props.put(prop_key, tmp);
		//		log.warning("Set property: (" + prop_key + ", " + tmp + ")");
	}

	/**
	 * Method description
	 *
	 *
	 * @param params
	 *
	 * @return
	 */
	@Override
	public Map<String, Object> getDefaults(Map<String, Object> params) {
		log.log(Level.CONFIG, "{0} defaults: {1}",
			new Object[] { getName(), params.toString() });

		Map<String, Object> props = super.getDefaults(params);

		props.put(TLS_USE_PROP_KEY, TLS_USE_PROP_VAL);

		checkHighThroughputProperty(NET_BUFFER_HT_PROP_KEY, NET_BUFFER_HT_PROP_VAL,
			NET_BUFFER_ST_PROP_KEY,	NET_BUFFER_ST_PROP_VAL, NET_BUFFER_PROP_KEY, Integer.class,
			params, props);

		checkHighThroughputProperty(
			HT_TRAFFIC_THROTTLING_PROP_KEY, HT_TRAFFIC_THROTTLING_PROP_VAL,
			ST_TRAFFIC_THROTTLING_PROP_KEY, ST_TRAFFIC_THROTTLING_PROP_VAL,
			TRAFFIC_THROTTLING_PROP_KEY, String.class, params, props);

		int[] ports = null;
		String ports_str = (String) params.get("--" + getName() + "-ports");

		if (ports_str != null) {
			String[] ports_stra = ports_str.split(",");

			ports = new int[ports_stra.length];

			int k = 0;

			for (String p : ports_stra) {
				try {
					ports[k++] = Integer.parseInt(p);
				} catch (Exception e) {
					log.warning("Incorrect ports default settings: " + p);
				}
			}
		}

		int ports_size = 0;

		if (ports != null) {
			log.config("Port settings preset: " + Arrays.toString(ports));

			for (int port : ports) {
				putDefPortParams(props, port, SocketType.plain);
			} // end of for (int i = 0; i < idx; i++)

			props.put(PORTS_PROP_KEY, ports);
		} else {
			int[] plains = getDefPlainPorts();

			if (plains != null) {
				ports_size += plains.length;
			} // end of if (plains != null)

			int[] ssls = getDefSSLPorts();

			if (ssls != null) {
				ports_size += ssls.length;
			} // end of if (ssls != null)

			if (ports_size > 0) {
				ports = new int[ports_size];
			} // end of if (ports_size > 0)

			if (ports != null) {
				int idx = 0;

				if (plains != null) {
					idx = plains.length;

					for (int i = 0; i < idx; i++) {
						ports[i] = plains[i];
						putDefPortParams(props, ports[i], SocketType.plain);
					} // end of for (int i = 0; i < idx; i++)
				} // end of if (plains != null)

				if (ssls != null) {
					for (int i = idx; i < idx + ssls.length; i++) {
						ports[i] = ssls[i - idx];
						putDefPortParams(props, ports[i], SocketType.ssl);
					} // end of for (int i = 0; i < idx + ssls.length; i++)
				} // end of if (ssls != null)

				props.put(PORTS_PROP_KEY, ports);
			} // end of if (ports != null)
		}

		String acks = (String) params.get(XMPP_STANZA_ACK);
		if (acks != null) {
			String[] acks_arr = acks.split(",");
			for (String ack_type : acks_arr) {
				if (STANZA_WHITE_CHAR_ACK.equals(ack_type)) {
					white_char_ack = true;
				}
				if (STANZA_XMPP_ACK.equals(ack_type)) {
					xmpp_ack = true;
				}
			}
		}
		props.put(WHITE_CHAR_ACK_PROP_KEY, white_char_ack);
		props.put(XMPP_ACK_PROP_KEY, xmpp_ack);
		props.put(MAX_INACTIVITY_TIME, getMaxInactiveTime()/SECOND);
                
		return props;
	}

	/**
	 * Generates the component statistics.
	 *
	 * @param list
	 *          is a collection to put the component statistics in.
	 */
	@Override
	public void getStatistics(StatisticsList list) {
		super.getStatistics(list);
		list.add(getName(), "Open connections", services_size, Level.INFO);

		if (list.checkLevel(Level.FINEST) || services.size() < 1000) {
			int waitingToSendSize = 0;

			for (IO serv : services.values()) {
				waitingToSendSize += serv.waitingToSendSize();
			}

			list.add(getName(), "Waiting to send", waitingToSendSize, Level.FINE);
		}

		list.add(getName(), "Bytes sent", bytesSent, Level.FINE);
		list.add(getName(), "Bytes received", bytesReceived, Level.FINE);
		list.add(getName(), "Socket overflow", socketOverflow, Level.FINE);
		list.add(getName(), "Watchdog runs", watchdogRuns, Level.FINER);
		list.add(getName(), "Watchdog tests", watchdogTests, Level.FINE);
		list.add(getName(), "Watchdog stopped", watchdogStopped, Level.FINE);

	}

	/**
	 * This method can be overwritten in extending classes to get a different
	 * packets distribution to different threads. For PubSub, probably better
	 * packets distribution to different threads would be based on the sender
	 * address rather then destination address.
	 *
	 * @param packet
	 * @return
	 */
	@Override
	public int hashCodeForPacket(Packet packet) {
		if (packet.getStanzaTo() != null) {
			return packet.getStanzaTo().hashCode();
		}

		if (packet.getTo() != null) {
			return packet.getTo().hashCode();
		}

		return super.hashCodeForPacket(packet);
	}

	/**
	 * Method description
	 *
	 *
	 * @param binds
	 */
	@Override
	public void initBindings(Bindings binds) {
		super.initBindings(binds);
		binds.put(CommandIfc.SERVICES_MAP, services);
	}

	/**
	 * Method description
	 *
	 */
	@Override
	public void initializationCompleted() {
		super.initializationCompleted();
		initializationCompleted = true;

		for (Map<String, Object> params : waitingTasks) {
			reconnectService(params, connectionDelay);
		}

		waitingTasks.clear();
	}

	/**
	 * Method description
	 *
	 *
	 * @param serv
	 *
	 * @throws IOException
	 */
	@Override
	public void packetsReady(IO serv) throws IOException {
		// Under a high load data, especially lots of packets on a single
		// connection it may happen that one threads started processing
		// socketData and then another thread reads more packets which
		// may take over earlier data depending on a thread scheduler used.
		// synchronized (serv) {
		if (checkTrafficLimits(serv)) {
			writePacketsToSocket(serv, processSocketData(serv));
		}
		// }
	}

	public boolean checkTrafficLimits(IO serv) {
		boolean xmppLimitHit = false;
		if (last_minute_packets_limit > 0) {
			xmppLimitHit = serv.getPacketsReceived(false) >= last_minute_packets_limit ||
				serv.getPacketsSent(false) >= last_minute_packets_limit;
		}
		if (!xmppLimitHit && total_packets_limit > 0) {
			xmppLimitHit = serv.getTotalPacketsReceived() >= total_packets_limit ||
				serv.getTotalPacketsSent() >= total_packets_limit;
		}
		if (xmppLimitHit) {
			switch (xmppLimitAction) {
			case DROP_PACKETS:
				if (log.isLoggable(Level.FINE)) {
					log.log(Level.FINE,
						"[[{0}]] XMPP Limits exceeded on connection {1} dropping pakcets: {2}",
						new Object[] { getName(), serv, serv.getReceivedPackets() });
				}
				while (serv.getReceivedPackets().poll() != null) ;
				break;
			default:
				if (log.isLoggable(Level.FINE)) {
					log.log(Level.FINE,
						"[[{0}]] XMPP Limits exceeded on connection {1} stopping, packets dropped: {2}",
						new Object[] { getName(), serv, serv.getReceivedPackets() });
				}
				serv.forceStop();
				break;
			}
			return false;
		}
		boolean binLimitHit = false;
		long bytesSent = serv.getBytesSent(false);
		long bytesReceived = serv.getBytesReceived(false);
		if (last_minute_bin_limit > 0) {
			binLimitHit = bytesSent >= last_minute_bin_limit ||
				bytesReceived >= last_minute_bin_limit;
		}
		long totalSent = serv.getTotalBytesSent();
		long totalReceived = serv.getTotalBytesReceived();
		if (!binLimitHit && total_bin_limit > 0) {
			binLimitHit = totalReceived >= total_bin_limit ||
				totalSent >= total_bin_limit;
		}
		if (binLimitHit) {
			if (log.isLoggable(Level.FINE)) {
				log.log(Level.FINE,
					"[[{0}]] Binary Limits exceeded ({1}:{2}:{3}:{4}) on connection {5} stopping, packets dropped: {6}",
					new Object[] { getName(), bytesSent, bytesReceived, totalSent, totalReceived,
												 serv, serv.getReceivedPackets() });
			}
			serv.forceStop();
			return false;
		}
		return true;
	}

	/**
	 * Method description
	 *
	 *
	 * @param packet
	 */
	@Override
	public void processPacket(Packet packet) {
		writePacketToSocket(packet);
	}

	/**
	 * Method description
	 *
	 *
	 * @return
	 */
	@Override
	public int processingInThreads() {
		return Runtime.getRuntime().availableProcessors() * 4;
	}

	@Override
	public int processingOutThreads() {
		return Runtime.getRuntime().availableProcessors() * 4;
	}

	/**
	 * Method description
	 *
	 */
	@Override
	public void release() {

		// delayedTasks.cancel();
		releaseListeners();
		super.release();
	}

	/**
	 * Method description
	 *
	 *
	 * @param service
	 */
	@TODO(note = "Do something if service with the same unique ID is already started, "
		+ "possibly kill the old one...")
	public void serviceStarted(final IO service) {

		// synchronized(services) {
		String id = getUniqueId(service);

		if (log.isLoggable(Level.FINER)) {
			log.log(Level.FINER, "[[{0}]] Connection started: {1}", new Object[] { getName(),
																																						 service });
		}

		IO serv = services.get(id);

		if (serv != null) {
			if (serv == service) {
				log.log(Level.WARNING,
					"{0}: That would explain a lot, adding the same service twice, ID: {1}",
					new Object[] { getName(), serv });
			} else {

				// Is it at all possible to happen???
				// let's log it for now....
				log.log(Level.WARNING,
					"{0}: Attempt to add different service with the same ID: {1}", new Object[] {
						getName(), service });

				// And stop the old service....
				serv.stop();
			}
		}

		services.put(id, service);
		++services_size;

		// }
	}

	/**
	 *
	 * @param service
	 * @return
	 */
	@Override
	public boolean serviceStopped(IO service) {

		// Hopefuly there is no exception at this point, but just in case...
		// This is a very fresh code after all
		try {
			ioStatsGetter.check(service);
		} catch (Exception e) {
			log.log(Level.INFO,
				"Nothing serious to worry about but please notify the developer.", e);
		}

		// synchronized(service) {
		String id = getUniqueId(service);

		if (log.isLoggable(Level.FINER)) {
			log.log(Level.FINER, "[[{0}]] Connection stopped: {1}", new Object[] { getName(),
																																						 service });
		}

		// id might be null if service is stopped in accept method due to
		// an exception during establishing TCP/IP connection
		// IO serv = (id != null ? services.get(id) : null);
		if (id != null) {
			boolean result = services.remove(id, service);

			if (result) {
				--services_size;
			} else if (log.isLoggable(Level.FINER)) {
				// Is it at all possible to happen???
				// let's log it for now....
				log.log(Level.FINER, "[[{0}]] Attempt to stop incorrect service: {1}",
					new Object[] { getName(), service });
			}

			return result;
		}

		return false;

		// }
	}

	/**
	 * Method description
	 *
	 *
	 * @param name
	 */
	@Override
	public void setName(String name) {
		super.setName(name);
		watchdog = new Thread(new Watchdog(), "Watchdog - " + name);
		watchdog.setDaemon(true);
		watchdog.start();
	}

	/**
	 * Method description
	 *
	 *
	 * @param props
	 */
	@Override
	public void setProperties(Map<String, Object> props) {
		super.setProperties(props);

		if (props.get(MAX_INACTIVITY_TIME) != null) {
			maxInactivityTime = (Long)props.get(MAX_INACTIVITY_TIME) * SECOND;
		}

                if (props.get(WHITE_CHAR_ACK_PROP_KEY) != null) {
			white_char_ack = (Boolean) props.get(WHITE_CHAR_ACK_PROP_KEY);
		}
		if (props.get(XMPP_ACK_PROP_KEY) != null) {
			xmpp_ack = (Boolean) props.get(XMPP_ACK_PROP_KEY);
		}
                
                if (props.get(NET_BUFFER_PROP_KEY) != null) {
			net_buffer = (Integer) props.get(NET_BUFFER_PROP_KEY);
		}
<<<<<<< HEAD
		
=======

		if (props.get(TRAFFIC_THROTTLING_PROP_KEY) != null) {
			String[] tmp = ((String)props.get(TRAFFIC_THROTTLING_PROP_KEY)).split(",");
			for (String tmp_s: tmp) {
				String[] tmp_thr = tmp_s.split(":");
				if (tmp_thr[0].equalsIgnoreCase("xmpp")) {
					last_minute_packets_limit = DataTypes.parseNum(tmp_thr[1], Long.class,
						LAST_MINUTE_PACKETS_LIMIT_PROP_VAL);
					log.warning(getName() + " last_minute_packets_limit = " + last_minute_packets_limit);
					total_packets_limit = DataTypes.parseNum(tmp_thr[2], Long.class,
						TOTAL_PACKETS_LIMIT_PROP_VAL);
					log.warning(getName() + " total_packets_limit = " + total_packets_limit);
					if (tmp_thr[3].equalsIgnoreCase("disc")) {
						xmppLimitAction = LIMIT_ACTION.DISCONNECT;
					}
					if (tmp_thr[3].equalsIgnoreCase("drop")) {
						xmppLimitAction = LIMIT_ACTION.DROP_PACKETS;
					}
				}
				if (tmp_thr[0].equalsIgnoreCase("bin")) {
					last_minute_bin_limit = DataTypes.parseNum(tmp_thr[1], Long.class,
						LAST_MINUTE_BIN_LIMIT_PROP_VAL);
					log.warning(getName() + " last_minute_bin_limit = " + last_minute_bin_limit);
					total_bin_limit = DataTypes.parseNum(tmp_thr[2], Long.class,
						TOTAL_BIN_LIMIT_PROP_VAL);
					log.warning(getName() + " total_bin_limit = " + total_bin_limit);
				}
			}
		}

>>>>>>> 7de6035c
		if (props.size() == 1) {
			// If props.size() == 1, it means this is a single property update and
			// ConnectionManager does not support it yet.
			return;
		}
		
		releaseListeners();

		int[] ports = (int[]) props.get(PORTS_PROP_KEY);

		if (ports != null) {
			for (int i = 0; i < ports.length; i++) {
				Map<String, Object> port_props = new LinkedHashMap<String, Object>(20);

				for (Map.Entry<String, Object> entry : props.entrySet()) {
					if (entry.getKey().startsWith(PROP_KEY + ports[i])) {
						int idx = entry.getKey().lastIndexOf('/');
						String key = entry.getKey().substring(idx + 1);

						log.log(Level.CONFIG, "Adding port property key: {0}={1}", new Object[] {
								key, entry.getValue() });
						port_props.put(key, entry.getValue());
					} // end of if (entry.getKey().startsWith())
				} // end of for ()

				port_props.put(PORT_KEY, ports[i]);
				addWaitingTask(port_props);

				// reconnectService(port_props, startDelay);
			} // end of for (int i = 0; i < ports.length; i++)
		} // end of if (ports != null)
	}

	/**
	 * Method description
	 *
	 *
	 * @param ios
	 * @param p
	 *
	 * @return
	 */
	public boolean writePacketToSocket(IO ios, Packet p) {
		if (ios != null) {
			if (log.isLoggable(Level.FINER) && !log.isLoggable(Level.FINEST)) {
				log.log(Level.FINER, "{0}, Processing packet: {1}, type: {2}", new Object[] {
						ios, p.getElemName(), p.getType() });
			}

			if (log.isLoggable(Level.FINEST)) {
				log.log(Level.FINEST, "{0}, Writing packet: {1}", new Object[] { ios, p });
			}

			// synchronized (ios) {
			ios.addPacketToSend(p);

			if (ios.writeInProgress.tryLock()) {
				try {
					ios.processWaitingPackets();
					SocketThread.addSocketService(ios);

					return true;
				} catch (Exception e) {
					log.log(Level.WARNING, ios + "Exception during writing packets: ", e);

					try {
						ios.stop();
					} catch (Exception e1) {
						log.log(Level.WARNING, ios + "Exception stopping XMPPIOService: ", e1);
					} // end of try-catch
				} finally {
					ios.writeInProgress.unlock();
				}
			}

			// }
		} else {
			if (log.isLoggable(Level.FINE)) {
				log.log(Level.FINE, "Can''t find service for packet: <{0}> {1}, service id: {2}",
					new Object[] { p.getElemName(), p.getTo(), getServiceId(p) });
			}
		} // end of if (ios != null) else

		return false;
	}

	/**
	 * Method description
	 *
	 *
	 * @param serv
	 * @param packets
	 */
	public void writePacketsToSocket(IO serv, Queue<Packet> packets) {
		if (serv != null) {

			// synchronized (serv) {
			if ((packets != null) && (packets.size() > 0)) {
				Packet p = null;

				while ((p = packets.poll()) != null) {
					if (log.isLoggable(Level.FINER) && !log.isLoggable(Level.FINEST)) {
						log.log(Level.FINER, "{0}, Processing packet: {1}, type: {2}", new Object[] {
								serv, p.getElemName(), p.getType() });
					}

					if (log.isLoggable(Level.FINEST)) {
						log.log(Level.FINEST, "{0}, Writing packet: {1}", new Object[] { serv, p });
					}

					serv.addPacketToSend(p);
				} // end of for ()

				try {
					serv.processWaitingPackets();
					SocketThread.addSocketService(serv);
				} catch (Exception e) {
					log.log(Level.WARNING, serv + "Exception during writing packets: ", e);

					try {
						serv.stop();
					} catch (Exception e1) {
						log.log(Level.WARNING, serv + "Exception stopping XMPPIOService: ", e1);
					} // end of try-catch
				} // end of try-catch
			}

			// }
		} else {
			if (log.isLoggable(Level.FINE)) {
				log.log(Level.FINE, "Can't find service for packets: [{0}] ", packets);
			}
		} // end of if (ios != null) else
	}

	protected void addWaitingTask(Map<String, Object> conn) {
		if (initializationCompleted) {
			reconnectService(conn, connectionDelay);
		} else {
			waitingTasks.add(conn);
		}
	}

	/**
	 * Returns number of active network connections (IOServices).
	 *
	 * @return number of active network connections (IOServices).
	 */
	protected int countIOServices() {
		return services.size();
	}

	/**
	 * Perform a given action defined by ServiceChecker for all active IOService
	 * objects (active network connections).
	 *
	 * @param checker
	 *          is a <code>ServiceChecker</code> instance defining an action to
	 *          perform for all IOService objects.
	 */
	protected void doForAllServices(ServiceChecker<IO> checker) {
		for (IO service : services.values()) {
			checker.check(service);
		}
	}

	protected int[] getDefPlainPorts() {
		return null;
	}

	protected int[] getDefSSLPorts() {
		return null;
	}

	protected Map<String, Object> getParamsForPort(int port) {
		return null;
	}

	protected String getServiceId(Packet packet) {
		return getServiceId(packet.getTo());
	}

	protected String getServiceId(JID jid) {
		return jid.getResource();
	}

	protected String getUniqueId(IO serv) {
		return serv.getUniqueId();
	}

	protected IO getXMPPIOService(String serviceId) {
		return services.get(serviceId);
	}

	protected IO getXMPPIOService(Packet p) {
		return services.get(getServiceId(p));
	}

	protected boolean isHighThroughput() {
		return false;
	}

	/**
	 *
	 * @param p
	 * @return
	 */
	protected boolean writePacketToSocket(Packet p) {
		IO ios = getXMPPIOService(p);

		if (ios != null) {
			return writePacketToSocket(ios, p);
		} else {
			return false;
		}
	}

	protected boolean writePacketToSocket(Packet p, String serviceId) {
		IO ios = getXMPPIOService(serviceId);

		if (ios != null) {
			return writePacketToSocket(ios, p);
		} else {
			return false;
		}
	}

	protected void writeRawData(IO ios, String data) {

		try {
			ios.writeRawData(data);
			SocketThread.addSocketService(ios);
		} catch (Exception e) {
			log.log(Level.WARNING, ios + "Exception during writing data: " + data, e);

			try {
				ios.stop();
			} catch (Exception e1) {
				log.log(Level.WARNING, ios + "Exception stopping XMPPIOService: ", e1);
			} // end of try-catch
		}

	}

	private void putDefPortParams(Map<String, Object> props, int port, SocketType sock) {
		log.log(Level.CONFIG, "Generating defaults for port: {0}", port);
		props.put(PROP_KEY + port + "/" + PORT_TYPE_PROP_KEY, ConnectionType.accept);
		props.put(PROP_KEY + port + "/" + PORT_SOCKET_PROP_KEY, sock);
		props.put(PROP_KEY + port + "/" + PORT_IFC_PROP_KEY, PORT_IFC_PROP_VAL);
		props.put(PROP_KEY + port + "/" + PORT_REMOTE_HOST_PROP_KEY,
			PORT_REMOTE_HOST_PROP_VAL);
		props.put(PROP_KEY + port + "/" + TLS_REQUIRED_PROP_KEY, TLS_REQUIRED_PROP_VAL);

		Map<String, Object> extra = getParamsForPort(port);

		if (extra != null) {
			for (Map.Entry<String, Object> entry : extra.entrySet()) {
				props.put(PROP_KEY + port + "/" + entry.getKey(), entry.getValue());
			} // end of for ()
		} // end of if (extra != null)
	}

	private void reconnectService(final Map<String, Object> port_props, long delay) {
		if (log.isLoggable(Level.FINER)) {
			String cid =
				"" + port_props.get("local-hostname") + "@" + port_props.get("remote-hostname");

			log.log(Level.FINER,
				"Reconnecting service for: {0}, scheduling next try in {1}secs, cid: {2}",
				new Object[] { getName(), delay / 1000, cid });
		}

		addTimerTask(new TimerTask() {
				@Override
				public void run() {
					String host = (String) port_props.get(PORT_REMOTE_HOST_PROP_KEY);

					if (host == null) {
						host = (String) port_props.get("remote-hostname");
					}

					int port = (Integer) port_props.get(PORT_KEY);

					if (log.isLoggable(Level.FINE)) {
						log.log(
							Level.FINE,
							"Reconnecting service for component: {0}, to remote host: {1} on port: {2}",
							new Object[] { getName(), host, port });
					}

					startService(port_props);
				}
			}, delay);
	}

	private void releaseListeners() {
		for (ConnectionListenerImpl cli : pending_open) {
			connectThread.removeConnectionOpenListener(cli);
		}

		pending_open.clear();
	}

	private void startService(Map<String, Object> port_props) {
		if (port_props == null) {
			throw new NullPointerException("port_props cannot be null.");
		}
		ConnectionListenerImpl cli = new ConnectionListenerImpl(port_props);

		if (cli.getConnectionType() == ConnectionType.accept) {
			pending_open.add(cli);
		}

		connectThread.addConnectionOpenListener(cli);
	}

	private class ConnectionListenerImpl implements ConnectionOpenListener {
		private Map<String, Object> port_props = null;

		private ConnectionListenerImpl(Map<String, Object> port_props) {
			this.port_props = port_props;
		}

		/**
		 * Method description
		 *
		 *
		 * @param sc
		 */
		@Override
		public void accept(SocketChannel sc) {
			String cid =
				"" + port_props.get("local-hostname") + "@" + port_props.get("remote-hostname");

			if (log.isLoggable(Level.FINEST)) {
				log.log(Level.FINEST, "Accept called for service: {0}", cid);
			}

			IO serv = getXMPPIOServiceInstance();

			serv.setIOServiceListener(ConnectionManager.this);
			serv.setSessionData(port_props);

			try {
				serv.accept(sc);

				if (getSocketType() == SocketType.ssl) {
					serv.startSSL(false);
				} // end of if (socket == SocketType.ssl)

				serviceStarted(serv);
				SocketThread.addSocketService(serv);
			} catch (SocketException e) {
				if (getConnectionType() == ConnectionType.connect) {

					// Accept side for component service is not ready yet?
					// Let's wait for a few secs and try again.
					if (log.isLoggable(Level.FINEST)) {
						log.log(Level.FINEST, "Problem reconnecting the service: {0}, cid: {1}",
							new Object[] { serv, cid });
					}

					boolean reconnect = false;
					Integer reconnects = (Integer) port_props.get(MAX_RECONNECTS_PROP_KEY);

					if (reconnects != null) {
						int recon = reconnects.intValue();

						if (recon != 0) {
							port_props.put(MAX_RECONNECTS_PROP_KEY, (--recon));
							reconnect = true;
						} // end of if (recon != 0)
					}

					if (reconnect) {
						reconnectService(port_props, connectionDelay);
					} else {
						reconnectionFailed(port_props);
					}
				} else {

					// Ignore
				}
			} catch (Exception e) {
				if (log.isLoggable(Level.FINEST)) {
					log.log(Level.FINEST, "Can not accept connection cid: " + cid, e);
				}

				log.log(Level.WARNING, "Can not accept connection.", e);
				serv.stop();
			} // end of try-catch
		}

		/**
		 * Method description
		 *
		 *
		 * @return
		 */
		@Override
		public ConnectionType getConnectionType() {
			String type = null;

			if (port_props.get(PORT_TYPE_PROP_KEY) == null) {
				log.warning(getName() + ": connection type is null: "
					+ port_props.get(PORT_KEY).toString());
			} else {
				type = port_props.get(PORT_TYPE_PROP_KEY).toString();
			}

			return ConnectionType.valueOf(type);
		}

		/**
		 * Method description
		 *
		 *
		 * @return
		 */
		@Override
		public String[] getIfcs() {
			return (String[]) port_props.get(PORT_IFC_PROP_KEY);
		}

		/**
		 * Method description
		 *
		 *
		 * @return
		 */
		@Override
		public int getPort() {
			return (Integer) port_props.get(PORT_KEY);
		}

		/**
		 * Method description
		 *
		 *
		 * @return
		 */
		@Override
		public int getReceiveBufferSize() {
			return net_buffer;
		}

		/**
		 * Method description
		 *
		 *
		 * @return
		 */
                @Override
		public SocketType getSocketType() {
			return SocketType.valueOf(port_props.get(PORT_SOCKET_PROP_KEY).toString());
		}

		/**
		 * Method description
		 *
		 *
		 * @return
		 */
		@Override
		public int getTrafficClass() {
			if (isHighThroughput()) {
				return IPTOS_THROUGHPUT;
			} else {
				return DEF_TRAFFIC_CLASS;
			}
		}

		/**
		 * Method description
		 *
		 *
		 * @return
		 */
		@Override
		public String toString() {
			return port_props.toString();
		}

                @Override
                public String getSRVType() {
                        String type = (String) this.port_props.get("srv-type");

                        if (type == null || type.isEmpty()) {
                                return null;
                        }

                        return type;
                }

                @Override
                public String getRemoteHostname() {
                        if (port_props.containsKey(PORT_REMOTE_HOST_PROP_KEY)) {
                                return (String) port_props.get(PORT_REMOTE_HOST_PROP_KEY);
                        }
                        return (String) port_props.get("remote-hostname");
                }

                @Override
                public InetSocketAddress getRemoteAddress() {
                        return (InetSocketAddress) port_props.get("remote-address");
                }
	}

	private class IOServiceStatisticsGetter implements ServiceChecker<IO> {
		private StatisticsList list = new StatisticsList(Level.ALL);

		/**
		 * Method description
		 *
		 *
		 * @param service
		 */
		@Override
		public synchronized void check(IO service) {
				bytesReceived += service.getBytesReceived(true);
				bytesSent += service.getBytesSent(true);
				socketOverflow += service.getBuffOverflow(true);
				service.getPacketsReceived(true);
				service.getPacketsSent(true);

				// service.getStatistics(list, true);
				// bytesReceived += list.getValue("socketio", "Bytes received", -1l);
				// bytesSent += list.getValue("socketio", "Bytes sent", -1l);
				// socketOverflow += list.getValue("socketio", "Buffers overflow", -1l);
			}
	}

	/**
	 * Looks in all established connections and checks whether any of them is
	 * dead....
	 *
	 */
	private class Watchdog implements Runnable {

		/**
		 * Method description
		 *
		 */
		@Override
		public void run() {
			while (true) {
				try {

					// Sleep...
					Thread.sleep(10 * MINUTE);
					++watchdogRuns;

					// Walk through all connections and check whether they are
					// really alive...., try to send space for each service which
					// is inactive for hour or more and close the service
					// on Exception
					doForAllServices(new ServiceChecker<IO>() {
							@Override
							public void check(final XMPPIOService service) {

								try {
									if (null != service) {
										long curr_time = System.currentTimeMillis();
										long lastTransfer = service.getLastTransferTime();

										if (curr_time - lastTransfer >= maxInactivityTime) {

											// Stop the service is max keep-alive time is exceeded
											// for non-active connections.
											if (log.isLoggable(Level.INFO)) {
												log.log(Level.INFO,
													"{0}: Max inactive time exceeded, stopping: {1}", new Object[] {
														getName(), service });
											}

											++watchdogStopped;
											service.stop();
										} else {
											if (curr_time - lastTransfer >= (29 * MINUTE)) {

												// At least once an hour check if the connection is
												// still alive.
												service.writeRawData(" ");
												++watchdogTests;
											}
										}
									}
								} catch (Exception e) {

									// Close the service....
									try {
										if (service != null) {
											log.info(getName() + "Found dead connection, stopping: " + service);
											++watchdogStopped;
											service.forceStop();
										}
									} catch (Exception ignore) {

										// Do nothing here as we expect Exception to be thrown here...
									}
								}

							}
						});
				} catch (InterruptedException e) { /* Do nothing here */
				}
			}
		}
	}
} // ConnectionManager<|MERGE_RESOLUTION|>--- conflicted
+++ resolved
@@ -116,16 +116,12 @@
 	protected static final String XMPP_ACK_PROP_KEY = "xmpp-ack";
 	protected static final boolean XMPP_ACK_PROP_VAL = false;
 	protected static final String MAX_INACTIVITY_TIME = "max-inactivity-time";
-<<<<<<< HEAD
-	/** Field description */
-=======
 	protected static final long LAST_MINUTE_PACKETS_LIMIT_PROP_VAL = 2500L;
 	protected static final long TOTAL_PACKETS_LIMIT_PROP_VAL = 0L;
 	protected static final long LAST_MINUTE_BIN_LIMIT_PROP_VAL = 20000000L;
 	protected static final long TOTAL_BIN_LIMIT_PROP_VAL = 0L;
 
 	/** Field description. */
->>>>>>> 7de6035c
 	public static final String PORT_LOCAL_HOST_PROP_KEY = "local-host";
 	private static ConnectionOpenThread connectThread = ConnectionOpenThread.getInstance();
 
@@ -677,9 +673,6 @@
                 if (props.get(NET_BUFFER_PROP_KEY) != null) {
 			net_buffer = (Integer) props.get(NET_BUFFER_PROP_KEY);
 		}
-<<<<<<< HEAD
-		
-=======
 
 		if (props.get(TRAFFIC_THROTTLING_PROP_KEY) != null) {
 			String[] tmp = ((String)props.get(TRAFFIC_THROTTLING_PROP_KEY)).split(",");
@@ -710,7 +703,6 @@
 			}
 		}
 
->>>>>>> 7de6035c
 		if (props.size() == 1) {
 			// If props.size() == 1, it means this is a single property update and
 			// ConnectionManager does not support it yet.
