--- conflicted
+++ resolved
@@ -38,12 +38,9 @@
 import java.util.Map;
 import java.util.logging.Level;
 import java.util.logging.Logger;
-<<<<<<< HEAD
-=======
 import tigase.server.Packet;
 import tigase.xml.Element;
 import tigase.xmpp.BareJID;
->>>>>>> 4804e5bc
 import tigase.xmpp.XMPPIOService;
 
 /**
@@ -84,23 +81,17 @@
 
 	private final WebSocketProtocolIfc[] protocols;
 	private WebSocketProtocolIfc protocol = null;
-<<<<<<< HEAD
-=======
 	private WebSocketXMPPSpec webSocketXMPPSpec = WebSocketXMPPSpec.hybi;
->>>>>>> 4804e5bc
 	
 	public WebSocketXMPPIOService(WebSocketProtocolIfc[] enabledProtocols) {
 		this.protocols = enabledProtocols;
 	}
-<<<<<<< HEAD
-=======
 
 	@Override
 	public void stop() {
 		protocol.closeConnection(this);
 		super.stop(); //To change body of generated methods, choose Tools | Templates.
 	}
->>>>>>> 4804e5bc
 	
 	//~--- methods --------------------------------------------------------------
 
