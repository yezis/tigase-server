/*
 * WebSocketClientConnectionManager.java
 *
 * Tigase Jabber/XMPP Server
 * Copyright (C) 2004-2013 "Tigase, Inc." <office@tigase.com>
 *
 * This program is free software: you can redistribute it and/or modify
 * it under the terms of the GNU Affero General Public License as published by
 * the Free Software Foundation, either version 3 of the License,
 * or (at your option) any later version.
 *
 * This program is distributed in the hope that it will be useful,
 * but WITHOUT ANY WARRANTY; without even the implied warranty of
 * MERCHANTABILITY or FITNESS FOR A PARTICULAR PURPOSE.  See the
 * GNU Affero General Public License for more details.
 *
 * You should have received a copy of the GNU Affero General Public License
 * along with this program. Look for COPYING file in the top folder.
 * If not, see http://www.gnu.org/licenses/.
 *
 */



package tigase.server.websocket;

//~--- non-JDK imports --------------------------------------------------------

import java.util.ArrayList;
import java.util.List;
import java.util.Map;
import tigase.conf.ConfigurationException;
<<<<<<< HEAD
=======
import tigase.xml.Element;
import tigase.xmpp.BareJID;
>>>>>>> 4804e5bc
import tigase.xmpp.XMPPIOService;

/**
 * Class implements basic support allowing clients to connect using WebSocket
 * protocol
 *
 * @author andrzej
 */
public class WebSocketClientConnectionManager
				extends tigase.server.xmppclient.ClientConnectionManager {
	
<<<<<<< HEAD
=======
	private static final String XMLNS_FRAMING = "urn:ietf:params:xml:ns:xmpp-framing";
>>>>>>> 4804e5bc
	private static final String PROTOCOL_VERSIONS_KEY = "protocol-versions";
	private static final String[] PROTOCOL_VERSIONS_DEF = { WebSocketHybi.ID };
	
	private static final WebSocketProtocolIfc[] SUPPORTED_PROTOCOL_VERSIONS = { new WebSocketHybi(), new WebSocketHixie76() };
	
	private WebSocketProtocolIfc[] enabledProtocolVersions = null;
	
	@Override
	public Map<String, Object> getDefaults(Map<String, Object> params) {
		Map<String,Object> defs = super.getDefaults(params);
		defs.put(PROTOCOL_VERSIONS_KEY, PROTOCOL_VERSIONS_DEF);
		return defs;
	}
	
<<<<<<< HEAD
	/**
	 * Method description
	 *
	 *
	 * @return a value of <code>String</code>
	 */
=======
>>>>>>> 4804e5bc
	@Override
	public String getDiscoDescription() {
		return "Websocket connection manager";
	}

	@Override
<<<<<<< HEAD
	public void setProperties(Map<String, Object> props) {
=======
	public void setProperties(Map<String, Object> props) throws ConfigurationException {
>>>>>>> 4804e5bc
		if (props.containsKey(PROTOCOL_VERSIONS_KEY)) {
			String[] versions = (String[]) props.get(PROTOCOL_VERSIONS_KEY);
			List<WebSocketProtocolIfc> value = new ArrayList<WebSocketProtocolIfc>();
			for (String version : versions) {
				for (WebSocketProtocolIfc v : SUPPORTED_PROTOCOL_VERSIONS) {
					if (version.equals(v.getId())) {
						value.add(v);
					}
				}
			}
			enabledProtocolVersions = value.toArray(new WebSocketProtocolIfc[value.size()]);
		}
		super.setProperties(props);
	}
	
<<<<<<< HEAD
	/**
	 * Method description
	 *
	 *
	 *
	 *
	 * @return a value of <code>int[]</code>
	 */
=======
>>>>>>> 4804e5bc
	@Override
	protected int[] getDefPlainPorts() {
		return new int[] { 5290 };
	}

	@Override
	protected int[] getDefSSLPorts() {
		return null;
	}

	@Override
	protected XMPPIOService<Object> getXMPPIOServiceInstance() {
		return new WebSocketXMPPIOService<Object>(enabledProtocolVersions);
<<<<<<< HEAD
=======
	}
	
	@Override
	protected String prepareStreamClose(XMPPIOService<Object> serv) {
		if (isPreRFC(serv)) {
			return super.prepareStreamClose(serv);
		}
		return "<close xmlns='urn:ietf:params:xml:ns:xmpp-framing' />";
	}
	
	@Override
	protected String prepareStreamOpen(XMPPIOService<Object> serv, String id, String hostname) {
		if (isPreRFC(serv)) {
			return super.prepareStreamOpen(serv, id, hostname);
		}		
		return "<open" + " xmlns='" + XMLNS_FRAMING + "'" + " from='" + hostname + "'" 
				+ " id='" + id + "'" + " version='1.0' xml:lang='en' />";
	}
	
	@Override
	protected String prepareStreamError(XMPPIOService<Object> serv, List<Element> err_el) {
		if (isPreRFC(serv)) {
			return super.prepareStreamError(serv, err_el);
		}			
		return "<stream:error xmlns:stream=\"http://etherx.jabber.org/streams\">" + err_el.get(0).toString() + "</stream:error>";
	}
	
	@Override
	protected String prepareStreamError(XMPPIOService<Object> serv, String errorName, String hostname) {
		if (isPreRFC(serv)) {
			return super.prepareStreamError(serv, errorName, hostname);
		}	
		return "<open" + " xmlns='" + XMLNS_FRAMING + "'" + " from='" + hostname + "'" 
				+ " id='tigase-error-tigase'" + " version='1.0' xml:lang='en' />" 
				+ "<stream:error xmlns:stream=\"http://etherx.jabber.org/streams\">"
				+ "<" + errorName + " xmlns='urn:ietf:params:xml:ns:xmpp-streams'/>"
				+ "</stream:error>" + "<close xmlns='" + XMLNS_FRAMING + "'/>";
	}
	
	@Override
	protected String prepareSeeOtherHost(XMPPIOService<Object> serv, String hostname, BareJID see_other_host) {
		if (isPreRFC(serv)) {
			return super.prepareSeeOtherHost(serv, hostname, see_other_host);
		}		
		boolean ssl = "ssl".equals(serv.getSessionData().get("socket"));
		int localPort = serv.getLocalPort();
		String see_other_uri = (ssl ? "wss://" : "ws://") + see_other_host + ":" + localPort + "/";
		return "<open" + " xmlns='" + XMLNS_FRAMING + "'" + " from='" +  (hostname != null ? hostname : getDefVHostItem()) + "'"
				+ " id='tigase-error-tigase'" + " version='1.0' xml:lang='en' />"
				+ "<close xmlns='urn:ietf:params:xml:ns:xmpp-framing' see-other-uri='" + see_other_uri + "' />";
	}	
	
	@Override
	protected void preprocessStreamFeatures(XMPPIOService<Object> serv, Element elem_features) {
		if (!isPreRFC(serv)) {
			elem_features.setAttribute("xmlns:stream", "http://etherx.jabber.org/streams");
		}
	}
	
	private boolean isPreRFC(XMPPIOService<Object> serv) {
		return serv == null || ((WebSocketXMPPIOService<Object>) serv).getWebSocketXMPPSpec() == WebSocketXMPPIOService.WebSocketXMPPSpec.hybi;
>>>>>>> 4804e5bc
	}
}


//~ Formatted in Tigase Code Convention on 13/10/15<|MERGE_RESOLUTION|>--- conflicted
+++ resolved
@@ -30,11 +30,8 @@
 import java.util.List;
 import java.util.Map;
 import tigase.conf.ConfigurationException;
-<<<<<<< HEAD
-=======
 import tigase.xml.Element;
 import tigase.xmpp.BareJID;
->>>>>>> 4804e5bc
 import tigase.xmpp.XMPPIOService;
 
 /**
@@ -46,10 +43,7 @@
 public class WebSocketClientConnectionManager
 				extends tigase.server.xmppclient.ClientConnectionManager {
 	
-<<<<<<< HEAD
-=======
 	private static final String XMLNS_FRAMING = "urn:ietf:params:xml:ns:xmpp-framing";
->>>>>>> 4804e5bc
 	private static final String PROTOCOL_VERSIONS_KEY = "protocol-versions";
 	private static final String[] PROTOCOL_VERSIONS_DEF = { WebSocketHybi.ID };
 	
@@ -64,26 +58,13 @@
 		return defs;
 	}
 	
-<<<<<<< HEAD
-	/**
-	 * Method description
-	 *
-	 *
-	 * @return a value of <code>String</code>
-	 */
-=======
->>>>>>> 4804e5bc
 	@Override
 	public String getDiscoDescription() {
 		return "Websocket connection manager";
 	}
 
 	@Override
-<<<<<<< HEAD
-	public void setProperties(Map<String, Object> props) {
-=======
 	public void setProperties(Map<String, Object> props) throws ConfigurationException {
->>>>>>> 4804e5bc
 		if (props.containsKey(PROTOCOL_VERSIONS_KEY)) {
 			String[] versions = (String[]) props.get(PROTOCOL_VERSIONS_KEY);
 			List<WebSocketProtocolIfc> value = new ArrayList<WebSocketProtocolIfc>();
@@ -99,17 +80,6 @@
 		super.setProperties(props);
 	}
 	
-<<<<<<< HEAD
-	/**
-	 * Method description
-	 *
-	 *
-	 *
-	 *
-	 * @return a value of <code>int[]</code>
-	 */
-=======
->>>>>>> 4804e5bc
 	@Override
 	protected int[] getDefPlainPorts() {
 		return new int[] { 5290 };
@@ -123,8 +93,6 @@
 	@Override
 	protected XMPPIOService<Object> getXMPPIOServiceInstance() {
 		return new WebSocketXMPPIOService<Object>(enabledProtocolVersions);
-<<<<<<< HEAD
-=======
 	}
 	
 	@Override
@@ -186,7 +154,6 @@
 	
 	private boolean isPreRFC(XMPPIOService<Object> serv) {
 		return serv == null || ((WebSocketXMPPIOService<Object>) serv).getWebSocketXMPPSpec() == WebSocketXMPPIOService.WebSocketXMPPSpec.hybi;
->>>>>>> 4804e5bc
 	}
 }
 
