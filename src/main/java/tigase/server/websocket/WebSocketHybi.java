--- conflicted
+++ resolved
@@ -154,12 +154,7 @@
 				// ignore sign bit
 				service.frameLength = (b2 & 0x7F);
 				if (service.frameLength > 125) {
-<<<<<<< HEAD
-
-				// if frame length is bigger than 125 then
-=======
 					// if frame length is bigger than 125 then
->>>>>>> a8d5d073
 					// if is 126 - size is short (unsigned short)
 					// is is 127 - size is long
 					service.frameLength = (service.frameLength == 126)
