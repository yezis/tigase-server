/*
 * Deliver.java
 *
 * Tigase Jabber/XMPP Server
 * Copyright (C) 2004-2012 "Artur Hefczyc" <artur.hefczyc@tigase.org>
 *
 * This program is free software: you can redistribute it and/or modify
 * it under the terms of the GNU Affero General Public License as published by
 * the Free Software Foundation, either version 3 of the License,
 * or (at your option) any later version.
 *
 * This program is distributed in the hope that it will be useful,
 * but WITHOUT ANY WARRANTY; without even the implied warranty of
 * MERCHANTABILITY or FITNESS FOR A PARTICULAR PURPOSE.  See the
 * GNU Affero General Public License for more details.
 *
 * You should have received a copy of the GNU Affero General Public License
 * along with this program. Look for COPYING file in the top folder.
 * If not, see http://www.gnu.org/licenses/.
 *
 */



package tigase.server.amp.action;

//~--- non-JDK imports --------------------------------------------------------

import java.util.List;
import tigase.server.amp.ActionAbstract;
import tigase.server.Packet;

import tigase.xml.Element;

import tigase.xmpp.JID;

/**
 * Created: May 1, 2010 11:28:40 AM
 *
 * @author <a href="mailto:artur.hefczyc@tigase.org">Artur Hefczyc</a>
 * @version $Rev$
 */
public class Deliver
				extends ActionAbstract {
	private static final String name = "deliver";

	//~--- methods --------------------------------------------------------------

	@Override
	public boolean execute(Packet packet, Element rule) {
		Packet result     = packet.copyElementOnly();
		if (packet.getAttributeStaticStr(FROM_CONN_ID) == null)
<<<<<<< HEAD
			result.setPacketFrom(packet.getPacketTo());
		removeTigasePayload(result);
=======
			result.setPacketFrom(packet.getPacketTo());	
		removeTigasePayload(result);	
>>>>>>> a8d5d073
		resultsHandler.addOutPacket(result);
		return true;
	}

	//~--- get methods ----------------------------------------------------------

	@Override
	public String getName() {
		return name;
	}
}<|MERGE_RESOLUTION|>--- conflicted
+++ resolved
@@ -50,13 +50,8 @@
 	public boolean execute(Packet packet, Element rule) {
 		Packet result     = packet.copyElementOnly();
 		if (packet.getAttributeStaticStr(FROM_CONN_ID) == null)
-<<<<<<< HEAD
-			result.setPacketFrom(packet.getPacketTo());
-		removeTigasePayload(result);
-=======
 			result.setPacketFrom(packet.getPacketTo());	
 		removeTigasePayload(result);	
->>>>>>> a8d5d073
 		resultsHandler.addOutPacket(result);
 		return true;
 	}
