/*
 * PacketDefaultHandler.java
<<<<<<< HEAD
 *
=======
 * 
>>>>>>> 1a6eb2e7
 * Tigase Jabber/XMPP Server
 * Copyright (C) 2004-2012 "Artur Hefczyc" <artur.hefczyc@tigase.org>
 *
 * This program is free software: you can redistribute it and/or modify
 * it under the terms of the GNU Affero General Public License as published by
 * the Free Software Foundation, either version 3 of the License.
 *
 * This program is distributed in the hope that it will be useful,
 * but WITHOUT ANY WARRANTY; without even the implied warranty of
 * MERCHANTABILITY or FITNESS FOR A PARTICULAR PURPOSE.  See the
 * GNU Affero General Public License for more details.
 *
 * You should have received a copy of the GNU Affero General Public License
 * along with this program. Look for COPYING file in the top folder.
 * If not, see http://www.gnu.org/licenses/.
 *
 */



package tigase.server.xmppsession;

//~--- non-JDK imports --------------------------------------------------------

import tigase.db.NonAuthUserRepository;

import tigase.server.Iq;
import tigase.server.Packet;

import tigase.xmpp.Authorization;
import tigase.xmpp.BareJID;
import tigase.xmpp.JID;
import tigase.xmpp.NoConnectionIdException;
import tigase.xmpp.NotAuthorizedException;
import tigase.xmpp.PacketErrorTypeException;
import tigase.xmpp.StanzaType;
import tigase.xmpp.XMPPResourceConnection;
import tigase.xmpp.XMPPSession;

//~--- JDK imports ------------------------------------------------------------

import java.util.logging.Level;
import java.util.logging.Logger;
import java.util.Queue;

/**
 * Describe class PacketDefaultHandler here.
 *
 *
 * Created: Fri Feb 2 15:08:58 2007
 *
 * @author <a href="mailto:artur.hefczyc@tigase.org">Artur Hefczyc</a>
 * @version $Rev$
 */
public class PacketDefaultHandler {
	/**
	 * Variable <code>log</code> is a class logger.
	 */
	private static final Logger log =
		Logger.getLogger(PacketDefaultHandler.class.getName());

	//~--- fields ---------------------------------------------------------------

	// private static TigaseRuntime runtime = TigaseRuntime.getTigaseRuntime();
	// ~--- fields ---------------------------------------------------------------
	// private RosterAbstract roster_util =
	// RosterFactory.getRosterImplementation(true);
	private String[] AUTH_ONLY_ELEMS  = { "message", "presence" };
<<<<<<< HEAD
	private String[] COMPRESS_PATH    = { "compress" };
=======
>>>>>>> 1a6eb2e7
	private String[] IGNORE_PACKETS   = { "stream:features" };
	private StanzaType[] IGNORE_TYPES = { StanzaType.error };

	//~--- constructors ---------------------------------------------------------

	// ~--- constructors ---------------------------------------------------------

	/**
	 * Creates a new <code>PacketDefaultHandler</code> instance.
	 *
	 */
	public PacketDefaultHandler() {}

	//~--- methods --------------------------------------------------------------

	// ~--- methods --------------------------------------------------------------

	/**
	 * Method description
	 *
	 *
	 * @param packet
	 * @param session
	 *
	 * @return
	 */
	public boolean canHandle(Packet packet, XMPPResourceConnection session) {
		if (session == null) {
			return false;
		}    // end of if (session == null)

		// Cannot forward packet if there is no destination address
		if (packet.getStanzaTo() == null) {

			// If this is simple <iq type="result"/> then ignore it
			// and consider it OK
			if ((packet.getElemName() == "iq") && (packet.getType() == StanzaType.result)) {

				// Nothing to do....
				return true;
			}
			if (log.isLoggable(Level.INFO)) {
				log.log(Level.INFO, "No ''to'' address, can''t deliver packet: {0}", packet);
			}

			return false;
		}

		return true;
	}

	/**
	 * Method description
	 *
	 *
	 * @param packet
	 * @param session
	 * @param repo
	 * @param results
	 *
	 * @return
	 */
	public boolean forward(final Packet packet, final XMPPResourceConnection session,
												 final NonAuthUserRepository repo, final Queue<Packet> results) {

		// Processing of the packets which needs to be processed as quickly
		// as possible, direct presences from unsubscribed entities apparently
		// have high priority as they may come from MUC and must be delivered
		// before room history
		// if (packet.getElemName() == "presence") {
		// PresenceType pres_type = roster_util.getPresenceType(session, packet);
		// if ((prese_type == PresenceType.in_initial)
		// && (packet.getElemFrom() != null)
		// && (roster_util.isSubscribedTo(session, packet.getElemFrom())
		// || (DynamicRoster.getBuddyItem(session, settings,
		// packet.getElemFrom()) != null))) {
		// }
		// }
		return false;
	}

	/**
	 * Method description
	 *
	 *
	 * @param packet
	 * @param session
	 * @param repo
	 * @param results
	 *
	 * @return
	 */
	public boolean preprocess(final Packet packet, final XMPPResourceConnection session,
														final NonAuthUserRepository repo,
														final Queue<Packet> results) {
		if (session != null) {
			session.incPacketsCounter();

			XMPPSession parent = session.getParentSession();

			if (parent != null) {
				parent.incPacketsCounter();
			}
		}
		for (int i = 0; i < IGNORE_PACKETS.length; i++) {
			if ((packet.getElemName() == IGNORE_PACKETS[i]) &&
					(packet.getType() == IGNORE_TYPES[i])) {
				return true;
			}
		}
		if ((session == null) || session.isServerSession()) {
			return false;
		}    // end of if (session == null)
		try {

			// For all messages coming from the owner of this account set
			// proper 'from' attribute. This is actually needed for the case
			// when the user sends a message to himself.
			if (session.getConnectionId().equals(packet.getPacketFrom())) {
				if (!session.isAuthorized()) {

					// We allow only certain packets here...
					// For now it is simpler to disallow all messages and presences
					// packets, the rest should be bounced back anyway
					for (String elem : AUTH_ONLY_ELEMS) {
						if (packet.getElemName() == elem) {
							results.offer(Authorization.NOT_AUTHORIZED.getResponseMessage(packet,
											"You must authenticate session first, before you" +
											" can send any message or presence packet.", true));
							if (log.isLoggable(Level.FINE)) {
								log.log(Level.FINE,
												"Packet received before the session has been authenticated." +
												"Session details: connectionId=" +
												"{0}, sessionId={1}, packet={2}", new Object[] {
													session.getConnectionId(),
													session.getSessionId(), packet.toStringSecure() });
							}

							return true;
						}
					}

					return false;
				}

				// After authentication we require resource binding packet and
				// nothing else:
				// actually according to XEP-0170:
				// http://xmpp.org/extensions/xep-0170.html
				// stream compression might occur between authentication and resource
				// binding
				if (session.isResourceSet() ||
<<<<<<< HEAD
						packet.isXMLNS(Iq.IQ_BIND_PATH, "urn:ietf:params:xml:ns:xmpp-bind") ||
						packet.isXMLNS(COMPRESS_PATH, "http://jabber.org/protocol/compress")) {
=======
						packet.isXMLNS("/iq/bind", "urn:ietf:params:xml:ns:xmpp-bind") ||
						packet.isXMLNS("compress", "http://jabber.org/protocol/compress")) {
>>>>>>> 1a6eb2e7
					JID from_jid = session.getJID();

					if (from_jid != null) {

						// Do not replace current settings if there is at least correct
						// BareJID
						// already set.
						if ((packet.getStanzaFrom() == null) ||
								!from_jid.getBareJID().equals(packet.getStanzaFrom().getBareJID())) {
							if (log.isLoggable(Level.FINEST)) {
								log.log(Level.FINEST, "Setting correct from attribute: {0}", from_jid);
							}

							// No need for the line below, initVars(...) takes care of that
							// packet.getElement().setAttribute("from", from_jid.toString());
							packet.initVars(from_jid, packet.getStanzaTo());
						} else {
							if (log.isLoggable(Level.FINEST)) {
								log.log(
										Level.FINEST,
										"Skipping setting correct from attribute: {0}, is already correct.",
										from_jid);
							}
						}
					} else {
						log.log(Level.WARNING,
										"Session is authenticated but session.getJid() is empty: {0}",
										packet.toStringSecure());
					}
				} else {

					// We do not accept anything without resource binding....
					results.offer(
							Authorization.NOT_AUTHORIZED.getResponseMessage(
								packet,
								"You must bind the resource first: http://www.xmpp.org/rfcs/rfc3920.html#bind",
								true));
					if (log.isLoggable(Level.INFO)) {
						log.log(Level.INFO, "Session details: connectionId={0}, sessionId={1}",
										new Object[] { session.getConnectionId(),
																	 session.getSessionId() });
					}
					if (log.isLoggable(Level.FINEST)) {
						log.log(Level.FINEST, "Session more detais: JID={0}", session.getjid());
					}

					return true;
				}
			}
		} catch (PacketErrorTypeException e) {

			// Ignore this packet
			if (log.isLoggable(Level.FINEST)) {
				log.log(Level.FINEST,
								"Ignoring packet with an error to non-existen user session: {0}",
								packet.toStringSecure());
			}
		} catch (Exception e) {
			log.log(Level.FINEST, "Packet preprocessing exception: ", e);

			return false;
		}    // end of try-catch

		return false;
	}

	/**
	 * Method description
	 *
	 *
	 * @param packet
	 * @param session
	 * @param repo
	 * @param results
	 *
	 */
	public void process(Packet packet, XMPPResourceConnection session,
											NonAuthUserRepository repo, Queue<Packet> results) {
		if (log.isLoggable(Level.FINEST)) {
			log.log(Level.FINEST, "Processing packet: {0}", packet.toStringSecure());
		}
		try {

			// Already done in forward method....
			// No need to repeat this (performance - everything counts...)
			//// For all messages coming from the owner of this account set
			//// proper 'from' attribute. This is actually needed for the case
			//// when the user sends a message to himself.
			// if (packet.getFrom() != null
			// && packet.getFrom().equals(session.getConnectionId())) {
			// packet.getElement().setAttribute("from", session.getJID());
			// log.finest("Setting correct from attribute: " + session.getJID());
			// } // end of if (packet.getFrom().equals(session.getConnectionId()))
			// String id = null;
			JID to = packet.getStanzaTo();

			// If this is simple <iq type="result"/> then ignore it
			// and consider it OK
			if ((to == null) && (packet.getElemName() == "iq") &&
					(packet.getType() == StanzaType.result)) {

				// Nothing to do....
				return;
			}
			if (session.isUserId(to.getBareJID())) {

				// Yes this is message to 'this' client
				if (log.isLoggable(Level.FINEST)) {
					log.log(Level.FINEST, "Yes, this is packet to ''this'' client: {0}", to);
				}

				// Element elem = packet.getElement().clone();
				// Packet result = new Packet(elem);
				// result.setTo(session.getConnectionId(packet.getElemTo()));
				// if (log.isLoggable(Level.FINEST)) {
				// log.finest("Setting to: " + result.getTo());
				// }
				// result.setFrom(packet.getTo());
				Packet result = packet.copyElementOnly();

				result.setPacketFrom(packet.getTo());
				try {
					result.setPacketTo(session.getConnectionId(packet.getStanzaTo()));
					results.offer(result);
				} catch (NoConnectionIdException ex) {
					log.log(Level.WARNING,
									"Packet to the server which hasn't been properly processed: {0}",
									packet);
				}

				return;
			}    // end of else
			if (packet.getStanzaFrom() != null) {
				BareJID from = packet.getStanzaFrom().getBareJID();

				if (session.isUserId(from)) {
					Packet result = packet.copyElementOnly();

					// String[] connIds = runtime.getConnectionIdsForJid(to);
					// if (connIds != null && connIds.length > 0) {
					// result.setTo(connIds[0]);
					// }
					results.offer(result);

					return;
				}
			}
		} catch (NotAuthorizedException e) {
			try {
				results.offer(Authorization.NOT_AUTHORIZED.getResponseMessage(packet,
								"You must authorize session first.", true));
				log.log(Level.INFO, "NotAuthorizedException for packet: {0}", packet.toString());
			} catch (PacketErrorTypeException e2) {
				log.log(Level.INFO, "Packet processing exception: {0}", e2);
			}
		}    // end of try-catch
	}
}



// ~ Formatted in Sun Code Convention

// ~ Formatted by Jindent --- http://www.jindent.com


<<<<<<< HEAD
//~ Formatted in Tigase Code Convention on 13/02/15
=======
//~ Formatted in Tigase Code Convention on 13/02/08
>>>>>>> 1a6eb2e7
<|MERGE_RESOLUTION|>--- conflicted
+++ resolved
@@ -1,10 +1,6 @@
 /*
  * PacketDefaultHandler.java
-<<<<<<< HEAD
- *
-=======
- * 
->>>>>>> 1a6eb2e7
+ *
  * Tigase Jabber/XMPP Server
  * Copyright (C) 2004-2012 "Artur Hefczyc" <artur.hefczyc@tigase.org>
  *
@@ -73,10 +69,7 @@
 	// private RosterAbstract roster_util =
 	// RosterFactory.getRosterImplementation(true);
 	private String[] AUTH_ONLY_ELEMS  = { "message", "presence" };
-<<<<<<< HEAD
 	private String[] COMPRESS_PATH    = { "compress" };
-=======
->>>>>>> 1a6eb2e7
 	private String[] IGNORE_PACKETS   = { "stream:features" };
 	private StanzaType[] IGNORE_TYPES = { StanzaType.error };
 
@@ -229,13 +222,8 @@
 				// stream compression might occur between authentication and resource
 				// binding
 				if (session.isResourceSet() ||
-<<<<<<< HEAD
 						packet.isXMLNS(Iq.IQ_BIND_PATH, "urn:ietf:params:xml:ns:xmpp-bind") ||
 						packet.isXMLNS(COMPRESS_PATH, "http://jabber.org/protocol/compress")) {
-=======
-						packet.isXMLNS("/iq/bind", "urn:ietf:params:xml:ns:xmpp-bind") ||
-						packet.isXMLNS("compress", "http://jabber.org/protocol/compress")) {
->>>>>>> 1a6eb2e7
 					JID from_jid = session.getJID();
 
 					if (from_jid != null) {
@@ -402,8 +390,4 @@
 // ~ Formatted by Jindent --- http://www.jindent.com
 
 
-<<<<<<< HEAD
-//~ Formatted in Tigase Code Convention on 13/02/15
-=======
-//~ Formatted in Tigase Code Convention on 13/02/08
->>>>>>> 1a6eb2e7
+//~ Formatted in Tigase Code Convention on 13/02/16