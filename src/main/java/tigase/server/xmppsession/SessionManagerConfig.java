/*
 * SessionManagerConfig.java
 *
 * Tigase Jabber/XMPP Server
 * Copyright (C) 2004-2013 "Tigase, Inc." <office@tigase.com>
 *
 * This program is free software: you can redistribute it and/or modify
 * it under the terms of the GNU Affero General Public License as published by
 * the Free Software Foundation, either version 3 of the License,
 * or (at your option) any later version.
 *
 * This program is distributed in the hope that it will be useful,
 * but WITHOUT ANY WARRANTY; without even the implied warranty of
 * MERCHANTABILITY or FITNESS FOR A PARTICULAR PURPOSE.  See the
 * GNU Affero General Public License for more details.
 *
 * You should have received a copy of the GNU Affero General Public License
 * along with this program. Look for COPYING file in the top folder.
 * If not, see http://www.gnu.org/licenses/.
 *
 */



package tigase.server.xmppsession;

//~--- non-JDK imports --------------------------------------------------------

import tigase.db.RepositoryFactory;

import tigase.osgi.ModulesManagerImpl;

import tigase.util.DNSResolver;

import tigase.xmpp.*;

import static tigase.conf.Configurable.*;

//~--- JDK imports ------------------------------------------------------------

import java.util.*;
import java.util.logging.Level;
import java.util.logging.Logger;

/**
 * Describe class SessionManagerConfig here.
 *
 *
 * Created: Tue Oct 24 23:07:57 2006
 *
 * @author <a href="mailto:artur.hefczyc@tigase.org">Artur Hefczyc</a>
 * @version $Rev$
 */
public abstract class SessionManagerConfig {
	/** Field description */
	public static final String defaultHandlerProcId = "default-handler";

	/** Field description */
	public static final String PLUGINS_CONCURRENCY_PROP_KEY = "plugins-concurrency";

	/** Field description */
	public static final String PLUGINS_CONF_PROP_KEY = "plugins-conf";

	/** Field description */
	public static final String PLUGINS_PROP_KEY = "plugins";

	/** Field description */
	public static final String sessionCloseProcId = "session-close";

	/** Field description */
	public static final String sessionOpenProcId = "session-open";

	/** Field description */
	protected static final String ADMIN_SCRIPTS_PROP_KEY = "admin-scripts-dir";

	/** Field description */
	protected static final String ADMIN_SCRIPTS_PROP_VAL = "scripts/admin/";

	/** Field description */
	protected static final String AUTO_CREATE_OFFLINE_USER_PROP_KEY =
			"offline-user-autocreate";

	/** Field description */
	protected static final String AUTO_CREATE_OFFLINE_USER_PROP_VAL = "false";

	/** Field description */
	protected static final String FORCE_DETAIL_STALE_CONNECTION_CHECK =
			"force-detail-stale-connection-check";

	/** Field description */
	protected static final String SKIP_PRIVACY_PROP_KEY = "skip-privacy";

	/** Field description */
	protected static final String SM_THREADS_POOL_CUSTOM_PROP_VAL = "custom";

	/** Field description */
	protected static final String SM_THREADS_POOL_PROP_KEY = "sm-threads-pool";

	/** Field description */
	protected static final String SM_THREADS_POOL_PROP_VAL = "default";

	/** Field description */
	protected static final String STALE_CONNECTION_CLOSER_QUEUE_SIZE_KEY =
			"stale-connection-closer-queue-size";
	private static String[] ADMINS_PROP_VAL = { "admin@localhost", "admin@hostname" };
	private static String[] ANONYMOUS_DOMAINS_PROP_VAL = { "localhost", "hostname" };
	private static String[] CLUSTER_NODES_PROP_VAL     = { "sess-man@localhost" };
	private static String[] HOSTNAMES_PROP_VAL         = { "localhost", "hostname" };

	// public static final String ANONYMOUS_PEERS_PROP_KEY = "anonymous-peers";

	/**
	 * List of default plugins loaded by the server. It can be changed later
	 * in config file or at runtime.
	 */
	private static final String[] PLUGINS_NO_REG_PROP_VAL = {
		sessionCloseProcId, sessionOpenProcId, defaultHandlerProcId, "jabber:iq:auth",
		"urn:ietf:params:xml:ns:xmpp-sasl", "urn:ietf:params:xml:ns:xmpp-bind",
		"urn:ietf:params:xml:ns:xmpp-session", "jabber:iq:roster", "jabber:iq:privacy",
		"jabber:iq:version", "http://jabber.org/protocol/stats", "starttls", "vcard-temp",
		"http://jabber.org/protocol/commands", "jabber:iq:private", "urn:xmpp:ping",
		"presence",

		// "basic-filter",
		"disco", "domain-filter", "zlib", "amp", "message-carbons"
	};

	/**
	 * List of plugins loaded when the server is loaded in test mode.
	 * Some plugins like off-line message storage is disabled during tests.
	 */
	private static final String[] PLUGINS_TEST_PROP_VAL = {
		sessionCloseProcId, sessionOpenProcId, defaultHandlerProcId, "jabber:iq:register",
		"jabber:iq:auth", "urn:ietf:params:xml:ns:xmpp-sasl",
		"urn:ietf:params:xml:ns:xmpp-bind", "urn:ietf:params:xml:ns:xmpp-session",
		"jabber:iq:roster", "jabber:iq:privacy", "jabber:iq:version",
		"http://jabber.org/protocol/stats", "starttls", "vcard-temp",
		"http://jabber.org/protocol/commands", "jabber:iq:private", "urn:xmpp:ping",
		"presence",

		// "basic-filter",
		"disco", "domain-filter", "zlib", "amp", "message-carbons"
	};
	private static final String[] PLUGINS_FULL_PROP_VAL = {
		sessionCloseProcId, sessionOpenProcId, defaultHandlerProcId, "jabber:iq:register",
		"jabber:iq:auth", "urn:ietf:params:xml:ns:xmpp-sasl",
		"urn:ietf:params:xml:ns:xmpp-bind", "urn:ietf:params:xml:ns:xmpp-session",
		"jabber:iq:roster", "jabber:iq:privacy", "jabber:iq:version",
		"http://jabber.org/protocol/stats", "starttls", "vcard-temp",
		"http://jabber.org/protocol/commands", "jabber:iq:private", "urn:xmpp:ping",
		"presence",

		// "basic-filter",
		"disco", "domain-filter", "zlib", "amp", "message-carbons"
	};
<<<<<<< HEAD
	private static String[] HOSTNAMES_PROP_VAL = { "localhost", "hostname" };
	private static String[] ANONYMOUS_DOMAINS_PROP_VAL = { "localhost", "hostname" };
	private static String[] ADMINS_PROP_VAL = { "admin@localhost", "admin@hostname" };
	private static String[] TRUSTED_PROP_VAL = { "admin@localhost", "admin@hostname" };
	private static String[] CLUSTER_NODES_PROP_VAL = { "sess-man@localhost" };
	protected static final String ADMIN_SCRIPTS_PROP_KEY = "admin-scripts-dir";
	protected static final String ADMIN_SCRIPTS_PROP_VAL = "scripts/admin/";
	protected static final String FORCE_DETAIL_STALE_CONNECTION_CHECK = "force-detail-stale-connection-check";
	protected static final String SKIP_PRIVACY_PROP_KEY = "skip-privacy";
	private static final boolean SKIP_PRIVACY_PROP_VAL = false;
	protected static final String STALE_CONNECTION_CLOSER_QUEUE_SIZE_KEY = "stale-connection-closer-queue-size";
	protected static final String AUTO_CREATE_OFFLINE_USER_PROP_KEY = "offline-user-autocreate";
	protected static final String AUTO_CREATE_OFFLINE_USER_PROP_VAL = "false";
	protected static final String SM_THREADS_POOL_PROP_KEY = "sm-threads-pool";
	protected static final String SM_THREADS_POOL_PROP_VAL = "default";
	protected static final String SM_THREADS_POOL_CUSTOM_PROP_VAL = "custom";
=======
	private static String[]      TRUSTED_PROP_VAL = { "admin@localhost", "admin@hostname" };
	private static final boolean SKIP_PRIVACY_PROP_VAL = false;
>>>>>>> aef23833

	//~--- get methods ----------------------------------------------------------

	/**
	 * Returns list of active plugins with implementation available
	 *
	 * @param props
	 *
	 *
	 * @return a value of <code>String[]</code>
	 */
	public static String[] getActivePlugins(Map<String, Object> props) {
		String[]     allPlugins = (String[]) props.get(PLUGINS_PROP_KEY);
		List<String> plugins    = new ArrayList<String>();

		for (String plugin_id : allPlugins) {

			// this plugins are not in ModulesManager and not in ProcessorFactory
			if (sessionCloseProcId.equals(plugin_id) || sessionOpenProcId.equals(plugin_id) ||
					defaultHandlerProcId.equals(plugin_id)) {
				plugins.add(plugin_id);
			} else if (ModulesManagerImpl.getInstance().hasPluginForId(plugin_id) ||
					ProcessorFactory.hasImplementation(plugin_id)) {
				plugins.add(plugin_id);
			}
		}

		return plugins.toArray(new String[plugins.size()]);
	}

	/**
	 * Method description
	 *
	 *
	 * @param props
	 * @param params
	 */
	public static void getDefaults(Map<String, Object> props, Map<String, Object> params) {
		props.put(ADMIN_SCRIPTS_PROP_KEY, ADMIN_SCRIPTS_PROP_VAL);

		boolean full_comps = (params.get(RepositoryFactory.GEN_AUTH_DB) == null) || params
				.get(RepositoryFactory.GEN_AUTH_DB).toString().equals("mysql") || params.get(
				RepositoryFactory.GEN_AUTH_DB).toString().equals("pgsql") || params.get(
				RepositoryFactory.GEN_AUTH_DB).toString().equals("derby") || params.get(
				RepositoryFactory.GEN_AUTH_DB).toString().equals("sqlserver") || params.get(
				RepositoryFactory.GEN_AUTH_DB).toString().equals("tigase-auth");
		LinkedHashSet<String> plugins = new LinkedHashSet<String>(32);

		if ((Boolean) params.get(GEN_TEST)) {
			Collections.addAll(plugins, PLUGINS_TEST_PROP_VAL);
		} else {
			if (full_comps) {

				// Some plugins are not loaded during tests at least until proper
				// test cases are created for them. Sample case is off-line message
				// storage which may impact some test cases.
				Collections.addAll(plugins, PLUGINS_FULL_PROP_VAL);
			} else {
				Collections.addAll(plugins, PLUGINS_NO_REG_PROP_VAL);
			}
		}

		String str_plugins        = (String) params.get(GEN_SM_PLUGINS);
		String plugin_concurrency = "";

		if (str_plugins != null) {
			String[] conf_plugins = str_plugins.split(",");

			for (String plugin : conf_plugins) {
				switch (plugin.charAt(0)) {
				case '+' :
					if (addPlugin(plugins, plugin.substring(1))) {
						plugin_concurrency += plugin.substring(1) + ",";
					}

					break;

				case '-' :
					plugins.remove(plugin.substring(1));

					break;

				default :
					if (addPlugin(plugins, plugin)) {
						plugin_concurrency += plugin + ",";
					}
				}
			}
		}
		props.put(PLUGINS_PROP_KEY, plugins.toArray(new String[plugins.size()]));
		props.put(PLUGINS_CONCURRENCY_PROP_KEY, plugin_concurrency);

		String skip_privacy = (String) params.get("--" + SKIP_PRIVACY_PROP_KEY);

		props.put(SKIP_PRIVACY_PROP_KEY, (skip_privacy != null) && skip_privacy.equals(
				"true"));
		if (params.get(GEN_VIRT_HOSTS) != null) {
			HOSTNAMES_PROP_VAL         = ((String) params.get(GEN_VIRT_HOSTS)).split(",");
			ANONYMOUS_DOMAINS_PROP_VAL = ((String) params.get(GEN_VIRT_HOSTS)).split(",");
		} else {
			HOSTNAMES_PROP_VAL         = DNSResolver.getDefHostNames();
			ANONYMOUS_DOMAINS_PROP_VAL = DNSResolver.getDefHostNames();
		}
		if (params.get(GEN_TRUSTED) != null) {
			TRUSTED_PROP_VAL = ((String) params.get(GEN_TRUSTED)).split(",");
		} else {
			TRUSTED_PROP_VAL = new String[HOSTNAMES_PROP_VAL.length];
			for (int i = 0; i < TRUSTED_PROP_VAL.length; i++) {
				TRUSTED_PROP_VAL[i] = "admin@" + HOSTNAMES_PROP_VAL[i];
			}    // end of for (int i = 0; i < TRUSTED_PROP_VAL.length; i++)
		}
		props.put(TRUSTED_PROP_KEY, TRUSTED_PROP_VAL);
		props.put(AUTO_CREATE_OFFLINE_USER_PROP_KEY, AUTO_CREATE_OFFLINE_USER_PROP_VAL);

		String sm_threads_pool = SM_THREADS_POOL_PROP_VAL;

		if (params.get("--" + SM_THREADS_POOL_PROP_KEY) != null) {
			sm_threads_pool = (String) params.get("--" + SM_THREADS_POOL_PROP_KEY);
		}
		props.put(SM_THREADS_POOL_PROP_KEY, sm_threads_pool);
	}

	/**
	 * Get packetfilter instance
	 *
	 * @param plug_id
	 *
	 *
	 * @return a value of <code>XMPPPacketFilterIfc</code>
	 */
	public static XMPPPacketFilterIfc getPacketFilter(String plug_id) {
		XMPPImplIfc proc = getXMPPImplIfc(plug_id);

		if (proc == null) {
			return ProcessorFactory.getPacketFilter(plug_id);
		}
		if (proc instanceof XMPPPacketFilterIfc) {
			return (XMPPPacketFilterIfc) proc;
		}

		return null;
	}

	/**
	 * Get postprocessor instance
	 *
	 * @param plug_id
	 *
	 *
	 * @return a value of <code>XMPPPostprocessorIfc</code>
	 */
	public static XMPPPostprocessorIfc getPostprocessor(String plug_id) {
		XMPPImplIfc proc = getXMPPImplIfc(plug_id);

		if (proc == null) {
			return ProcessorFactory.getPostprocessor(plug_id);
		}
		if (proc instanceof XMPPPostprocessorIfc) {
			return (XMPPPostprocessorIfc) proc;
		}

		return null;
	}

	/**
	 * Get preprocessor instance
	 *
	 * @param plug_id
	 *
	 *
	 * @return a value of <code>XMPPPreprocessorIfc</code>
	 */
	public static XMPPPreprocessorIfc getPreprocessor(String plug_id) {
		XMPPImplIfc proc = getXMPPImplIfc(plug_id);

		if (proc == null) {
			return ProcessorFactory.getPreprocessor(plug_id);
		}
		if (proc instanceof XMPPPreprocessorIfc) {
			return (XMPPPreprocessorIfc) proc;
		}

		return null;
	}

	/**
	 * Get processor instance
	 *
	 * @param plug_id
	 *
	 *
	 * @return a value of <code>XMPPProcessorIfc</code>
	 */
	public static XMPPProcessorIfc getProcessor(String plug_id) {
		XMPPImplIfc proc = getXMPPImplIfc(plug_id);

		if (proc == null) {
			return ProcessorFactory.getProcessor(plug_id);
		}
		if (proc instanceof XMPPProcessorIfc) {
			return (XMPPProcessorIfc) proc;
		}

		return null;
	}

	/**
	 * Get stoplistener instance
	 *
	 * @param plug_id
	 *
	 *
	 * @return a value of <code>XMPPStopListenerIfc</code>
	 */
	public static XMPPStopListenerIfc getStopListener(String plug_id) {
		XMPPImplIfc proc = getXMPPImplIfc(plug_id);

		if (proc == null) {
			return ProcessorFactory.getStopListener(plug_id);
		}
		if (proc instanceof XMPPStopListenerIfc) {
			return (XMPPStopListenerIfc) proc;
		}

		return null;
	}

	//~--- methods --------------------------------------------------------------

	private static boolean addPlugin(LinkedHashSet<String> plugins, String plugin) {
		String[] pla = plugin.split("=");

		plugins.add(pla[0]);

		return pla.length > 1;
	}

	//~--- get methods ----------------------------------------------------------

	private static XMPPImplIfc getXMPPImplIfc(String plug_id) {
		XMPPImplIfc proc = null;

		try {
			proc = ModulesManagerImpl.getInstance().getPlugin(plug_id);
		} catch (InstantiationException ex) {
			Logger.getLogger(SessionManagerConfig.class.getName()).log(Level.SEVERE, null, ex);
		} catch (IllegalAccessException ex) {
			Logger.getLogger(SessionManagerConfig.class.getName()).log(Level.SEVERE, null, ex);
		}

		return proc;
	}
}    // SessionManagerConfig


//~ Formatted in Tigase Code Convention on 13/10/16<|MERGE_RESOLUTION|>--- conflicted
+++ resolved
@@ -153,27 +153,8 @@
 		// "basic-filter",
 		"disco", "domain-filter", "zlib", "amp", "message-carbons"
 	};
-<<<<<<< HEAD
-	private static String[] HOSTNAMES_PROP_VAL = { "localhost", "hostname" };
-	private static String[] ANONYMOUS_DOMAINS_PROP_VAL = { "localhost", "hostname" };
-	private static String[] ADMINS_PROP_VAL = { "admin@localhost", "admin@hostname" };
-	private static String[] TRUSTED_PROP_VAL = { "admin@localhost", "admin@hostname" };
-	private static String[] CLUSTER_NODES_PROP_VAL = { "sess-man@localhost" };
-	protected static final String ADMIN_SCRIPTS_PROP_KEY = "admin-scripts-dir";
-	protected static final String ADMIN_SCRIPTS_PROP_VAL = "scripts/admin/";
-	protected static final String FORCE_DETAIL_STALE_CONNECTION_CHECK = "force-detail-stale-connection-check";
-	protected static final String SKIP_PRIVACY_PROP_KEY = "skip-privacy";
-	private static final boolean SKIP_PRIVACY_PROP_VAL = false;
-	protected static final String STALE_CONNECTION_CLOSER_QUEUE_SIZE_KEY = "stale-connection-closer-queue-size";
-	protected static final String AUTO_CREATE_OFFLINE_USER_PROP_KEY = "offline-user-autocreate";
-	protected static final String AUTO_CREATE_OFFLINE_USER_PROP_VAL = "false";
-	protected static final String SM_THREADS_POOL_PROP_KEY = "sm-threads-pool";
-	protected static final String SM_THREADS_POOL_PROP_VAL = "default";
-	protected static final String SM_THREADS_POOL_CUSTOM_PROP_VAL = "custom";
-=======
 	private static String[]      TRUSTED_PROP_VAL = { "admin@localhost", "admin@hostname" };
 	private static final boolean SKIP_PRIVACY_PROP_VAL = false;
->>>>>>> aef23833
 
 	//~--- get methods ----------------------------------------------------------
 
