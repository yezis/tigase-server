--- conflicted
+++ resolved
@@ -86,26 +86,9 @@
 
 import static tigase.server.xmppsession.SessionManagerConfig.*;
 
-<<<<<<< HEAD
-import java.security.Security;
-
-import java.util.ArrayDeque;
-import java.util.Arrays;
-import java.util.Collection;
-import java.util.HashSet;
-import java.util.LinkedHashMap;
-import java.util.LinkedList;
-import java.util.List;
-import java.util.Map;
-import java.util.Queue;
-import java.util.Set;
-import java.util.TimerTask;
-import java.util.UUID;
-=======
 //~--- JDK imports ------------------------------------------------------------
 
 import java.util.*;
->>>>>>> aef23833
 import java.util.concurrent.ConcurrentHashMap;
 import java.util.concurrent.ConcurrentSkipListMap;
 import java.util.concurrent.ConcurrentSkipListSet;
@@ -135,34 +118,6 @@
 	 */
 	private static final Logger log = Logger.getLogger(SessionManager.class.getName());
 
-<<<<<<< HEAD
-	private long authTimeouts = 0;
-	private AuthRepository auth_repository = null;
-	private long closedConnections = 0;
-	private DefaultHandlerProc defHandlerProc = null;
-	private PacketDefaultHandler defPacketHandler = null;
-
-	private String defPluginsThreadsPool = "default-threads-pool";
-	private boolean forceDetailStaleConnectionCheck = true;
-	private int maxUserConnections = 0;
-
-	private int maxUserSessions = 0;
-	private NonAuthUserRepository naUserRepository = null;
-	private SessionCloseProc sessionCloseProc = null;
-	private SessionOpenProc sessionOpenProc = null;
-	private SMResourceConnection smResourceConnection = null;
-	private long totalUserConnections = 0;
-	private long totalUserSessions = 0;
-	private UserRepository user_repository = null;
-
-	private Set<String> trusted = new ConcurrentSkipListSet<String>();
-	private boolean skipPrivacy = false;
-
-	private Set<XMPPImplIfc> allPlugins = new ConcurrentSkipListSet<XMPPImplIfc>();
-
-	private Map<String, XMPPStopListenerIfc> stopListeners =
-			new ConcurrentHashMap<String, XMPPStopListenerIfc>(10);
-=======
 	//~--- fields ---------------------------------------------------------------
 
 	private AuthRepository                   auth_repository                 = null;
@@ -188,7 +143,6 @@
 			XMPPStopListenerIfc>(10);
 	private boolean          skipPrivacy = false;
 	private Set<XMPPImplIfc> allPlugins  = new ConcurrentSkipListSet<XMPPImplIfc>();
->>>>>>> aef23833
 
 	/**
 	 * A Map with bare user JID as a key and a user session object as a value.
@@ -232,24 +186,7 @@
 	protected ConcurrentHashMap<JID, XMPPResourceConnection> connectionsByFrom =
 			new ConcurrentHashMap<JID, XMPPResourceConnection>(100000);
 
-<<<<<<< HEAD
-	private StaleConnectionCloser staleConnectionCloser = new StaleConnectionCloser();	
-	
-	/**
-	 * Method description
-	 * 
-	 * 
-	 * @param jid
-	 * 
-	 * @return
-	 */
-	@Override
-	public boolean containsJid(BareJID jid) {
-		return sessionsByNodeId.containsKey(jid);
-	}
-=======
 	//~--- methods --------------------------------------------------------------
->>>>>>> aef23833
 
 	/**
 	 * Method description
@@ -296,13 +233,6 @@
 		XMPPProcessorIfc proc   = null;
 		String           version;
 
-<<<<<<< HEAD
-		props.put(FORCE_DETAIL_STALE_CONNECTION_CHECK, true);
-		props.put(STALE_CONNECTION_CLOSER_QUEUE_SIZE_KEY, StaleConnectionCloser.DEF_QUEUE_SIZE);
-		
-		return props;
-	}
-=======
 		if (plug_id.equals(sessionOpenProcId)) {
 			sessionOpenProc = new SessionOpenProc();
 			proc            = sessionOpenProc;
@@ -318,7 +248,6 @@
 		if (proc == null) {
 			proc = SessionManagerConfig.getProcessor(plug_id);
 		}
->>>>>>> aef23833
 
 		boolean loaded = false;
 
@@ -534,29 +463,12 @@
 	 */
 	@Override
 	public void handleResourceBind(XMPPResourceConnection conn) {
-<<<<<<< HEAD
-		if (!conn.isServerSession() && (!"USER_STATUS".equals(conn.getSessionId()))) {
-			try {
-				Packet user_login_cmd = Command.USER_LOGIN.getPacket(getComponentId(), conn
-						.getConnectionId(), StanzaType.set, conn.nextStanzaId(), Command.DataType.submit);
-
-				Command.addFieldValue(user_login_cmd, "user-jid", conn.getjid().toString());
-				addOutPacket(user_login_cmd);
-			} catch (NoConnectionIdException ex) {
-
-				// This actually should not happen... might be a bug:
-				log.log(Level.WARNING, "This should not happen, check it out!, ", ex);
-			}
-		}
-	}
-=======
 		if (!conn.isServerSession() && (!"USER_STATUS".equals(conn.getSessionId())) &&!conn
 				.isTmpSession()) {
 			try {
 				Packet user_login_cmd = Command.USER_LOGIN.getPacket(getComponentId(), conn
 						.getConnectionId(), StanzaType.set, conn.nextStanzaId(), Command.DataType
 						.submit);
->>>>>>> aef23833
 
 				Command.addFieldValue(user_login_cmd, "user-jid", conn.getjid().toString());
 				addOutPacket(user_login_cmd);
@@ -1018,23 +930,6 @@
 				}
 			}
 		}
-<<<<<<< HEAD
-
-		if (props.get(FORCE_DETAIL_STALE_CONNECTION_CHECK) != null) {
-			forceDetailStaleConnectionCheck = (Boolean) props.get(FORCE_DETAIL_STALE_CONNECTION_CHECK);	
-			log.log(Level.CONFIG, "forced detailed stale connection checking is set to = {0}", forceDetailStaleConnectionCheck);
-		}
-
-		if (props.get(STALE_CONNECTION_CLOSER_QUEUE_SIZE_KEY) != null) {
-			staleConnectionCloser.setMaxQueueSize((Integer) props.get(STALE_CONNECTION_CLOSER_QUEUE_SIZE_KEY));
-			log.log(Level.CONFIG, "stale connection closer queue is set to = {0}", staleConnectionCloser.getMaxQueueSize());
-		}		
-		
-		if (!staleConnectionCloser.isScheduled()) {
-			staleConnectionCloser.schedule();
-		}
-				
-=======
 		if (props.get(FORCE_DETAIL_STALE_CONNECTION_CHECK) != null) {
 			forceDetailStaleConnectionCheck = (Boolean) props.get(
 					FORCE_DETAIL_STALE_CONNECTION_CHECK);
@@ -1050,7 +945,6 @@
 		if (!staleConnectionCloser.isScheduled()) {
 			addTimerTask(staleConnectionCloser, staleConnectionCloser.getTimeout());
 		}
->>>>>>> aef23833
 		if (props.size() == 1) {
 
 			// If props.size() == 1, it means this is a single property update
@@ -1263,8 +1157,6 @@
 		return trusted.add(jid.getBareJID().toString());
 	}
 
-<<<<<<< HEAD
-=======
 	/**
 	 * Method description
 	 *
@@ -1273,7 +1165,6 @@
 	 * @param userId
 	 * @param closeOnly
 	 */
->>>>>>> aef23833
 	protected void closeConnection(JID connectionId, String userId, boolean closeOnly) {
 		if (log.isLoggable(Level.FINER)) {
 			log.log(Level.FINER, "Stream closed from: {0}", connectionId);
@@ -1330,57 +1221,6 @@
 			if (!forceDetailStaleConnectionCheck) {
 				return;
 			}
-<<<<<<< HEAD
-		} else {
-			log.log(Level.FINE, "Can not find resource connection for connectionId: {0}",
-					connectionId);
-			
-			if (userId != null) {
-				// check using userId if we can find stale XMPPResourceConnection
-				log.log(Level.WARNING, "Found trying to find stale XMPPResourceConnection by userId {0}...", userId);
-				JID userJid = JID.jidInstanceNS(userId);
-				XMPPSession sessionByUserId = sessionsByNodeId.get(userJid.getBareJID());
-				if (sessionByUserId != null) {
-					connection = sessionByUserId.getResourceForConnectionId(connectionId);
-					if (connection != null) {
-						if (log.isLoggable(Level.FINEST)) {
-							log.log(Level.WARNING, "Found stale XMPPResourceConnection {0} by userId {1}, removing...", new Object[]{connection, userId});
-						}
-						sessionByUserId.removeResourceConnection(connection);
-					}
-				}
-				return;
-			}
-			
-			// Maybe we should move this loop based check to separe thread for performance reason
-			// Check if our Set<JID> of not found sessions contains each of available connections from each session
- 			if (!forceDetailStaleConnectionCheck)
- 				return;
-
- 			// Let's make sure there is no stale XMPPResourceConnection in some
- 			// XMPPSession
- 			// object which may cause problems and packets sent to nowhere.
-			// This might an expensive operation though.... add item to queue 
-			// executed in other thread
-			staleConnectionCloser.queueForClose(connectionId);
-			
-			// code below is original loop for finding stale XMPPResourceConnections
-//			log.log(Level.INFO, "Trying to find and remove stale XMPPResourceConnection: {0}",
-//					connectionId);
-//			
-//			for (XMPPSession session : sessionsByNodeId.values()) {
-//				connection = session.getResourceForConnectionId(connectionId);
-//				if (connection != null) {
-//					log.log(Level.WARNING, "Found stale XMPPResourceConnection: {0}, removing...",
-//							connection);
-//					session.removeResourceConnection(connection);
-//
-//					break;
-//				}
-//			}			
- 		}    // end of if (conn != null) else
-
-=======
 
 			// Let's make sure there is no stale XMPPResourceConnection in some
 			// XMPPSession
@@ -1404,7 +1244,6 @@
 //      }
 //    }
 		}    // end of if (conn != null) else
->>>>>>> aef23833
 	}
 
 	/**
@@ -2269,14 +2108,9 @@
 							}
 							try {
 								Packet command = Command.CHECK_USER_CONNECTION.getPacket(
-<<<<<<< HEAD
- 										getComponentId(), connection.getConnectionId(), StanzaType.get, UUID
-										.randomUUID().toString());
-=======
 										getComponentId(), connection.getConnectionId(), StanzaType.get, UUID
 										.randomUUID().toString());
 
->>>>>>> aef23833
 								Command.addFieldValue(command, "user-jid", userId.toString());
 								addOutPacketWithTimeout(command, connectionCheckCommandHandler, 30l,
 										TimeUnit.SECONDS);
@@ -2754,10 +2588,7 @@
 
 				// The connection is not longer active, closing the user session here.
 				String userJid = Command.getFieldValue(packet, "user-jid");
-<<<<<<< HEAD
-=======
-
->>>>>>> aef23833
+
 				closeConnection(packet.getTo(), userJid, false);
 			}
 		}
@@ -2777,10 +2608,7 @@
 			}
 
 			String userJid = Command.getFieldValue(packet, "user-jid");
-<<<<<<< HEAD
-=======
-
->>>>>>> aef23833
+
 			closeConnection(packet.getTo(), userJid, false);
 		}
 	}
@@ -2945,10 +2773,7 @@
 			}
 
 			String userJid = Command.getFieldValue(packet, "user-jid");
-<<<<<<< HEAD
-=======
-
->>>>>>> aef23833
+
 			closeConnection(packet.getFrom(), userJid, false);
 		}
 	}
@@ -3035,84 +2860,6 @@
 			fastAddOutPacket(packet.okResult((String) null, 0));
 		}
 	}
-<<<<<<< HEAD
-	
-	private class StaleConnectionCloser {
-		
-		public static final int DEF_QUEUE_SIZE = 1000;
-		public static final long DEF_TIMEOUT = 30 * 1000;
-		
-		private long timeout;
-		private int maxQueueSize;
-		private Set<JID> workingSet;
-		private Set<JID> queueSet;
-
-		private Thread thread;
-
-		private TimerTask task;
-		
-		public StaleConnectionCloser() {
-			this(DEF_QUEUE_SIZE, DEF_TIMEOUT);
-		}
-		
-		public StaleConnectionCloser(int queueSize, long timeout) {
-			this.timeout = timeout;
-			this.maxQueueSize = queueSize;
-			workingSet = new HashSet<JID>(queueSize);
-			queueSet = new HashSet<JID>(queueSize);
-		}
-		
-		public int getMaxQueueSize() {
-			return maxQueueSize;
-		}
-		
-		public void setMaxQueueSize(int queueSize) {
-			this.maxQueueSize = queueSize;
-		}
-
-		public long getTimeout() {
-			return timeout;
-		}
-		
-		public boolean queueForClose(JID connectionId) {
-			boolean result;
-			synchronized (this) {
-				if (queueSet.size() > maxQueueSize)
-					return false;
-				
-				result = queueSet.add(connectionId);
-			}
-			
-			if (!result && log.isLoggable(Level.FINEST)) {
-				log.log(Level.FINEST, "connection with id {0} already queued for removing as stale"
-						+ " XMPPResourceConnection", connectionId);
-			}
-			return result;
-		}
-			
-		public void closeConnections() {
-			// nothing waiting to remove
-			if (workingSet.isEmpty())
-				return;
-			
-			log.log(Level.INFO, "Trying to find and remove stale XMPPResourceConnections");
-			LinkedList<XMPPResourceConnection> staleConnections = new LinkedList<XMPPResourceConnection>();
-			
-			for (XMPPSession session : sessionsByNodeId.values()) {
-				List<XMPPResourceConnection> connections = session.getActiveResources();
-				for (XMPPResourceConnection connection : connections) {
-					try {
-						JID connectionId = connection.getConnectionId();
-						if (workingSet.contains(connectionId)) {
-							// queue connection for removal
-							staleConnections.offer(connection);
-							
-							// remove from working set
-							workingSet.remove(connectionId);
-						}
-					}
-					catch (NoConnectionIdException ex) {
-=======
 
 
 	private class StaleConnectionCloser
@@ -3188,39 +2935,19 @@
 							workingSet.remove(connectionId);
 						}
 					} catch (NoConnectionIdException ex) {
->>>>>>> aef23833
 						log.log(Level.FINEST, "found connection without proper connection id = {0}",
 								connection.toString());
 					}
 				}
-<<<<<<< HEAD
-				
+
 				// remove queued connections
 				XMPPResourceConnection connection;
-=======
-
-				// remove queued connections
-				XMPPResourceConnection connection;
-
->>>>>>> aef23833
+
 				while ((connection = staleConnections.poll()) != null) {
 					log.log(Level.WARNING, "Found stale XMPPResourceConnection: {0}, removing...",
 							connection);
 					session.removeResourceConnection(connection);
 				}
-<<<<<<< HEAD
-				
-				// working set is empty so break iteration now
-				if (workingSet.isEmpty())
-					break;
-			}
-		}
-		
-		public void run() {
-			if (thread != null && thread.isAlive())
-				return;
-			
-=======
 
 				// working set is empty so break iteration now
 				if (workingSet.isEmpty()) {
@@ -3266,7 +2993,6 @@
 			if ((thread != null) && thread.isAlive()) {
 				return;
 			}
->>>>>>> aef23833
 			thread = new Thread() {
 				@Override
 				public void run() {
@@ -3274,46 +3000,6 @@
 					thread = null;
 				}
 			};
-<<<<<<< HEAD
-			
-			thread.start();
-		}
-		
-		public boolean isScheduled() {
-			return task != null && task.scheduledExecutionTime() > System.currentTimeMillis();
-		}
-		
-		public void schedule() {
-			task = new TimerTask() {
-				@Override
-				public void run() {
-					StaleConnectionCloser.this.run();
-				}
-			};
-			addTimerTask(task, timeout);
-		}
-		
-		private void process() {
-			try {
-				while(swapSets()) {
-					closeConnections();							
-				}
-			}
-			catch (Throwable th) {
-				log.log(Level.SEVERE, "exception closing stale connections", th);
-			}
-			
-			schedule();
-		}
-				
-		private boolean swapSets() {
-			synchronized (this) {
-				Set<JID> tmp = workingSet;
-				workingSet = queueSet;
-				queueSet = tmp;
-				queueSet.clear();
-				
-=======
 			thread.start();
 		}
 
@@ -3376,13 +3062,10 @@
 				queueSet   = tmp;
 				queueSet.clear();
 
->>>>>>> aef23833
 				return !workingSet.isEmpty();
 			}
 		}
 	}
-<<<<<<< HEAD
-=======
 
 
 	/**
@@ -3457,7 +3140,6 @@
 					"Not supported yet.");    // To change body of generated methods, choose Tools | Templates.
 		}
 	}
->>>>>>> aef23833
 }
 
 
