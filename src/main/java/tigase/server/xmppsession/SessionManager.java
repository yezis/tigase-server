/*
 * SessionManager.java
 *
 * Tigase Jabber/XMPP Server
 * Copyright (C) 2004-2013 "Tigase, Inc." <office@tigase.com>
 *
 * This program is free software: you can redistribute it and/or modify
 * it under the terms of the GNU Affero General Public License as published by
 * the Free Software Foundation, either version 3 of the License,
 * or (at your option) any later version.
 *
 * This program is distributed in the hope that it will be useful,
 * but WITHOUT ANY WARRANTY; without even the implied warranty of
 * MERCHANTABILITY or FITNESS FOR A PARTICULAR PURPOSE.  See the
 * GNU Affero General Public License for more details.
 *
 * You should have received a copy of the GNU Affero General Public License
 * along with this program. Look for COPYING file in the top folder.
 * If not, see http://www.gnu.org/licenses/.
 *
 */



package tigase.server.xmppsession;

//~--- non-JDK imports --------------------------------------------------------

import tigase.auth.mechanisms.AbstractSaslSCRAM;
import tigase.auth.mechanisms.SaslEXTERNAL;
import tigase.conf.Configurable;
import tigase.db.AuthRepository;
import tigase.db.NonAuthUserRepository;
import tigase.db.TigaseDBException;
import tigase.db.UserRepository;
import tigase.disco.XMPPService;
import tigase.eventbus.EventBus;
import tigase.eventbus.EventBusFactory;
import tigase.eventbus.HandleEvent;
import tigase.eventbus.events.ShutdownEvent;
import tigase.kernel.beans.Bean;
import tigase.kernel.beans.BeanSelector;
import tigase.kernel.beans.Inject;
import tigase.kernel.beans.RegistrarBean;
import tigase.kernel.beans.config.ConfigField;
import tigase.kernel.core.Kernel;
import tigase.server.*;
import tigase.server.script.CommandIfc;
import tigase.stats.StatisticsList;
import tigase.sys.OnlineJidsReporter;
import tigase.sys.TigaseRuntime;
import tigase.util.Base64;
import tigase.util.*;
import tigase.vhosts.VHostItem;
import tigase.xml.Element;
import tigase.xmpp.*;
import tigase.xmpp.impl.C2SDeliveryErrorProcessor;
import tigase.xmpp.impl.JabberIqRegister;
import tigase.xmpp.impl.PresenceCapabilitiesManager;

import javax.script.Bindings;
import java.io.ByteArrayInputStream;
import java.security.cert.Certificate;
import java.security.cert.CertificateFactory;
import java.util.*;
import java.util.concurrent.ConcurrentHashMap;
import java.util.concurrent.ConcurrentSkipListMap;
import java.util.concurrent.ConcurrentSkipListSet;
import java.util.concurrent.TimeUnit;
import java.util.logging.Level;
import java.util.logging.Logger;

import static tigase.server.xmppsession.SessionManagerConfig.*;

//~--- JDK imports ------------------------------------------------------------

/**
 * Class SessionManager
 *
 *
 * Created: Tue Nov 22 07:07:11 2005
 *
 * @author <a href="mailto:artur.hefczyc@tigase.org">Artur Hefczyc</a>
 * @version $Rev$
 */
@Bean(name="sess-man", parent=Kernel.class, selectors = {BeanSelector.NonClusterMode.class})
public class SessionManager
		extends AbstractMessageReceiver
		implements Configurable, SessionManagerHandler, OnlineJidsReporter, RegistrarBean {
	/** Field description */
	protected static final String ADMIN_COMMAND_NODE = "http://jabber.org/protocol/admin";

	/**
	 * Variable <code>log</code> is a class logger.
	 */
	private static final Logger log = Logger.getLogger(SessionManager.class.getName());

	private static final String SESSION_CLOSE_TIMER_KEY = "session-close-timer";

	//~--- fields ---------------------------------------------------------------

	@Inject
	private AuthRepository                   auth_repository                 = null;
	private long                             authTimeouts                    = 0;
	private long                             closedConnections               = 0;
	@Inject
	private DefaultHandlerProc               defHandlerProc                  = null;
	private PacketDefaultHandler             defPacketHandler                = new PacketDefaultHandler();
	private String                           defPluginsThreadsPool = "default-threads-pool";
	// Can not inject eventBus as it is used before injection is done
	// TODO - Maybe we should allow autoregistration for event bus so that every
	// annotated bean instance would be registered to eventbus?
	//@Inject
	private EventBus						 eventBus = EventBusFactory.getInstance();
	@ConfigField(desc = "Force detail check of stale connections", alias = SessionManagerConfig.STALE_CONNECTION_CLOSER_QUEUE_SIZE_KEY)
	private boolean                          forceDetailStaleConnectionCheck = true;
	private int                              maxIdx                          = 100;
	private int                              maxUserConnections              = 0;
	private int                              maxUserSessions                 = 0;
	private int                              maxUserSessionsDaily            = 0;
	private int                              maxUserSessionsYesterday        = 0;
	@Inject
	private NonAuthUserRepository            naUserRepository;
	@Inject
	private SessionCloseProc                 sessionCloseProc                = null;
	@Inject
	private SessionOpenProc                  sessionOpenProc                 = null;
	private SMResourceConnection             smResourceConnection            = null;
	private int                              tIdx                            = 0;
	private long                             totalUserConnections            = 0;
	private long                             totalUserSessions               = 0;
	@Inject
	private UserRepository                   user_repository                 = null;
	private Map<String, XMPPStopListenerIfc> stopListeners = new ConcurrentHashMap<String,
			XMPPStopListenerIfc>(10);
	@ConfigField(desc = "Skip privacy check", alias = SessionManagerConfig.SKIP_PRIVACY_PROP_KEY)
	private boolean          skipPrivacy = false;
	@ConfigField(desc = "Factor for number of threads per plugin", alias = SessionManagerConfig.SM_THREADS_FACTOR_PROP_KEY)
	private int          pluginsThreadFactor = 1;
	@Inject
	private ConcurrentSkipListSet<XMPPImplIfc> allPlugins  = new ConcurrentSkipListSet<XMPPImplIfc>();
	@ConfigField(desc = "Authentication timeout", alias = SessionManagerConfig.AUTH_TIMEOUT_PROP_KEY)
	private long authTimeout = 120;

	/**
	 * A Map with bare user JID as a key and a user session object as a value.
	 */
	protected ConcurrentHashMap<BareJID, XMPPSession> sessionsByNodeId =
			new ConcurrentHashMap<BareJID, XMPPSession>(100000);
	private Map<String, ProcessingThreads<ProcessorWorkerThread>> workerThreads =
			new ConcurrentHashMap<String, ProcessingThreads<ProcessorWorkerThread>>(32);
	private StaleConnectionCloser         staleConnectionCloser =
			new StaleConnectionCloser();
	private Map<String, XMPPProcessorIfc> processors = new ConcurrentHashMap<String,
			XMPPProcessorIfc>(32);
	private Map<String, XMPPPreprocessorIfc> preProcessors = new ConcurrentHashMap<String,
			XMPPPreprocessorIfc>(10);

	// private long[] defPrepTime = new long[maxIdx];
	// private long[] prepTime = new long[maxIdx];
	// private long[] defForwTime = new long[maxIdx];
	// private long[] walkTime = new long[maxIdx];
	// private long[] postTime = new long[maxIdx];
	private Map<String, long[]>               postTimes = new ConcurrentSkipListMap<String,
			long[]>();
	private Map<String, XMPPPostprocessorIfc> postProcessors =
			new ConcurrentHashMap<String, XMPPPostprocessorIfc>(10);
	private Map<String, Map<String, Object>> plugin_config = new ConcurrentHashMap<String,
			Map<String, Object>>(20);
	private Map<String, XMPPPacketFilterIfc> outFilters = new ConcurrentHashMap<String,
			XMPPPacketFilterIfc>(10);
	private ConnectionCheckCommandHandler connectionCheckCommandHandler =
			new ConnectionCheckCommandHandler();

	/**
	 * A Map with connectionID as a key and an object with all the user connection
	 * data as a value
	 */
	protected ConcurrentHashMap<JID, XMPPResourceConnection> connectionsByFrom =
			new ConcurrentHashMap<JID, XMPPResourceConnection>(100000);
	private int activeUserNumber = 0;

	private NodeShutdownTask nodeShutdownTask = new NodeShutdownTask();

	//~--- methods --------------------------------------------------------------

	@Override
	public boolean addOutPacket(Packet packet) {

		// We actually have to set packetFrom address to the session manager ID
		// to make sure the connection manager for instance can report problems back
		// This cause other problems with packets processing which have to be
		// resolved anyway
		if (packet.getPacketFrom() == null) {
			packet.setPacketFrom(getComponentId());
		}

		return super.addOutPacket(packet);
	}

	public XMPPImplIfc addPlugin(XMPPImplIfc proc)
			throws ClassNotFoundException, InstantiationException, IllegalAccessException, TigaseDBException {
		String           version;


		boolean loaded = false;
		if (proc instanceof XMPPProcessorIfc) {
			int threadsNo = proc.concurrentQueuesNo();
			int queueSize = maxQueueSize / threadsNo;

			boolean requireNewPool = false;
			if (proc instanceof XMPPProcessorConcurrencyAwareIfc) {
				XMPPProcessorConcurrencyAwareIfc procca = (XMPPProcessorConcurrencyAwareIfc) proc;
				if (threadsNo != procca.getThreadsNo()) {
					threadsNo = procca.getThreadsNo();
					log.log(Level.CONFIG, "Concurrency for plugin: {0} set to: {1}",
							new Object[]{proc.id(),
									threadsNo});
					requireNewPool = true;
				}
				if (procca.getQueueSize() != null) {
					queueSize = procca.getQueueSize();
					log.log(Level.CONFIG, "Queue for plugin: {0} set to: {1} per thread",
							new Object[]{proc.id(),
									queueSize});
					requireNewPool = true;
				} else {
					queueSize = maxQueueSize / threadsNo;
				}
			}

			threadsNo = threadsNo * pluginsThreadFactor;

			// If there is not default processors thread pool or the processor does
			// have thread pool specific settings create a separate thread pool
			// for the processor
			if ((workerThreads.get(defPluginsThreadsPool) == null) || requireNewPool) {

				// Added to make sure that there will be only one thread pool for plugin
				// so if one exits we will keep it and not create another one
				if (!workerThreads.containsKey(proc.id())) {
					ProcessorWorkerThread                    worker = new ProcessorWorkerThread();
					ProcessingThreads<ProcessorWorkerThread> pt =
							new ProcessingThreads<ProcessorWorkerThread>(worker, threadsNo,
									queueSize, proc.id());

					workerThreads.put(proc.id(), pt);
					log.log(Level.CONFIG,
							"Created thread pool: {0}, queue per thread: {1} for plugin id: {2}", new Object[] {
									threadsNo,
									queueSize, proc.id() });
				}
			}
			processors.put(proc.id(), (XMPPProcessorIfc) proc);
			log.log(Level.CONFIG, "Added processor: {0} for plugin id: {1}", new Object[] { proc
					.getClass().getSimpleName(),
					proc.id() });
			loaded  = true;
			version = proc.getComponentInfo().getComponentVersion();
			System.out.println("Loading plugin: " + proc.id() + "=" + threadsNo + ":" + queueSize +
					" ... " +	(version.isEmpty()
					? ""
					: "\t, version: " + version));
		}

		if (proc instanceof XMPPPreprocessorIfc) {
			preProcessors.put(proc.id(), (XMPPPreprocessorIfc) proc);
			log.log(Level.CONFIG, "Added preprocessor: {0} for plugin id: {1}", new Object[] {
					proc.getClass().getSimpleName(),
					proc.id() });
			loaded = true;
		}

		if (proc instanceof XMPPPostprocessorIfc) {
			postProcessors.put(proc.id(), (XMPPPostprocessorIfc) proc);
			log.log(Level.CONFIG, "Added postprocessor: {0} for plugin id: {1}", new Object[] {
					proc.getClass().getSimpleName(),
					proc });
			loaded = true;
		}

		if (proc instanceof XMPPStopListenerIfc) {
			stopListeners.put(proc.id(), (XMPPStopListenerIfc) proc);
			log.log(Level.CONFIG, "Added stopped processor: {0} for plugin id: {1}",
					new Object[] { proc.getClass().getSimpleName(),
							proc.id() });
			loaded = true;
		}

		if (proc instanceof XMPPPacketFilterIfc) {
			outFilters.put(proc.id(), (XMPPPacketFilterIfc) proc);
			log.log(Level.CONFIG, "Added packet filter: {0} for plugin id: {1}", new Object[] {
					proc.getClass().getSimpleName(),
					proc.id() });
			loaded = true;
		}
		if (!loaded) {
			log.log(Level.WARNING, "No implementation found for plugin id: {0}", proc.id());
		}    // end of if (!loaded)
		if (proc != null) {
			if (allPlugins.add(proc)) {
				Map<String, Object> settings = new HashMap<>();
				//settings.put("sm-jid", getComponentId());
				proc.init(settings);
				eventBus.registerAll(proc);
			}
			if (proc instanceof PresenceCapabilitiesManager.PresenceCapabilitiesListener) {
				PresenceCapabilitiesManager.registerPresenceHandler((PresenceCapabilitiesManager
						.PresenceCapabilitiesListener) proc);
			}
		}

		return proc;
	}

	@Override
	public boolean containsJid(BareJID jid) {
		return sessionsByNodeId.containsKey(jid);
	}

	@Override
	public boolean containsJidLocally(BareJID jid) {
		return sessionsByNodeId.containsKey(jid);
	}

	@Override
	public boolean containsJidLocally(JID jid) {
		XMPPSession session = sessionsByNodeId.get(jid.getBareJID());
		return session != null && session.getResourceForJID(jid) != null;
	}

	public void handleLocalPacket(Packet packet, XMPPResourceConnection conn) {

		// Do nothing here. Maybe we will attach some handlers later
	}

	@Override
	public void handleLogin(BareJID userId, XMPPResourceConnection conn) {
		if (log.isLoggable(Level.FINEST)) {
			log.log(Level.FINEST, "handleLogin called for: {0}, conn_id: {1}", new Object[] {
					userId,
					conn });
		}
		registerNewSession(userId, conn);
	}

	@Override
	public void handleLogout(BareJID userId, XMPPResourceConnection conn) {
		XMPPSession session = sessionsByNodeId.get(userId);

		// we need to make sure that session has no other connections as it might
		// have one connection but not this one, so condition
		// session.getActiveResourcesSize() <= 1
		// was not enough
		//if ((session != null) && (session.getActiveResourcesSize() <= 1)) {
		boolean onlyConnectionForSession = session != null && (session.getActiveResourcesSize() == 0
				|| (session.getActiveResourcesSize() == 1 && session.getActiveResources().contains(conn)));

		if (onlyConnectionForSession) {
			sessionsByNodeId.remove(userId);
		}    // end of if (session.getActiveResourcesSize() == 0)
		try {
			connectionsByFrom.remove(conn.getConnectionId());

			Packet cmd = Command.CLOSE.getPacket(getComponentId(), conn.getConnectionId(),
					StanzaType.set, conn.nextStanzaId());
			String error = (String) conn.getSessionData(XMPPResourceConnection.ERROR_KEY);

			if (error != null) {
				Element err_el = new Element(error);

				err_el.setXMLNS("urn:ietf:params:xml:ns:xmpp-streams");
				cmd.getElement().getChild("command").addChild(err_el);
			}
			fastAddOutPacket(cmd);
		} catch (NoConnectionIdException ex) {
			log.log(Level.WARNING, "Connection ID not set for session: {0}", conn);
		}
	}

	@Override
	public void handlePresenceSet(XMPPResourceConnection conn) {
		XMPPSession parentSession = conn.getParentSession();

		if (parentSession == null) {
			return;
		}

		Element presence = conn.getPresence();

		this.processPresenceUpdate(parentSession, presence);
	}

	@Override
	public void handleResourceBind(XMPPResourceConnection conn) {
		if (!conn.isServerSession() && (!"USER_STATUS".equals(conn.getSessionId())) &&!conn
				.isTmpSession()) {
			try {
				Packet user_login_cmd = Command.USER_LOGIN.getPacket(getComponentId(), conn
						.getConnectionId(), StanzaType.set, conn.nextStanzaId(), Command.DataType
						.submit);

				Command.addFieldValue(user_login_cmd, "user-jid", conn.getjid().toString());
				addOutPacket(user_login_cmd);
			} catch (NoConnectionIdException ex) {

				// This actually should not happen... might be a bug:
				log.log(Level.WARNING, "This should not happen, check it out!, ", ex);
			}
		}
	}

	@Override
	public boolean handlesLocalDomains() {
		return true;
	}

	@Override
	public int hashCodeForPacket(Packet packet) {
		// moved this check from AbstractMessageReceiver as it is related only to SM
		// and in other components it causes issues as SM sending packet send packetFrom
		// to SM address which in fact forced other components to process all packets
		// from SM on single thread !!
		if ((packet.getPacketFrom() != null) &&!getComponentId().equals(packet
				.getPacketFrom())) {

			// This comes from connection manager so the best way is to get hashcode
			// by the connectionId, which is in the getFrom()
			return packet.getPacketFrom().hashCode();
		}

		return super.hashCodeForPacket(packet);
	}

	@Override
	public void initBindings( Bindings binds ) {
		super.initBindings(binds);
		binds.put(CommandIfc.AUTH_REPO, auth_repository);
		binds.put(CommandIfc.USER_CONN, connectionsByFrom);
		binds.put(CommandIfc.USER_REPO, user_repository);
		binds.put(CommandIfc.USER_SESS, sessionsByNodeId);
		XMPPProcessorIfc registerModule = getProcessor(JabberIqRegister.ID);
		if (registerModule != null)
			binds.put("JabberIqRegister", registerModule);

	}

	@Override
	public int processingInThreads() {
		return Runtime.getRuntime().availableProcessors() * 16;
	}

	@Override
	public int processingOutThreads() {
		return Runtime.getRuntime().availableProcessors() * 16;
	}

	@Override
	public void processPacket(final Packet packet) {
		if (log.isLoggable(Level.FINEST)) {
			log.log(Level.FINEST, "Received packet: {0}", packet.toStringSecure());
		}
		if (packet.isCommand() && processCommand(packet)) {
			packet.processedBy("SessionManager");

			// No more processing is needed for command packet
			return;
		}    // end of if (pc.isCommand())

		XMPPResourceConnection conn = getXMPPResourceConnection(packet);

		if ((conn == null) && (isBrokenPacket(packet)) || processAdminsOrDomains(packet)) {
			return;
		}
		processPacket(packet, conn);
	}

	public void removePlugin(XMPPImplIfc proc) {
		String plug_id = proc.id();
		removePlugin(plug_id);
	}


	public void removePlugin(String plug_id) {
		if (log.isLoggable(Level.FINEST)) {
			log.log(Level.FINEST, "Removing plugin {0}", plug_id);
		}

		XMPPImplIfc                              p  = null;
		ProcessingThreads<ProcessorWorkerThread> pt = workerThreads.remove(plug_id);

		if (pt != null) {
			p = processors.remove(plug_id);
			pt.shutdown();
			if (p != null) {
				allPlugins.remove(p);
			}
		}
		if (preProcessors.get(plug_id) != null) {
			p = preProcessors.remove(plug_id);
			allPlugins.remove(p);
		}
		if (postProcessors.get(plug_id) != null) {
			p = postProcessors.remove(plug_id);
			allPlugins.remove(p);
		}
		if (stopListeners.get(plug_id) != null) {
			p = stopListeners.remove(plug_id);
			allPlugins.remove(p);
		}
		if (p != null) {
			eventBus.unregisterAll(p);
			if (p instanceof PresenceCapabilitiesManager.PresenceCapabilitiesListener) {
				PresenceCapabilitiesManager.unregisterPresenceHandler((PresenceCapabilitiesManager
						.PresenceCapabilitiesListener) p);
			}
		}
	}

	public boolean skipPrivacy() {
		return skipPrivacy;
	}

	@Override
	public void start() {
		super.start();
		if (!staleConnectionCloser.isScheduled()) {
			addTimerTask(staleConnectionCloser, staleConnectionCloser.getTimeout());
		}
		eventBus.registerAll(this);
	}

	@Override
	public void stop() {
		eventBus.unregisterAll(this);
		super.stop();
		List<String> pluginsToStop = new ArrayList<String>(workerThreads.keySet());
		for (String plugin_id : pluginsToStop) {
			try {
				removePlugin(plugin_id);
			} catch (Exception ex) {
				log.log(Level.WARNING, "Exception while stopping plugin", ex);
			}

		}
	}

	//~--- get methods ----------------------------------------------------------

	@Override
	public JID[] getConnectionIdsForJid(BareJID jid) {
		if (skipPrivacy()) {
			XMPPSession session = sessionsByNodeId.get(jid);

			if (session != null) {
				return session.getConnectionIds();
			}
		}

		return null;
	}

	@Override
	public String getDiscoCategoryType() {
		return "sm";
	}

	@Override
	public String getDiscoDescription() {
		return "Session manager";
	}

	@Override
	public List<Element> getDiscoFeatures(JID from) {
		List<Element> features = new LinkedList<Element>();
		List<Element> tmp      = super.getDiscoFeatures(from);

		if (tmp != null) {
			features.addAll(tmp);
		}
		for (XMPPProcessorIfc proc_t : processors.values()) {
			Element[] discoFeatures = proc_t.supDiscoFeatures(null);

			if (discoFeatures != null) {
				features.addAll(Arrays.asList(discoFeatures));
			}    // end of if (discoFeatures != null)
		}

		return features;
	}

	@Override
	public Element getDiscoInfo(String node, JID jid, JID from) {
		if ((jid != null) && (getName().equals(jid.getLocalpart()) || isLocalDomain(jid
				.toString()))) {
			Element query = super.getDiscoInfo(node, jid, from);

			if (query == null) {
				query = new Element("query");
				query.setXMLNS(XMPPService.INFO_XMLNS);
			}
			if (node == null) {
				for (XMPPProcessorIfc proc_t : processors.values()) {
					Element[] discoFeatures = proc_t.supDiscoFeatures(null);

					if (discoFeatures != null) {
						query.addChildren(Arrays.asList(discoFeatures));
					}    // end of if (discoFeatures != null)
				}
			}
			if (log.isLoggable(Level.FINEST)) {
				log.log(Level.FINEST, "Found disco info: {0}", ((query != null)
						? query.toString()
						: null));
			}

			return query;
		}
		if (log.isLoggable(Level.FINEST)) {
			log.log(Level.FINEST, "Not found disco info for node: {0}, jid: {1}",
					new Object[] { node,
							jid });
		}

		return null;
	}

	public XMPPResourceConnection getResourceConnection(JID jid) {
		XMPPSession session = getSession(jid.getBareJID());

		if (session != null) {
			if (log.isLoggable(Level.FINEST)) {
				log.log(Level.FINEST, "Session not null, searching session for jid: {0}", jid);
			}

			XMPPResourceConnection res = session.getResourceConnection(jid);

			if (log.isLoggable(Level.FINEST)) {
				log.log(Level.FINEST, "Found session: {0}, for jid: {1}", new Object[] { res,
						jid });
			}

			return res;
		}    // end of if (session != null)

		// Maybe this is a call for the server session?
		if (isLocalDomain(jid.toString(), false)) {
			return smResourceConnection;
		}

		return null;
	}

	public int getOpenUsersConnectionsAmount(){
		return connectionsByFrom.size();
	}

	@Override
	@SuppressWarnings("unchecked")
	public void getStatistics(StatisticsList list) {
		super.getStatistics(list);
		if (list.checkLevel(Level.FINEST)) {
			list.add(getName(), "Registered accounts", user_repository.getUsersCount(), Level
					.FINEST);
		}
		list.add(getName(), "Open user connections", connectionsByFrom.size(), Level.INFO);
		list.add(getName(), "Maximum user connections", maxUserConnections, Level.INFO);
		list.add(getName(), "Total user connections", totalUserConnections, Level.FINER);
		list.add(getName(), "Closed user connections", closedConnections, Level.FINER);
		list.add(getName(), "Open user sessions", sessionsByNodeId.size(), Level.INFO);
		list.add(getName(), "Maximum user sessions", maxUserSessions, Level.FINE);
		list.add(getName(), "Total user sessions", totalUserSessions, Level.FINER);
		list.add(getName(), "Active user connections", activeUserNumber, Level.FINER);
		list.add(getName(), "Authentication timouts", authTimeouts, Level.INFO);
		if (list.checkLevel(Level.INFO)) {
			int  totalQueuesWait     = list.getValue(getName(), "Total queues wait", 0);
			long totalQueuesOverflow = list.getValue(getName(), "Total queues overflow", 0l);

			for (Map.Entry<String, ProcessingThreads<ProcessorWorkerThread>> procent :
					workerThreads.entrySet()) {
				ProcessingThreads<ProcessorWorkerThread> proc = procent.getValue();

				totalQueuesWait     += proc.getTotalQueueSize();
				totalQueuesOverflow += proc.getDroppedPackets();
				if (list.checkLevel(Level.INFO, proc.getTotalQueueSize() + proc
						.getDroppedPackets())) {
					list.add(getName(), "Processor: " + procent.getKey(), ", Queue: " + proc
									.getTotalQueueSize() + ", AvTime: " + proc.getAverageProcessingTime() +
									", Runs: " + proc.getTotalRuns() + ", Lost: " + proc.getDroppedPackets(),
							Level.INFO);
				}
			}
			list.add(getName(), "Total queues wait", totalQueuesWait, Level.INFO);
			list.add(getName(), "Total queues overflow", totalQueuesOverflow, Level.INFO);
		}
		if (list.checkLevel(Level.FINE)) {
			for (Map.Entry tmEntry : postTimes.entrySet()) {

				// This line is only temporary because JIndent cannot parse it inside the above
				// for statement
				Map.Entry<String, long[]> entry = tmEntry;

				list.add(getName(), "Average " + tmEntry.getKey() + " on last " + entry.getValue()
						.length + " runs [ms]", calcAverage(entry.getValue()), Level.FINE);
			}
		}
		list.add(getName(), "Maximum user sessions today", maxUserSessionsDaily, Level.INFO);
		list.add(getName(), "Maximum user sessions yesterday", maxUserSessionsYesterday, Level.INFO);

		for (XMPPImplIfc plugin : allPlugins) {
			plugin.getStatistics(list);
		}
	}

	@Override
	public boolean hasCompleteJidsInfo() {
		return true;
	}

	@Override
	public boolean isLocalDomain(String domain, boolean includeComponents) {
		if (includeComponents) {
			return isLocalDomainOrComponent(domain);
		} else {
			return isLocalDomain(domain);
		}
	}

	//~--- set methods ----------------------------------------------------------

	@Override
	public void setName(String name) {
		super.setName(name);
		TigaseRuntime.getTigaseRuntime().addOnlineJidsReporter(this);
	}

	public void setAllPlugins(ConcurrentSkipListSet<XMPPImplIfc> allPlugins) {
		ConcurrentSkipListSet<XMPPImplIfc> oldPlugins = this.allPlugins;
		HashSet<XMPPImplIfc> removed = new HashSet<>(oldPlugins);
		removed.removeAll(allPlugins);
		for (XMPPImplIfc proc : removed)
			removePlugin(proc);
		HashSet<XMPPImplIfc> added = new HashSet<>(allPlugins);
		added.removeAll(oldPlugins);
		for (XMPPImplIfc proc : added) {
			try {
				addPlugin(proc);
			} catch (ClassNotFoundException|InstantiationException|IllegalAccessException|TigaseDBException e) {
				log.log(Level.SEVERE, "Failed initialization of processor " + proc.id(), e);
			}
		}
	}

	@Override
	public void initialize() {
		super.initialize();

		smResourceConnection = new SMResourceConnection(null, user_repository, auth_repository, this);
		registerNewSession(getComponentId().getBareJID(), smResourceConnection);
	}

	@Override
	public void setSchedulerThreads_size(int size) {
		super.setSchedulerThreads_size(size);
		if (!staleConnectionCloser.isScheduled()) {
			addTimerTask(staleConnectionCloser, staleConnectionCloser.getTimeout());
		}
	}

	//~--- methods --------------------------------------------------------------

	protected void addOutPackets(Packet packet, XMPPResourceConnection conn,
								 Queue<Packet> results) {
		for (XMPPPacketFilterIfc outfilter : outFilters.values()) {
			outfilter.filter(packet, conn, naUserRepository, results);
		}    // end of for (XMPPPostprocessorIfc postproc: postProcessors)
		addOutPackets(results);
	}

	protected boolean addTrusted(JID jid) {
		return trusted.add(jid.getBareJID().toString());
	}

	protected void closeConnection(XMPPResourceConnection connection, JID connectionId,
								   String userId, boolean closeOnly) {
		if (log.isLoggable(Level.FINER)) {
			log.log(Level.FINER, "Stream closed from: {0}", connectionId);
		}

		// for test let's assume connection is not found
		if (connection == null) {
			connection = connectionsByFrom.remove(connectionId);
		}

		if (connection != null) {

			// Make sure no other stuff happen on the connection while it is being
			// closed. The best example is handleLogin, it happens they are called
			// concurrently and this is where things go wrong....
			synchronized (connection) {
				connection.putSessionData(XMPPResourceConnection.CLOSING_KEY,
						XMPPResourceConnection.CLOSING_KEY);
				closeSession(connection, closeOnly);
			}
		} else {
			if (log.isLoggable(Level.FINE)) {
				log.log(Level.FINE, "Can not find resource connection for connectionId: {0}",
						connectionId);
			}
			if (userId != null) {

				// check using userId if we can find stale XMPPResourceConnection
				if (log.isLoggable(Level.FINEST)) {
					log.log(Level.FINEST,
							"Found trying to find stale XMPPResourceConnection by userId {0}...",
							userId);
				}

				JID         userJid         = JID.jidInstanceNS(userId);
				XMPPSession sessionByUserId = getSession(userJid.getBareJID());

				if (sessionByUserId != null) {
					connection = sessionByUserId.getResourceForConnectionId(connectionId);
					if (connection != null) {
						if (log.isLoggable(Level.FINEST)) {
							log.log(Level.FINEST,
									"Found stale XMPPResourceConnection {0} by userId {1}, removing...",
									new Object[] { connection,
											userId });
						}
						sessionByUserId.removeResourceConnection(connection);
					}
				}

				return;
			}

			// Maybe we should move this loop based check to separe thread for performance reason
			// Check if our Set<JID> of not found sessions contains each of available connections from each session
			if (log.isLoggable(Level.FINE)) {
				log.log(Level.FINE, "queuing connection {0} for user {1} for detail stale connection check - should not happen!!",
						new Object[] { connectionId, userId });
			}
			if (!forceDetailStaleConnectionCheck) {
				return;
			}

			// Let's make sure there is no stale XMPPResourceConnection in some
			// XMPPSession
			// object which may cause problems and packets sent to nowhere.
			// This might an expensive operation though.... add item to queue
			// executed in other thread
			staleConnectionCloser.queueForClose(connectionId);

			// code below is original loop for finding stale XMPPResourceConnections
//    log.log(Level.INFO, "Trying to find and remove stale XMPPResourceConnection: {0}",
//        connectionId);
//
//    for (XMPPSession session : sessionsByNodeId.values()) {
//      connection = session.getResourceForConnectionId(connectionId);
//      if (connection != null) {
//        log.log(Level.WARNING, "Found stale XMPPResourceConnection: {0}, removing...",
//            connection);
//        session.removeResourceConnection(connection);
//
//        break;
//      }
//    }
		}    // end of if (conn != null) else
	}

	protected void closeSession(XMPPResourceConnection conn, boolean closeOnly) {
		if (!closeOnly) {
			Queue<Packet> results = new ArrayDeque<Packet>(50);

			for (XMPPStopListenerIfc stopProc : stopListeners.values()) {
				stopProc.stopped(conn, results, plugin_config.get(stopProc.id()));
			}    // end of for ()
			addOutPackets(null, conn, results);
		}
		try {
			if (conn.isAuthorized()) {
				JID userJid = conn.getJID();

				if (log.isLoggable(Level.FINE)) {
					log.log(Level.FINE, "Closing connection for: {0}, conn: {1}", new Object[] {userJid, conn});
				}

				XMPPSession sessionParent = conn.getParentSession();

				if (sessionParent != null) {
					if (log.isLoggable(Level.FINE)) {
						log.log(Level.FINE, "Found parent session for: {0}", userJid);
					}
					// as we are closing this connection we should ensure that it is removed
					// from list of active resources before going any further
					sessionParent.removeResourceConnection(conn);
					if (sessionParent.getActiveResourcesSize() <= 1) {

						// we should check if other this is the only connection on session
						// as in some cases connection can be already removed from active
						// resources but there might be other connection which is active
						if ((sessionParent.getActiveResourcesSize() > 0) &&!sessionParent.getActiveResources()
								.contains(conn)) {
							log.log(Level.FINE, "Session contains connection for other " +
									"resource than: {0}, not removing session", userJid);
							if (log.isLoggable(Level.FINER)) {
								StringBuilder sb = new StringBuilder(100);

								for (XMPPResourceConnection res_con : sessionParent.getActiveResources()) {
									sb.append(", res=").append(res_con.getResource());
								}
								log.log(Level.FINER, "Number of connections is {0} for the user: {1}{2}",
										new Object[] { sessionParent.getActiveResourcesSize(),
												userJid, sb.toString() });
							}

							return;
						}

						XMPPSession sessionFromMap = getSession( userJid.getBareJID());

						if (sessionParent.equals( sessionFromMap ) && sessionFromMap.getActiveResources().isEmpty() ) {
							sessionParent = sessionsByNodeId.remove(userJid.getBareJID());
						}

						if (sessionParent == null) {
							log.log(Level.INFO, "UPS can't remove, session not found in map: {0}",
									userJid);
						} else {
							if (log.isLoggable(Level.FINER)) {
								log.log(Level.FINER, "Number of user sessions: {0}", sessionsByNodeId
										.size());
							}
						}    // end of else
						auth_repository.logout(userJid.getBareJID());
					} else {
						if (log.isLoggable(Level.FINER)) {
							StringBuilder sb = new StringBuilder(100);

							for (XMPPResourceConnection res_con : sessionParent.getActiveResources()) {
								sb.append(", res=").append(res_con.getResource());
							}
							log.log(Level.FINER, "Number of connections is {0} for the user: {1}{2}",
									new Object[] { sessionParent.getActiveResourcesSize(),
											userJid, sb.toString() });
						}
					}    // end of else
				}      // end of if (session.getActiveResourcesSize() == 0)
			}
		} catch (NotAuthorizedException e) {
			log.log(Level.INFO, "Closed not authorized session: {0}", e);
		} catch (Exception e) {
			log.log(Level.WARNING, "Exception closing session... ", e);
		}
		++closedConnections;
		conn.streamClosed();
	}

	protected XMPPResourceConnection createUserSession(JID conn_id, String domain)
			throws TigaseStringprepException {
		XMPPResourceConnection connection = new XMPPResourceConnection(conn_id,
				user_repository, auth_repository, this);
		VHostItem vitem = null;

		if (domain != null) {
			vitem = getVHostItem(domain);
			if (log.isLoggable(Level.FINEST)) {
				log.log(Level.FINEST, "Setting hostname {0} for connection: {1}, VHostItem: {2}",
						new Object[] { domain,
								conn_id, vitem });
			}
		}
		if (vitem == null) {

			// This shouldn't generally happen. Must mean misconfiguration.
			if (log.isLoggable(Level.INFO)) {
				log.log(Level.INFO,
						"Can't get VHostItem for domain: {0}, using default one instead: {1}",
						new Object[] { domain,
								getDefHostName() });
			}
			vitem = new VHostItem(getDefHostName().getDomain());
		}
		connection.setDomain(vitem.getUnmodifiableVHostItem());
		if (log.isLoggable(Level.FINEST)) {
			log.log(Level.FINEST, "Domain set for connectionId {0}", conn_id);
		}
		connectionsByFrom.put(conn_id, connection);

		int currSize = connectionsByFrom.size();

		if (currSize > maxUserConnections) {
			maxUserConnections = currSize;
		}
		++totalUserConnections;

		return connection;
	}

	protected boolean delTrusted(JID jid) {
		return trusted.remove(jid.getBareJID().toString());
	}

	protected boolean fastAddOutPacket(Packet packet) {
		return addOutPacket(packet);
	}

	@SuppressWarnings("deprecation")
	protected XMPPResourceConnection loginUserSession(JID conn_id, String domain,
													  BareJID user_id, String resource, String xmpp_sessionId, boolean tmpSession) {
		try {
			XMPPResourceConnection conn = createUserSession(conn_id, domain);

			conn.setTmpSession(tmpSession);
			conn.setSessionId(xmpp_sessionId);

			// user_repository.setData(user_id, "tokens", xmpp_sessionId, conn_id.toString());
			// Authorization auth = conn.loginToken(user_id, xmpp_sessionId, conn_id.toString());
			conn.authorizeJID(user_id, false);
			if (conn.isAuthorized()) {
				handleLogin(user_id, conn);
				if ( resource == null ){
					resource = UUID.randomUUID().toString();
				}
				conn.setResource( resource );
			} else {
				connectionsByFrom.remove(conn_id);

				return null;
			}

			return conn;
		} catch (TigaseStringprepException | NotAuthorizedException ex) {
			log.log(Level.WARNING, "Problem logging user: " + user_id + "/" + resource, ex);
		}

		return null;
	}

	protected boolean processAdminsOrDomains(Packet packet) {
		if ((packet.getStanzaFrom() == null) && (packet.getPacketFrom() != null)) {

			// The packet, probably did not went through the first state of processing
			// yet.
			return false;
		}

		JID to = packet.getStanzaTo();

		if ((to != null) && isLocalDomain(to.toString())) {
			if (packet.getElemName() == "message") {

				// Yes this packet is for admin....
				if (log.isLoggable(Level.FINER)) {
					log.log(Level.FINER, "Packet for admin: {0}", packet);
				}
				sendToAdmins(packet);
				packet.processedBy("admins-or-domains");

				return true;
			} else if (packet.getElemName() == "iq"
					&& packet.getType() == StanzaType.result) {
				if ( log.isLoggable( Level.FINER ) ){
					log.log( Level.FINER, "IQ result packet addressed directly to server and not handle by any plugin: {0}",
							packet );
				}
				packet.processedBy( "iq-result-to-server" );
				return true;
			} else {
				if (log.isLoggable(Level.FINER)) {
					log.log(Level.FINER, "Packet for hostname, should be handled elsewhere: {0}",
							packet);
				}
			}
		}    // end of if (isInRoutings(to))

		return false;
	}

	protected boolean processCommand(Packet pc) {
		if ((pc.getStanzaTo() == null) ||!(getComponentId().equals(pc.getStanzaTo()) ||
				isLocalDomain(pc.getStanzaTo().toString()))) {
			return false;
		}

		Iq      iqc               = (Iq) pc;
		boolean processing_result = false;

		if (log.isLoggable(Level.FINER)) {
			log.log(Level.FINER, "{0} command from: {1}", new Object[] { iqc.getCommand()
					.toString(),
					iqc.getFrom() });
		}

		XMPPResourceConnection connection = connectionsByFrom.get(iqc.getFrom());

		switch (iqc.getCommand()) {
			case CLOSE : {
				log.log(Level.WARNING, "Unexpected packet: {0}", pc);
				processing_result = true;
			}

			break;

			case STREAM_OPENED : {

				// Response is sent from the thread when opening user session is
				// completed.
				// fastAddOutPacket(pc.okResult((String) null, 0));
				ProcessingThreads<ProcessorWorkerThread> pt = workerThreads.get(sessionOpenProc
						.id());

				if (pt == null) {
					pt = workerThreads.get(defPluginsThreadsPool);
				}
				pt.addItem(sessionOpenProc, iqc, connection);
				processing_result = true;
			}

			break;

			case GETFEATURES : {
				if (iqc.getType() == StanzaType.get) {

					boolean ssl = iqc.getStanzaId().startsWith( "ssl_" );

					connection = connectionsByFrom.get( iqc.getStanzaFrom() );
					if ( connection != null && ssl ){
						connection.putSessionData( "SSL", ssl );
					}

					List<Element> features = getFeatures( connection );
					Packet result = iqc.commandResult( null );

					Command.setData(result, features);
					addOutPacket(result);
				}    // end of if (pc.getType() == StanzaType.get)
				processing_result = true;
			}

			break;

			case STREAM_CLOSED : {
				fastAddOutPacket(iqc.okResult((String) null, 0));

				//try {
//			ProcessingThreads<ProcessorWorkerThread> pt = workerThreads.get(sessionCloseProc
//					.id());
//
//			if (pt == null) {
//				pt = workerThreads.get(defPluginsThreadsPool);
//			}
//			pt.addItem(sessionCloseProc, iqc, connection);
				// Replaced code above with new code below to execute STREAM_CLOSE in same
				// thread as other packets from connection so next packets will know there
				// is no session available after STREAM_CLOSE
				// This should not have bigger impact on performance as SessionCloseProc was
				// reimplemented to speed up process of closing connections (using maps instead
				// of list, etc.)
				// Updated by Artur: It does have a big impact. In most cases a DB is accessed during the
				// session close processing. If this is done in the main SM thread everything is slowed down.
				// If we work under load of 100 logins/logouts per second this bring down the whole system.
				// see below!!
				//sessionCloseProc.process(iqc, connection, naUserRepository, packetWriterQueue, plugin_config.get(sessionCloseProc.id()));
				//			} catch (XMPPException ex) {
				//				log.log(Level.WARNING, "Exception while processing STREAM_CLOSE command", ex);
				//			}
				// closeConnection(pc.getFrom(), false);
				//
				// we need to use other aproach then, as we need to remove session ASAP,
				// so let's at first remove XMPPResourceConnection in this thread and later add packet to
				// queue to close it later on
				if (connection != null) {
					if (!connection.isAuthorized()) {
						// first remove connection from connections map
						// only if connection is not authorized as in other case
						// it will be removed on end of stream in STREAM_FINISHED
						connectionsByFrom.remove(iqc.getFrom(), connection);
					}

					// ok, now remove connection from session
					XMPPSession session = connection.getParentSession();
					if (session != null) {
						session.removeResourceConnection(connection);
						// now set parent session to let processors properly close XMPPResourceConnection
						try {
							connection.setParentSession(session);
						} catch (TigaseStringprepException ex) {
							log.log(Level.FINE, "this should not happen as JID was already created once", ex);
						}
					}
				}

				if (connection == null || !connection.isAuthorized()) {
					// now we add packet to processing thread to let it close properly in separate thread
					ProcessingThreads<ProcessorWorkerThread> pt = workerThreads.get(sessionCloseProc
							.id());

					if (pt == null) {
						pt = workerThreads.get(defPluginsThreadsPool);
					}
					pt.addItem(sessionCloseProc, iqc, connection);
				} else {
					tigase.util.TimerTask task = new SessionCloseTimer(iqc.getFrom(), connection.getSessionId());
					addTimerTask(task, 10, TimeUnit.SECONDS);
					connection.putSessionData(SESSION_CLOSE_TIMER_KEY, task);
				}
				processing_result = true;
			}

			break;

			case STREAM_CLOSED_UPDATE : {
				if (log.isLoggable(Level.FINEST)) {
					log.log(Level.FINEST, "{0} processing comment, connection: {1}", new Object[] {
							iqc.getCommand(), ((connection != null)
							? connection
							: " is null") });
				}

				// Note! We don't send response to this packet....
				if (log.isLoggable(Level.FINEST)) {
					log.log(Level.FINEST, "{0} adding to the processor: {1}", new Object[] { iqc
							.getCommand(), ((connection != null)
							? connection
							: " is null") });
				}
				if (connection == null) {

					// Hm, the user connection does not exist here but
					// the XMPPSession thinks it still does, a quick fix should
					// be enough.
					// TODO: investigate why this happens at all, an exception
					// during connection close processing????
					JID stanzaFrom = iqc.getStanzaFrom();

					if (stanzaFrom == null) {

						// This is wrong
						log.log(Level.WARNING, "Stream close update without an user JID: {0}", iqc);
					} else {
						XMPPSession xs = sessionsByNodeId.get(stanzaFrom.getBareJID());

						if (xs == null) {
							log.log(Level.INFO,
									"Stream close for the user session which does not exist: {0}", iqc);
						} else {
							XMPPResourceConnection xcr = xs.getResourceForConnectionId(iqc
									.getPacketFrom());

							if (xcr == null) {
								log.log(Level.INFO,
										"Stream close for the resource connection which does not exist", iqc);
							} else {
								xs.removeResourceConnection(xcr);
								if (log.isLoggable(Level.FINEST)) {
									log.log(Level.FINEST, "{0} removed resource connection: {1}",
											new Object[] { iqc.getCommand(),
													xcr });
								}
							}
						}
					}
				} else {
					ProcessingThreads<ProcessorWorkerThread> pt = workerThreads.get(sessionCloseProc
							.id());

					if (pt == null) {
						pt = workerThreads.get(defPluginsThreadsPool);
					}
					pt.addItem(sessionCloseProc, iqc, connection);
				}

				// closeConnection(pc.getFrom(), false);
				processing_result = true;
			}

			break;

			case STREAM_FINISHED:
				if (log.isLoggable(Level.FINEST)) {
					log.log(Level.FINEST, "{0} processing command, connection: {1}", new Object[] {
							iqc.getCommand(), ((connection != null)
							? connection
							: " is null") });
				}
				if (connection != null) {
					tigase.util.TimerTask task = (tigase.util.TimerTask) connection.getSessionData(SESSION_CLOSE_TIMER_KEY);
					if (task != null) {
						// cancel existing timer task as it will not be needed
						task.cancel();
					}
					// first remove connection from connections map
					connectionsByFrom.remove(iqc.getFrom(), connection);
				}

				// now we add packet to processing thread to let it close properly in separate thread
				ProcessingThreads<ProcessorWorkerThread> pt = workerThreads.get(sessionCloseProc
						.id());

				if (pt == null) {
					pt = workerThreads.get(defPluginsThreadsPool);
				}
				pt.addItem(sessionCloseProc, iqc, connection);

				processing_result = true;

				break;

			case USER_STATUS :
				try {
					final boolean isTrusted = isTrusted(iqc.getStanzaFrom())
							|| isTrusted(iqc.getStanzaFrom().getDomain());
					String pb = Command.getFieldValue( pc, "prebind" );
					boolean prebind = ( ( pb != null ) && pb.equalsIgnoreCase( "true" ) );

					if (prebind || isTrusted) {
						String  av        = Command.getFieldValue(pc, "available");
						boolean available = !((av != null) && av.equalsIgnoreCase("false"));

						JID user_jid = JID.jidInstance( Command.getFieldValue( iqc, "jid" ) );

						if ( prebind ){
							String id = Command.getFieldValue( pc, "session-id" );
							if ( id == null ){
								id = UUID.randomUUID().toString();
							}

							loginUserSession( iqc.getStanzaFrom(), user_jid.getDomain(),
									user_jid.getBareJID(), user_jid.getResource(),
									id, false );
							fastAddOutPacket( iqc.okResult( (String) null, 0 ) );

						}

						if (available) {
							Packet  presence = null;
							Element p        = iqc.getElement().getChild("command").getChild("presence");

							if (p != null) {

								// + // use this hack to break XMLNS
								// + Element el = new Element("presence");
								// + el.setChildren(p.getChildren());
								Element elem = p.clone();

								elem.setXMLNS("jabber:client");
								presence = Packet.packetInstance(elem);
							}
							connection = connectionsByFrom.get(iqc.getStanzaFrom());
							if (!prebind && connection == null) {
								connection = loginUserSession(iqc.getStanzaFrom(), user_jid.getDomain(),
										user_jid.getBareJID(), user_jid.getResource(), "USER_STATUS", false);
								connection.putSessionData("jingle", "active");
								fastAddOutPacket(iqc.okResult((String) null, 0));
								if (presence == null) {
									presence = Packet.packetInstance(new Element("presence", new Element[] {
											new Element("priority", "-1"),
											new Element("c", new String[] { "node", "ver", "ext", "xmlns" },
													new String[] { "http://www.google.com/xmpp/client/caps",
															XMPPServer.getImplementationVersion(), "voice-v1",
															"http://jabber.org/protocol/caps" }) }, null, null));
								}
							} else {

								// addOutPacket(Authorization.CONFLICT.getResponseMessage(pc,
								// "The user resource already exists.", true));
								if (log.isLoggable(Level.FINEST)) {
									log.finest(
											"USER_STATUS set to true for user who is already available: " + iqc
													.toStringSecure());
								}
							}
							if (presence != null) {
								presence.setPacketFrom(iqc.getStanzaFrom());
								presence.setPacketTo(getComponentId());
								addOutPacket(presence);
							}
						} else {
							connection = connectionsByFrom.remove(iqc.getStanzaFrom());
							if (connection != null) {
								closeSession(connection, false);
								addOutPacket(iqc.okResult((String) null, 0));
							} else {
								addOutPacket(Authorization.ITEM_NOT_FOUND.getResponseMessage(iqc,
										"The user resource you want to remove does not exist.", true));
								log.info("Can not find resource connection for packet: " + iqc
										.toStringSecure());
							}
						}
					} else {
						try {
							addOutPacket(Authorization.FORBIDDEN.getResponseMessage(iqc,
									"Only trusted entity can do it.", true));
						} catch (PacketErrorTypeException e) {
							log.warning("Packet error type when not expected: " + iqc.toStringSecure());
						}
					}
				} catch (Exception e) {
					try {
						addOutPacket(Authorization.UNDEFINED_CONDITION.getResponseMessage(iqc,
								"Unexpected error occured during the request: " + e, true));
					} catch (Exception ex) {
						ex.printStackTrace();
					}
					log.log(Level.WARNING, "USER_STATUS session creation error: ", e);
				}
				processing_result = true;

				break;

			case OTHER :
				//#2682: Commands addressed to domain should be processed by sess-man
				if ( iqc.isCommand() && isLocalDomain( iqc.getStanzaTo().getDomain() ) ){
					Queue<Packet> results = new ArrayDeque<Packet>();
					processing_result = processScriptCommand( iqc, results );
					addOutPackets( results );
				}

				if (getComponentId().equals(iqc.getStanzaTo()) && getComponentId().equals(iqc
						.getPacketFrom())) {

					// No such command available. This prevents from an infinite loop in
					// case there is no implementation to hadle such a command
					try {
						addOutPacket(Authorization.FEATURE_NOT_IMPLEMENTED.getResponseMessage(iqc,
								"There is no implementation for such command on the server.", true));
					} catch (Exception ex) {
						ex.printStackTrace();
					}
					log.log(Level.WARNING,
							"There is no implementation for such command on the server: " + iqc);
					processing_result = true;
				}

				break;

			case TLS_HANDSHAKE_COMPLETE:
				if (connection != null) {
					if (log.isLoggable(Level.FINEST))
						log.log(Level.FINEST, "Handshake details received. connection: {0}", connection);
					String tlsUniqueId = Command.getFieldValue(pc, "tls-unique-id");
					if (tlsUniqueId != null) {
						byte[] bytes = Base64.decode(tlsUniqueId);
						connection.putSessionData(AbstractSaslSCRAM.TLS_UNIQUE_ID_KEY, bytes);
						if (log.isLoggable(Level.FINEST))
							log.log(Level.FINEST, "tls-unique-id {0} stored in session-data. connection: {1}", new Object[]{tlsUniqueId, connection});
					}
					String encodedCertificate = Command.getFieldValue(pc, "peer-certificate");
					if (encodedCertificate != null) {
						try {
							byte[] bytes = Base64.decode(encodedCertificate);

							ByteArrayInputStream bais = new ByteArrayInputStream(bytes);
							CertificateFactory cf = CertificateFactory.getInstance("X.509");
							Certificate certificate = cf.generateCertificate(bais);

							connection.putSessionData(SaslEXTERNAL.PEER_CERTIFICATE_KEY, certificate);
							if (log.isLoggable(Level.FINEST))
								log.log(Level.FINEST, "peer-certificate {0} stored in session-data. connection: {1}", new Object[]{certificate, connection});

						} catch (Exception ex) {
							log.log(Level.FINEST, "could not decode peer certificate", ex);
						}
					}
					encodedCertificate = Command.getFieldValue(pc, "local-certificate");
					if (encodedCertificate != null) {
						try {
							byte[] bytes = Base64.decode(encodedCertificate);

							ByteArrayInputStream bais = new ByteArrayInputStream(bytes);
							CertificateFactory cf = CertificateFactory.getInstance("X.509");
							Certificate certificate = cf.generateCertificate(bais);

							connection.putSessionData(AbstractSaslSCRAM.LOCAL_CERTIFICATE_KEY, certificate);
							if (log.isLoggable(Level.FINEST))
								log.log(Level.FINEST, "local-certificate {0} stored in session-data. connection: {1}", new Object[]{certificate, connection});
						} catch (Exception ex) {
							log.log(Level.FINEST, "could not decode local certificate", ex);
						}
					}
				} else if (log.isLoggable(Level.FINEST)) {
					log.finest("Handshake details received, but no connection is related.");
				}
				processing_result = true;
				break;
			case STREAM_MOVED :
				if (connection != null) {
					String oldConnectionJidStr = Command.getFieldValue(pc, "old-conn-jid");
					JID    oldConnJid          = JID.jidInstanceNS(oldConnectionJidStr);

<<<<<<< HEAD
					try {
=======
			case STREAM_MOVED :
			if (connection != null) {
				String oldConnectionJidStr = Command.getFieldValue(pc, "old-conn-jid");
				JID    oldConnJid          = JID.jidInstanceNS(oldConnectionJidStr);

				try {
>>>>>>> 89d12da3

						// get old session and replace it's connection id to redirect packets
						// to new connection
						XMPPResourceConnection oldConn = connectionsByFrom.remove(oldConnJid);

						oldConn.setConnectionId(connection.getConnectionId());
						connectionsByFrom.remove(connection.getConnectionId());
						connectionsByFrom.put(oldConn.getConnectionId(), oldConn);

						// remove current connection from list of active connections as
						// this connection will be used with other already authenticated connection
						sessionsByNodeId.get(oldConn.getBareJID()).removeResourceConnection(connection);

						xmppStreamMoved(oldConn, oldConnJid, oldConn.getConnectionId());
					} catch (XMPPException ex) {
						log.log(Level.SEVERE, "exception while replacing old connection id = " +
										oldConnJid + " with new connection id = " + pc.getPacketFrom().toString(),
								ex);
					}
				}
				processing_result = true;

				break;

			case BROADCAST_TO_ONLINE: {
				Element packetToBroadcast = null;
				for (Element elem : pc.getElement().getChildren()) {
					if (elem.getXMLNS() == "http://tigase.org/protocol/broadcast") {
						packetToBroadcast = elem;
						packetToBroadcast.setAttribute("xmlns", Packet.CLIENT_XMLNS);
					}
				}
				String to = Command.getFieldValue(pc, "to");
				if (to == null) {
					for (XMPPSession session : sessionsByNodeId.values()) {
						JID[] jids = session.getJIDs();

						if (jids == null) {
							continue;
						}

						for (JID jid : jids) {
							Element msg = packetToBroadcast.clone();
							msg.setAttribute("to", jid.toString());
							try {
								Packet toSend = Packet.packetInstance(msg);
								// it is better to send by addOutPacket as in other case results
								// collection could be very large!!
								addOutPacket(toSend);
							} catch (TigaseStringprepException ex) {
								log.log(Level.FINEST, "could not create packet for message to broadcast", ex);
							}
						}
					}
				} else {
					BareJID userJid = BareJID.bareJIDInstanceNS(to);
					XMPPSession session = sessionsByNodeId.get(userJid);
					if (session != null) {
						JID[] jids = session.getJIDs();

						if (jids != null) {
							for (JID jid : jids) {
								if (log.isLoggable(Level.FINEST)) {
									log.log(Level.FINEST, "broadcasting packet to {0}", jid);
								}
								Element msg = packetToBroadcast.clone();
								msg.setAttribute("to", jid.toString());
								try {
									Packet toSend = Packet.packetInstance(msg);
									// it is better to send by addOutPacket as in other case results
									// collection could be very large!!
									addOutPacket(toSend);
								} catch (TigaseStringprepException ex) {
									log.log(Level.FINEST, "could not create packet for message to broadcast", ex);
								}
							}
						}
					}
				}
			}
			processing_result = true;
			break;

			default :
				if (getComponentId().equals(iqc.getStanzaTo()) && getComponentId().equals(iqc
						.getPacketFrom())) {

					// No such command available. This prevents from an infinite loop in
					// case there is no implementation to hadle such a command
					try {
						addOutPacket(Authorization.FEATURE_NOT_IMPLEMENTED.getResponseMessage(iqc,
								"There is no implementation for such command on the server.", true));
					} catch (Exception ex) {
						ex.printStackTrace();
					}
					log.log(Level.WARNING,
							"There is no implementation for such command on the server: " + iqc);
					processing_result = true;
				}

				break;
		}    // end of switch (pc.getCommand())

		return processing_result;
	}

	protected void processPacket(Packet packet, XMPPResourceConnection conn) {
		long startTime = System.currentTimeMillis();
		int  idx       = tIdx;

		tIdx = (tIdx + 1) % maxIdx;

		// long defPrepTm = 0;
		// long prepTm = 0;
		// long defForwTm = 0;
		// long walkTm = 0;
		// long postTm = 0;
		// TODO: check if this is really necessary, seems to be even harmful in some
		// cases like when the error is generated as a response to a bad packet.
		packet.setPacketTo(getComponentId());
		if (log.isLoggable(Level.FINEST)) {
			log.log(Level.FINEST, "processing packet: {0}, connection: {1}", new Object[] {
					packet.toStringSecure(),
					conn });
		}

		Queue<Packet> results = new ArrayDeque<Packet>(2);
		boolean       stop    = false;

		if (!stop) {
			if (defPacketHandler.preprocess(packet, conn, naUserRepository, results)) {
				packet.processedBy("filter-foward");
				if (log.isLoggable(Level.FINEST)) {
					log.log(Level.FINEST, "Packet preprocessed: {0}", packet.toStringSecure());
					if (results.size() > 0) {
						for (Packet p : results) {
							log.log(Level.FINEST, "Preprocess result: {0}", p.toStringSecure());
						}
					}
				}
				addOutPackets(packet, conn, results);

				return;
			}
		}

		// defPrepTm = System.currentTimeMillis() - startTime;
		// Preprocess..., all preprocessors get all messages to look at.
		// I am not sure if this is correct for now, let's try to do it this
		// way and maybe change it later.
		// If any of them returns true - it means processing should stop now.
		// That is needed for preprocessors like privacy lists which should
		// block certain packets.
		if (!stop) {
			for (XMPPPreprocessorIfc preproc : preProcessors.values()) {
				stop |= preproc.preProcess(packet, conn, naUserRepository, results, plugin_config
						.get(preproc.id()));
				if (stop && log.isLoggable(Level.FINEST)) {
					log.log(Level.FINEST, "Packet blocked by: {0}, packet{1}", new Object[] {
							preproc.id(),
							packet });

					break;
				}
			}    // end of for (XMPPPreprocessorIfc preproc: preProcessors)
		}

		setPermissions( conn, packet );

		// prepTm = System.currentTimeMillis() - startTime;
		if (!stop) {
			if (defPacketHandler.forward(packet, conn, naUserRepository, results)) {
				packet.processedBy("filter-foward");
				if (log.isLoggable(Level.FINEST)) {
					log.log(Level.FINEST, "Packet forwarded: {0}", packet);
				}
				addOutPackets(packet, conn, results);

				return;
			}
		}

		// defForwTm = System.currentTimeMillis() - startTime;
		if (!stop) {
			walk(packet, conn);
			try {
				if ((conn != null) && conn.getConnectionId().equals(packet.getPacketFrom())) {
					handleLocalPacket(packet, conn);
				}
			} catch (NoConnectionIdException ex) {

				// Ignore, this should not happen at this point, or even at all.
				log.log(Level.INFO,
						"Impossible happened, please report to developer packet: {0}, connection: {1}.",
						new Object[] { packet,
								conn });
			}
		}

		// walkTm = System.currentTimeMillis() - startTime;
		if (!stop) {
			for (XMPPPostprocessorIfc postproc : postProcessors.values()) {
				String plug_id      = postproc.id();
				long[] postProcTime = null;

				synchronized (postTimes) {
					postProcTime = postTimes.get(plug_id);
					if (postProcTime == null) {
						postProcTime = new long[maxIdx];
						postTimes.put(plug_id, postProcTime);
					}
				}

				long stTime = System.currentTimeMillis();

				postproc.postProcess(packet, conn, naUserRepository, results, plugin_config.get(
						postproc.id()));
				postProcTime[idx] = System.currentTimeMillis() - stTime;
			}    // end of for (XMPPPostprocessorIfc postproc: postProcessors)
		}      // end of if (!stop)

		// postTm = System.currentTimeMillis() - startTime;
		if (!stop &&!packet.wasProcessed() && ((packet.getStanzaTo() == null) ||
				(!isLocalDomain(packet.getStanzaTo().toString())))) {
			if (defPacketHandler.canHandle(packet, conn)) {
				ProcessingThreads<ProcessorWorkerThread> pt = workerThreads.get(defHandlerProc
						.id());

				if (pt == null) {
					pt = workerThreads.get(defPluginsThreadsPool);
				}
				pt.addItem(defHandlerProc, packet, conn);
				packet.processedBy(defHandlerProc.id());
			}
		}
		setPermissions(conn, results);
		addOutPackets(packet, conn, results);
		if (packet.wasProcessed() || processAdminsOrDomains(packet)) {
			if (log.isLoggable(Level.FINEST)) {
				log.log(Level.FINEST, "Packet processed by: {0}", packet.getProcessorsIds()
						.toString());
			}
		} else {
			if (log.isLoggable(Level.FINEST)) {
				log.log(Level.FINEST, "Packet not processed: {0}", packet.toStringSecure());
			}

			Packet error = null;

			if (stop || ((conn == null) && (packet.getStanzaFrom() != null) && (packet
					.getStanzaTo() != null) &&!packet.getStanzaTo().equals(getComponentId()) &&
					((packet.getElemName() == Iq.ELEM_NAME) || (packet.getElemName() == Message
							.ELEM_NAME)))) {
				try {
					error = Authorization.SERVICE_UNAVAILABLE.getResponseMessage(packet,
							"Service not available.", true);
				} catch (PacketErrorTypeException e) {
					log.log(Level.FINE, "Service not available. Packet is error type already: {0}",
							packet.toStringSecure());
				}
			} else {
				if (((packet.getStanzaFrom() != null) || (conn != null)) && packet.wasSkipped()) {
					try {
						error = Authorization.RESOURCE_CONSTRAINT.getResponseMessage(packet,
								"Server subsystem overloaded, service temporarily unavailable.", true);
						if (log.isLoggable(Level.FINE)) {
							log.log(Level.FINE, "Server subsystem overloaded. Packet {0} not processed by processors {1}",
									new Object[] { packet.toStringSecure(), packet.getSkippedProcessorsIds() });
						}
					} catch (PacketErrorTypeException e) {
						log.log(Level.FINE, "Internal queues full. Packet is error type already: {0}", packet.toStringSecure());
					}
				} else if ((packet.getStanzaFrom() != null) || (conn != null)) {
					try {
						error = Authorization.FEATURE_NOT_IMPLEMENTED.getResponseMessage(packet,
								"Feature not supported yet.", true);
					} catch (PacketErrorTypeException e) {
						log.log(Level.FINE,
								"Feature not supported yet. Packet is error type already: {0}", packet
										.toStringSecure());
					}
				}
			}
			if (error != null) {
				if (error.getStanzaTo() != null) {
					conn = getResourceConnection(error.getStanzaTo());
				}      // end of if (error.getElemTo() != null)
				try {
					if (conn != null) {
						error.setPacketTo(conn.getConnectionId());
					}    // end of if (conn != null)
					addOutPacket(error);
				} catch (NoConnectionIdException e) {

					// Hm, strange, SM own session?
					log.log(Level.WARNING, "Error packet to the SM''s own session: {0}", error);
				}
			}
		}    // end of else

		// defPrepTime[idx] = defPrepTm;
		// prepTime[idx] = prepTm;
		// defForwTime[idx] = defForwTm;
		// walkTime[idx] = walkTm;
		// postTime[idx] = postTm;
	}

	protected void processPresenceUpdate(XMPPSession session, Element packet) {
		try {
			Packet presence = Packet.packetInstance(packet);
			eventBus.fire(new UserPresenceChangedEvent(session, presence));
		} catch (TigaseStringprepException ex) {

			// should not happen
			log.log(Level.SEVERE, "exception processing presence update for session = {0}" +
					" and packet = {1}", new Object[] { session,
					packet });
		}
	}

	protected void registerNewSession(BareJID userId, XMPPResourceConnection conn) {
		synchronized (conn) {
			if (conn.getSessionData(XMPPResourceConnection.CLOSING_KEY) != null) {

				// The user just closed the connection, ignore....
				return;
			}

			XMPPSession session = getSession(userId);

			if (session == null) {
				session = new XMPPSession(userId.getLocalpart());
				sessionsByNodeId.put(userId, session);

				int currSize = sessionsByNodeId.size();

				if (currSize > maxUserSessions) {
					maxUserSessions = currSize;
				}
				if (currSize > maxUserSessionsDaily) {
					maxUserSessionsDaily = currSize;
				}

				++totalUserSessions;
				if (log.isLoggable(Level.FINEST)) {
					log.log(Level.FINEST, "Created new XMPPSession for: {0}", userId);
				}
			} else {

				// Check all other connections whether they are still alive....
				List<XMPPResourceConnection> connections = session.getActiveResources();

				if (connections != null) {
					for (XMPPResourceConnection connection : connections) {
						if (connection != conn) {
							if (log.isLoggable(Level.FINEST)) {
								log.log(Level.FINEST, "Checking connection: {0}", connection);
							}
							try {
								Packet command = Command.CHECK_USER_CONNECTION.getPacket(
										getComponentId(), connection.getConnectionId(), StanzaType.get, UUID
												.randomUUID().toString());

								Command.addFieldValue(command, "user-jid", userId.toString());
								addOutPacketWithTimeout(command, connectionCheckCommandHandler, 30l,
										TimeUnit.SECONDS);
							} catch (NoConnectionIdException ex) {

								// This actually should not happen... might be a bug:
								log.log(Level.WARNING, "This should not happen, check it out!, ", ex);
							}
						}
					}
				}
			}
			try {
				session.addResourceConnection(conn);
				if ((!"USER_STATUS".equals(conn.getSessionId())) &&!conn.isServerSession() &&!conn
						.isTmpSession()) {
					try {
						Packet user_login_cmd = Command.USER_LOGIN.getPacket(getComponentId(), conn
								.getConnectionId(), StanzaType.set, conn.nextStanzaId(), Command.DataType
								.submit);

						Command.addFieldValue(user_login_cmd, "user-jid", userId.toString());
						addOutPacket(user_login_cmd);
					} catch (NoConnectionIdException ex) {

						// This actually should not happen... might be a bug:
						log.log(Level.WARNING, "This should not happen, check it out!, ", ex);
					}
				}
			} catch (TigaseStringprepException ex) {
				log.log(Level.INFO, "Stringprep problem for resource connection: {0}", conn);
				handleLogout(userId, conn);
			}
		}
	}

	protected void sendToAdmins(Packet packet) {
		for (BareJID admin : admins) {
			if (log.isLoggable(Level.FINER)) {
				log.log(Level.FINER, "Sending packet to admin: {0}", admin);
			}

			Packet admin_pac = packet.copyElementOnly();

			admin_pac.initVars(packet.getStanzaFrom(), JID.jidInstance(admin));
			processPacket(admin_pac);
		}
	}

	@Override
	public int schedulerThreads() {
		return 2;
	}

	@HandleEvent
	protected void nodeShutdown(ShutdownEvent event) {
		// if not this node is being shutdown then do nothing
		if (!event.getNode().equals(getComponentId().getDomain()))
			return;

		if (event.getMessage() != null) {
			Element msgEl = new Element("message", new String[] { Packet.XMLNS_ATT }, new String[] { Packet.CLIENT_XMLNS });
			msgEl.addChild(new Element("body", event.getMessage()));
			for (XMPPResourceConnection conn : connectionsByFrom.values()) {
				try {
					Element packetEl = msgEl.clone();
					packetEl.setAttribute("from", conn.getDomainAsJID().getDomain());
					packetEl.setAttribute("to", conn.getJID().toString());
					Packet packet = Packet.packetInstance(msgEl, conn.getDomainAsJID(), conn.getJID());
					addPacket(packet);
				} catch (NotAuthorizedException ex) {
					log.log(Level.FINEST, "could not deliver notification about shutdown as session is not authorized", ex);
				}
			}
		}

		// schedule close of existing session after 30 seconds to make sure that
		// other components will be aware that we are stopping this server
		addTimerTask(nodeShutdownTask, event.getDelay() * SECOND, 1 * SECOND);
	}

	public void register(Kernel kernel) {

	}

	public void unregister(Kernel kernel) {

	}

	protected void xmppStreamMoved(XMPPResourceConnection conn, JID oldConnId, JID newConnId) {
		Packet cmd = Command.STREAM_MOVED.getPacket(getComponentId(), oldConnId,
				StanzaType.set, "moved");

		Command.addFieldValue(cmd, "cmd", "stream-moved");
		Command.addFieldValue(cmd, "new-conn-jid", newConnId.toString());
		cmd.setPacketFrom(getComponentId());
		cmd.setPacketTo(oldConnId);
		addOutPacket(cmd);
	}

	//~--- get methods ----------------------------------------------------------

	public Map<String, XMPPProcessorIfc> getProcessors() {
		return Collections.unmodifiableMap(processors);
	}

	public Map<String, XMPPPreprocessorIfc> getPreProcessors() {
		return Collections.unmodifiableMap(preProcessors);
	}

	public Map<String, XMPPPostprocessorIfc> getPostProcessors() {
		return Collections.unmodifiableMap(postProcessors);
	}

	public Map<String, XMPPPacketFilterIfc> getOutFilters() {
		return Collections.unmodifiableMap(outFilters);
	}

	@Override
	protected Integer getMaxQueueSize(int def) {
		return def * 10;
	}

	protected XMPPSession getSession(BareJID jid) {
		return sessionsByNodeId.get(jid);
	}

	protected XMPPResourceConnection getXMPPResourceConnection(JID connId) {
		return connectionsByFrom.get(connId);
	}

	protected XMPPResourceConnection getXMPPResourceConnection(Packet p) {
		XMPPResourceConnection conn = null;
		JID                    from = p.getPacketFrom();

		if (from != null) {
			conn = connectionsByFrom.get(from);
			if (conn != null) {
				return conn;
			}
		}

		// It might be a message _to_ some user on this server
		// so let's look for established session for this user...
		JID to = p.getStanzaTo();

		if (to != null) {
			if (log.isLoggable(Level.FINEST)) {
				log.finest("Searching for resource connection for: " + to);
			}
			conn = getResourceConnection(to);
		} else {

			// Hm, not sure what should I do now....
			// Maybe I should treat it as message to admin....
			log.log(Level.INFO,
					"Message without TO attribute set, don''t know what to do wih this: {0}", p);
		}    // end of else

		return conn;
	}

	protected boolean isBrokenPacket(Packet p) {

		// TODO: check this out to make sure it does not lead to an infinite
		// processing loop These are most likely packets generated inside the SM to
		// other users who are offline, like presence updates.
		if (getComponentId().equals(p.getPacketFrom()) && (p.getPacketTo() == null)) {
			return false;
		}
		if (p.getFrom() == null) {

			// This is actually a broken packet and we can't even return an error
			// for it, so just log it and drop it.
			log.log(Level.FINE, "Broken packet: {0}", p.toStringSecure());

			return true;
		}
		if (!p.getFrom().equals(p.getStanzaFrom()) && (!p.isCommand() || (p.isCommand() && (p
				.getCommand() == Command.OTHER)))) {

			// Sometimes (Bosh) connection is gone and this is an error packet
			// sent back to the original sender. This original sender might be
			// not local....
			if ((p.getStanzaFrom() != null) &&!isLocalDomain(p.getStanzaFrom().getDomain())) {

				// ok just forward it there....
				p.setPacketFrom(null);
				p.setPacketTo(null);
				fastAddOutPacket(p);

				return true;
			}

			// this is special case in which we know and expect that there will be
			// no session for this packet but we still need to process it
			if (C2SDeliveryErrorProcessor.isDeliveryError(p))
				return false;

			// if this is packet to bare jid then we need to process it on behalf of a user
			// even if there is no session for this user
			if (p.getStanzaTo() != null && p.getStanzaTo().getResource() == null)
				return false;

			// It doesn't look good, there should really be a connection for
			// this packet....
			// returning error back...
			log.log(Level.FINE, "Broken packet: {0}", p.toStringSecure());

			// we do not want to send presence error packets here...
			if ((p.getElemName() == Iq.ELEM_NAME) || (p.getElemName() == Message.ELEM_NAME)) {
				try {
					Packet error = Authorization.SERVICE_UNAVAILABLE.getResponseMessage(p,
							"Service not available.", true);

					error.setPacketTo(p.getFrom());
					fastAddOutPacket(error);
				} catch (PacketErrorTypeException e) {
					log.log(Level.FINE, "Packet is error type already: {0}", p.toStringSecure());
				}
			}

			return true;
		}

		return false;
	}

	//~--- methods --------------------------------------------------------------

	private long calcAverage(long[] timings) {
		long res = 0;

		for (long ppt : timings) {
			res += ppt;
		}

		long processingTime = res / timings.length;

		return processingTime;
	}

	private void walk(final Packet packet, final XMPPResourceConnection connection) {

		// final Element elem, final Queue<Packet> results) {
		for (XMPPProcessorIfc proc_t : processors.values()) {
			XMPPProcessorIfc processor = proc_t;
			Authorization    result    = processor.canHandle(packet, connection);

			if (result == Authorization.AUTHORIZED) {
				if (log.isLoggable(Level.FINEST)) {
					log.log(Level.FINEST, "XMPPProcessorIfc: {0} ({1}" + ")" + "Request: " +
							"{2}, conn: {3}", new Object[] { processor.getClass().getSimpleName(),
							processor.id(), packet, connection });
				}

				ProcessingThreads<ProcessorWorkerThread> pt = workerThreads.get(processor.id());

				if (pt == null) {
					pt = workerThreads.get(defPluginsThreadsPool);
				}
				if (pt.addItem(processor, packet, connection)) {
					packet.processedBy(processor.id());
				} else {
					packet.notProcessedBy(processor.id());
					// proc_t.debugQueue();
					if (log.isLoggable(Level.FINE)) {
						log.log(Level.FINE,
								"Can not add packet: {0} to processor: {1} internal queue full.",
								new Object[] { packet.toStringSecure(),
										pt.getName() });
					}
				}
			} else {
				if (result != null) {

					// TODO: A plugin returned an error, the packet should be bounced back
					// with an appropriate error
				}
			}
		}    // end of for ()
	}

	//~--- get methods ----------------------------------------------------------

	@Override
	public synchronized void everyMinute() {
		super.everyMinute();
		int count = 0;

		for (BareJID bareJID : sessionsByNodeId.keySet()) {
			if (!bareJID.toString().startsWith("sess-man")) {
				XMPPSession session = sessionsByNodeId.get(bareJID);
				// check if session is still there as it could be closed
				// if sessionsByNodeId is big collection
				if (session != null) {
					for (XMPPResourceConnection xMPPResourceConnection : session
							.getActiveResources()) {
						if (System.currentTimeMillis() - xMPPResourceConnection.getLastAccessed() < 5
								* 60 * 1000) {
							count++;
						}
					}
				}
			}
		}

		activeUserNumber = count;

		final Calendar now = Calendar.getInstance();
		if (now.get(Calendar.YEAR) != lastDailyStatsReset.get(Calendar.YEAR)
				|| now.get(Calendar.DAY_OF_YEAR) != lastDailyStatsReset.get(Calendar.DAY_OF_YEAR)) {
			lastDailyStatsReset = Calendar.getInstance();

			maxUserSessionsYesterday = maxUserSessionsDaily;
			maxUserSessionsDaily = sessionsByNodeId.size();
		}
	}

	/*
	 * Date of moment where daily stats was resetted.
	 */
	private Calendar lastDailyStatsReset = Calendar.getInstance();

	private List<Element> getFeatures(XMPPResourceConnection session) {
		List<Element> results = new LinkedList<Element>();

		for (XMPPProcessorIfc proc_t : processors.values()) {
			Element[] features = proc_t.supStreamFeatures(session);

			if (features != null) {
				results.addAll(Arrays.asList(features));
			}    // end of if (features != null)
		}      // end of for ()

		return results;
	}

	private Map<String, Object> getPluginSettings(String plug_id, Map<String,
			Object> props) {
		Map<String, Object> plugin_settings = new ConcurrentHashMap<String, Object>(10);

		// First set all options common for all plugins and then set all options
		// specific to the
		// plugin to make sure specific options can overwrite common options
		for (Map.Entry<String, Object> entry : props.entrySet()) {
			if (entry.getKey().startsWith(PLUGINS_CONF_PROP_KEY)) {

				// Split the key to configuration nodes separated with '/'
				String[] nodes = entry.getKey().split("/");

				// Settings option for all plugins
				if (nodes.length == 2) {
					plugin_settings.put(nodes[1], entry.getValue());
					log.log(Level.CONFIG, "Adding a common plugins option: {0} = {1}",
							new Object[] { nodes[1],
									entry.getValue() });
				}
			}
		}

		// Now set plugin specific options
		for (Map.Entry<String, Object> entry : props.entrySet()) {
			if (entry.getKey().startsWith(PLUGINS_CONF_PROP_KEY)) {

				// Workaround for plugin id containing "/" in id
				String key = entry.getKey();
				if (plug_id.contains("/")) {
					if (!key.contains(plug_id))
						continue;
					key = key.replace(plug_id, "plugin-id");
				}
				// Split the key to configuration nodes separated with '/'
				String[] nodes = key.split("/");

				// The plugin ID part may contain many IDs separated with comma ','
				if (nodes.length > 2) {
					String[] ids = nodes[1].split(",");

					Arrays.sort(ids);
					if (Arrays.binarySearch(ids, plug_id) >= 0 || Arrays.binarySearch(ids, "plugin-id") >= 0) {
						plugin_settings.put(nodes[2], entry.getValue());
						log.log(Level.CONFIG, "Adding a specific plugins option [{0}]: {1} = {2}",
								new Object[] { plug_id,
										nodes[2], entry.getValue() });
					}
				}
			}
		}
		//plugin_settings.put("sm-jid", getComponentId());

		return plugin_settings;
	}

	//~--- set methods ----------------------------------------------------------

	private void setPermissions( XMPPResourceConnection conn, Packet packet ) {
		Permissions perms = getPermissionForConnection( conn );
		packet.setPermissions( perms );
	}

	private void setPermissions(XMPPResourceConnection conn, Queue<Packet> results) {
		Permissions perms = getPermissionForConnection( conn );
		for (Packet res : results) {
			res.setPermissions(perms);
		}
	}

	private Permissions getPermissionForConnection( XMPPResourceConnection conn ) {
		Permissions perms = Permissions.NONE;
		if (conn != null) {
			perms = Permissions.LOCAL;
			if (conn.isAuthorized()) {
				perms = Permissions.AUTH;
				if (conn.isAnonymous()) {
					perms = Permissions.ANONYM;
				} else {
					try {
						JID id = conn.getJID();

						if (isTrusted(id)) {
							perms = Permissions.TRUSTED;
						}
						if (isAdmin(id)) {
							perms = Permissions.ADMIN;
						}
					} catch (NotAuthorizedException e) {
						perms = Permissions.NONE;
					}
				}
			}
		}
		return perms;
	}

	//~--- inner classes --------------------------------------------------------

	private static class AuthenticationTimer
			extends tigase.util.TimerTask {
		private final SessionManager sm;
		private JID connId = null;

		//~--- constructors -------------------------------------------------------

		private AuthenticationTimer(SessionManager sm, JID connId) {
			this.sm = sm;
			this.connId = connId;
		}

		//~--- methods ------------------------------------------------------------

		@Override
		public void run() {
			XMPPResourceConnection conn = sm.connectionsByFrom.get(connId);

			if (conn != null) {
				synchronized (conn) {
					if (!conn.isAuthorized()) {
						conn.putSessionData(XMPPResourceConnection.AUTHENTICATION_TIMEOUT_KEY,
								XMPPResourceConnection.AUTHENTICATION_TIMEOUT_KEY);
						sm.connectionsByFrom.remove(connId);
						++sm.authTimeouts;
						log.log(Level.FINE,
								"Authentication timeout expired, closing connection: {0}", connId);
						sm.fastAddOutPacket(Command.CLOSE.getPacket(sm.getComponentId(), connId, StanzaType
								.set, conn.nextStanzaId()));
					}
				}
			}
		}
	}


	private class ConnectionCheckCommandHandler
			implements ReceiverTimeoutHandler {
		@Override
		public void responseReceived(Packet packet, Packet response) {
			if (response.getType() == StanzaType.error) {
				if (log.isLoggable(Level.FINER)) {
					log.log(Level.FINER,
							"Connection checker error received, closing connection: {0}", packet
									.getTo());
				}

				// The connection is not longer active, closing the user session here.
				String userJid = Command.getFieldValue(packet, "user-jid");

				closeConnection(null, packet.getTo(), userJid, false);
			}
		}

		@Override
		public void timeOutExpired(Packet packet) {
			if (log.isLoggable(Level.FINER)) {
				log.log(Level.FINER,
						"Connection checker timeout expired, closing connection: {0}", packet
								.getTo());
			}

			String userJid = Command.getFieldValue(packet, "user-jid");

			closeConnection(null, packet.getTo(), userJid, false);
		}
	}


	@Bean(name = defaultHandlerProcId, parent = SessionManager.class)
	public static class DefaultHandlerProc
			extends XMPPProcessor
			implements XMPPProcessorIfc {
		@Inject
		SessionManager sm;

		@Override
		public int concurrentQueuesNo() {
			return Runtime.getRuntime().availableProcessors() * 4;
		}

		@Override
		public String id() {
			return defaultHandlerProcId;
		}

		@Override
		public void process(Packet packet, XMPPResourceConnection session,
							NonAuthUserRepository repo, Queue<Packet> results, Map<String, Object> settings)
				throws XMPPException {
			if (log.isLoggable(Level.FINEST)) {
				log.log(Level.FINEST, "Executing default packet handler for: {0}", packet);
			}
			sm.defPacketHandler.process(packet, session, repo, results);
		}
	}

	private class NodeShutdownTask extends tigase.util.TimerTask {

		@Override
		public void run() {
			// we are stopping server so let's check if all session are closed
			if (sessionsByNodeId.isEmpty() || (sessionsByNodeId.size() == 1 && sessionsByNodeId.get(getComponentId().getBareJID()) != null)) {
				log.log(Level.INFO, "shutdown - stopping JVM");
				System.exit(0);
			} else {
				log.log(Level.INFO, "shutdown - still waiting for {0} to be closed", sessionsByNodeId.size());
				if (log.isLoggable(Level.FINEST)) {
					StringBuilder sb = new StringBuilder();
					for (XMPPSession session : sessionsByNodeId.values()) {
						sb.append("\n\t");
						sb.append(session.toString());
					}
					log.log(Level.FINEST, "shutdown - waiting for following sessions:{0}", sb.toString());
				}
			}
		}

	}

	private class ProcessorWorkerThread
			extends WorkerThread {
		private ArrayDeque<Packet> local_results = new ArrayDeque<Packet>(100);

		//~--- methods ------------------------------------------------------------

		@Override
		public void process(QueueItem item) {
			XMPPProcessorIfc processor = item.getProcessor();

			try {
				processor.process(item.getPacket(), item.getConn(), naUserRepository,
						local_results, plugin_config.get(processor.id()));
				if (item.getConn() != null) {
					setPermissions(item.getConn(), local_results);
				}
				addOutPackets(item.getPacket(), item.getConn(), local_results);
			} catch (PacketErrorTypeException e) {
				log.log(Level.INFO, "Already error packet, ignoring: {0}", item.getPacket()
						.toStringSecure());
			} catch (XMPPException e) {
				log.log(Level.WARNING, "Exception during packet processing: " + item.getPacket()
						.toStringSecure(), e);
			}
		}

		//~--- get methods --------------------------------------------------------

		@Override
		public WorkerThread getNewInstance() {
			ProcessorWorkerThread worker = new ProcessorWorkerThread();

			return worker;
		}
	}


	@Bean(name = sessionCloseProcId, parent = SessionManager.class)
	public static class SessionCloseProc
			extends XMPPProcessor
			implements XMPPProcessorIfc {

		@Inject
		SessionManager sm;

		@Override
		public int concurrentQueuesNo() {
			return super.concurrentQueuesNo() * 4;
		}

		@Override
		public String id() {
			return sessionCloseProcId;
		}

		@Override
		public void process(Packet packet, XMPPResourceConnection session,
							NonAuthUserRepository repo, Queue<Packet> results, Map<String, Object> settings)
				throws XMPPException {
			if (log.isLoggable(Level.FINEST)) {
				log.log(Level.FINEST, "Executing connection close for: {0}", packet);
			}

			String userJid = Command.getFieldValue(packet, "user-jid");

			sm.closeConnection(session, packet.getFrom(), userJid, false);
		}
	}


	@Bean(name = sessionOpenProcId, parent = SessionManager.class)
	public static class SessionOpenProc
			extends XMPPProcessor
			implements XMPPProcessorIfc {

		@Inject
		SessionManager sm;

		@Override
		public int concurrentQueuesNo() {
			return super.concurrentQueuesNo() * 2;
		}

		@Override
		public String id() {
			return sessionOpenProcId;
		}

		@Override
		public void process(Packet packet, XMPPResourceConnection session,
							NonAuthUserRepository repo, Queue<Packet> results, Map<String, Object> settings)
				throws XMPPException {
			XMPPResourceConnection conn = session;

			// It might be existing opened stream after TLS/SASL authorization
			// If not, it means this is new stream
			if (conn == null) {
				if (log.isLoggable(Level.FINER)) {
					log.log(Level.FINER, "Adding resource connection for: {0}", packet.getFrom());
				}

				final String hostname = Command.getFieldValue(packet, "hostname");

				try {
					conn = sm.createUserSession(packet.getFrom(), hostname);
				} catch (TigaseStringprepException ex) {
					log.log(Level.WARNING,
							"Incrrect hostname, did not pass stringprep processing: {0}", hostname);

					return;
				}
				sm.addTimerTask(new AuthenticationTimer(sm, packet.getFrom()), sm.authTimeout, TimeUnit.SECONDS);
			} else {
				if (log.isLoggable(Level.FINEST)) {
					log.log(Level.FINEST, "Stream opened for existing session, authorized: {0}",
							conn.isAuthorized());
				}
			}    // end of else
			conn.setSessionId(Command.getFieldValue(packet, "session-id"));
			conn.setDefLang(Command.getFieldValue(packet, "xml:lang"));
			if (log.isLoggable(Level.FINEST)) {
				log.log(Level.FINEST, "Setting session-id {0} for connection: {1}",
						new Object[] { conn.getSessionId(),
								conn });
			}
			sm.fastAddOutPacket(packet.okResult((String) null, 0));
		}
	}

	/**
	 * Class implements timer which will be scheduled on STREAM_CLOSED to ensure
	 * that session is properly closed, even if STREAM_FINISHED would not be received
	 */
	private class SessionCloseTimer extends tigase.util.TimerTask {
		private JID connId = null;
		private String sessId = null;

		//~--- constructors -------------------------------------------------------

		private SessionCloseTimer(JID connId, String sessId) {
			this.connId = connId;
			this.sessId = sessId;
		}

		//~--- methods ------------------------------------------------------------

		@Override
		public void run() {
			XMPPResourceConnection conn = connectionsByFrom.get(connId);
			if (log.isLoggable(Level.FINEST)) {
				log.log(Level.FINEST, "session closed timer executed for connId = {0}, "
						+ "sessionId = {1}, conn = {2}", new Object[] { connId, sessId, conn });
			}
			// if connection still exists then close it
			if (conn != null && (sessId == null || sessId.equals(conn.getSessionId()))) {
				connectionsByFrom.remove(connId, conn);

				closeConnection(conn, connId, null, false);
			}
		}
	}

	private class StaleConnectionCloser
			extends tigase.util.TimerTask {
		/** Field description */
		public static final int DEF_QUEUE_SIZE = 1000;

		/** Field description */
		public static final long DEF_TIMEOUT = 30 * 1000;

		//~--- fields -------------------------------------------------------------

		private int      maxQueueSize;
		private Set<JID> queueSet;
		private Thread   thread;
		private long     timeout;
		private Set<JID> workingSet;

		//~--- constructors -------------------------------------------------------

		public StaleConnectionCloser() {
			this(DEF_QUEUE_SIZE, DEF_TIMEOUT);
		}

		public StaleConnectionCloser(int queueSize, long timeout) {
			this.timeout      = timeout;
			this.maxQueueSize = queueSize;
			workingSet        = new HashSet<JID>(queueSize);
			queueSet          = new HashSet<JID>(queueSize);
		}

		//~--- methods ------------------------------------------------------------

		public void closeConnections() {

			// nothing waiting to remove
			if (workingSet.isEmpty()) {
				return;
			}
			log.log(Level.INFO, "Trying to find and remove stale XMPPResourceConnections");

			LinkedList<XMPPResourceConnection> staleConnections =
					new LinkedList<XMPPResourceConnection>();

			for (XMPPSession session : sessionsByNodeId.values()) {
				List<XMPPResourceConnection> connections = session.getActiveResources();

				for (XMPPResourceConnection connection : connections) {
					try {
						JID connectionId = connection.getConnectionId();

						if (workingSet.contains(connectionId)) {

							// queue connection for removal
							staleConnections.offer(connection);

							// remove from working set
							workingSet.remove(connectionId);
						}
					} catch (NoConnectionIdException ex) {
						log.log(Level.FINEST, "found connection without proper connection id = {0}",
								connection.toString());
					}
				}

				// remove queued connections
				XMPPResourceConnection connection;

				while ((connection = staleConnections.poll()) != null) {
					log.log(Level.WARNING, "Found stale XMPPResourceConnection: {0}, removing...",
							connection);
					session.removeResourceConnection(connection);
				}

				// working set is empty so break iteration now
				if (workingSet.isEmpty()) {
					break;
				}
			}
		}

		public boolean queueForClose(JID connectionId) {
			boolean result;

			synchronized (this) {
				if (queueSet.size() > maxQueueSize) {
					return false;
				}
				result = queueSet.add(connectionId);
			}
			if (!result && log.isLoggable(Level.FINEST)) {
				log.log(Level.FINEST,
						"connection with id {0} already queued for removing as stale" +
								" XMPPResourceConnection", connectionId);
			}

			return result;
		}

		@Override
		public void run() {
			if ((thread != null) && thread.isAlive()) {
				return;
			}
			thread = new Thread() {
				@Override
				public void run() {
					process();
					thread = null;
				}
			};
			thread.start();
		}

		//~--- get methods --------------------------------------------------------

		public int getMaxQueueSize() {
			return maxQueueSize;
		}

		public long getTimeout() {
			return timeout;
		}

		//~--- set methods --------------------------------------------------------

		public void setMaxQueueSize(int queueSize) {
			this.maxQueueSize = queueSize;
		}

		//~--- methods ------------------------------------------------------------

		private void process() {
			try {
				while (swapSets()) {
					closeConnections();
				}
			} catch (Throwable th) {
				log.log(Level.SEVERE, "exception closing stale connections", th);
			}
			addTimerTask(this, timeout);
		}

		private boolean swapSets() {
			synchronized (this) {
				Set<JID> tmp = workingSet;

				workingSet = queueSet;
				queueSet   = tmp;
				queueSet.clear();

				return !workingSet.isEmpty();
			}
		}
	}

	@Override
	public void handleDomainChange(final String domain, final XMPPResourceConnection conn) {
		try {
			VHostItem vHostItem = getVHostItem(domain);
			if (vHostItem == null) {
				if (log.isLoggable(Level.INFO)) {
					log.log(Level.INFO, "Can't get VHostItem for domain: {0}, using default one instead: {1}", new Object[] {
							domain, getDefHostName() });
				}
				vHostItem = new VHostItem(getDefHostName().getDomain());
			}
			conn.setDomain(vHostItem.getUnmodifiableVHostItem());
		} catch (TigaseStringprepException ex) {
			log.log(Level.INFO, "Stringprep problem for resource connection: {0}", conn);
			// handleLogout(userId, conn);
		}
	}
}<|MERGE_RESOLUTION|>--- conflicted
+++ resolved
@@ -1490,16 +1490,7 @@
 					String oldConnectionJidStr = Command.getFieldValue(pc, "old-conn-jid");
 					JID    oldConnJid          = JID.jidInstanceNS(oldConnectionJidStr);
 
-<<<<<<< HEAD
 					try {
-=======
-			case STREAM_MOVED :
-			if (connection != null) {
-				String oldConnectionJidStr = Command.getFieldValue(pc, "old-conn-jid");
-				JID    oldConnJid          = JID.jidInstanceNS(oldConnectionJidStr);
-
-				try {
->>>>>>> 89d12da3
 
 						// get old session and replace it's connection id to redirect packets
 						// to new connection
