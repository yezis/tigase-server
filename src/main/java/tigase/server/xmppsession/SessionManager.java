/*
 * SessionManager.java
 *
 * Tigase Jabber/XMPP Server
 * Copyright (C) 2004-2013 "Tigase, Inc." <office@tigase.com>
 *
 * This program is free software: you can redistribute it and/or modify
 * it under the terms of the GNU Affero General Public License as published by
 * the Free Software Foundation, either version 3 of the License,
 * or (at your option) any later version.
 *
 * This program is distributed in the hope that it will be useful,
 * but WITHOUT ANY WARRANTY; without even the implied warranty of
 * MERCHANTABILITY or FITNESS FOR A PARTICULAR PURPOSE.  See the
 * GNU Affero General Public License for more details.
 *
 * You should have received a copy of the GNU Affero General Public License
 * along with this program. Look for COPYING file in the top folder.
 * If not, see http://www.gnu.org/licenses/.
 *
 */



package tigase.server.xmppsession;

//~--- non-JDK imports --------------------------------------------------------

import tigase.auth.mechanisms.AbstractSaslSCRAM;
import tigase.auth.mechanisms.SaslEXTERNAL;
import tigase.conf.Configurable;
import tigase.db.AuthRepository;
import tigase.db.NonAuthUserRepository;
import tigase.db.TigaseDBException;
import tigase.db.UserRepository;
import tigase.disco.XMPPService;
import tigase.eventbus.EventBus;
import tigase.eventbus.EventBusFactory;
import tigase.eventbus.HandleEvent;
import tigase.eventbus.events.ShutdownEvent;
import tigase.kernel.beans.Bean;
import tigase.kernel.beans.BeanSelector;
import tigase.kernel.beans.Inject;
import tigase.kernel.beans.RegistrarBean;
import tigase.kernel.beans.config.ConfigField;
import tigase.kernel.core.Kernel;
import tigase.server.*;
import tigase.server.script.CommandIfc;
import tigase.stats.MaxDailyCounterQueue;
import tigase.stats.StatisticsList;
import tigase.sys.OnlineJidsReporter;
import tigase.sys.TigaseRuntime;
import tigase.util.Base64;
import tigase.util.*;
import tigase.vhosts.VHostItem;
import tigase.xml.Element;
import tigase.xmpp.*;
import tigase.xmpp.impl.C2SDeliveryErrorProcessor;
import tigase.xmpp.impl.PresenceCapabilitiesManager;

import javax.script.Bindings;
import java.io.ByteArrayInputStream;
import java.security.cert.Certificate;
import java.security.cert.CertificateFactory;
import java.util.*;
import java.util.concurrent.ConcurrentHashMap;
import java.util.concurrent.ConcurrentSkipListMap;
import java.util.concurrent.ConcurrentSkipListSet;
import java.util.concurrent.TimeUnit;
import java.util.logging.Level;
import java.util.logging.Logger;

import static tigase.server.xmppsession.SessionManagerConfig.*;

//~--- JDK imports ------------------------------------------------------------

/**
 * Class SessionManager
 *
 *
 * Created: Tue Nov 22 07:07:11 2005
 *
 * @author <a href="mailto:artur.hefczyc@tigase.org">Artur Hefczyc</a>
 * @version $Rev$
 */
@Bean(name="sess-man", parent=Kernel.class, selectors = {BeanSelector.NonClusterMode.class})
public class SessionManager
		extends AbstractMessageReceiver
		implements Configurable, SessionManagerHandler, OnlineJidsReporter, RegistrarBean {
	/** Field description */
	protected static final String ADMIN_COMMAND_NODE = "http://jabber.org/protocol/admin";

	/**
	 * Variable <code>log</code> is a class logger.
	 */
	private static final Logger log = Logger.getLogger(SessionManager.class.getName());

	private static final String SESSION_CLOSE_TIMER_KEY = "session-close-timer";

	//~--- fields ---------------------------------------------------------------

	@Inject
	private AuthRepository                   auth_repository                 = null;
	private long                             authTimeouts                    = 0;
	private long                             closedConnections               = 0;
	@Inject
	private DefaultHandlerProc               defHandlerProc                  = null;
	private PacketDefaultHandler             defPacketHandler                = new PacketDefaultHandler();
	private String                           defPluginsThreadsPool = "default-threads-pool";
	// Can not inject eventBus as it is used before injection is done
	// TODO - Maybe we should allow autoregistration for event bus so that every
	// annotated bean instance would be registered to eventbus?
	//@Inject
	private EventBus						 eventBus = EventBusFactory.getInstance();
	@ConfigField(desc = "Force detail check of stale connections", alias = SessionManagerConfig.STALE_CONNECTION_CLOSER_QUEUE_SIZE_KEY)
	private boolean                          forceDetailStaleConnectionCheck = true;
	private Kernel kernel = null;
	private int                              maxIdx                          = 100;
	private int                              maxUserConnections              = 0;
	private int                              maxUserSessions                 = 0;
	private int                              maxUserSessionsDaily            = 0;
	private int                              maxUserSessionsYesterday        = 0;
<<<<<<< HEAD
	@Inject
	private NonAuthUserRepository            naUserRepository;
	@Inject
=======
    private MaxDailyCounterQueue<Integer> maxDailyUsersSessions = new MaxDailyCounterQueue<>(31);
    private int maxDailyUsersConnectionsWithinLastWeek = 0;

	private NonAuthUserRepository            naUserRepository                = null;
>>>>>>> 8d67c26a
	private SessionCloseProc                 sessionCloseProc                = null;
	@Inject
	private SessionOpenProc                  sessionOpenProc                 = null;
	private SMResourceConnection             smResourceConnection            = null;
	private int                              tIdx                            = 0;
	private long                             totalUserConnections            = 0;
	private long                             totalUserSessions               = 0;
	@Inject
	private UserRepository                   user_repository                 = null;
	private Map<String, XMPPStopListenerIfc> stopListeners = new ConcurrentHashMap<String,
			XMPPStopListenerIfc>(10);
	@ConfigField(desc = "Skip privacy check", alias = SessionManagerConfig.SKIP_PRIVACY_PROP_KEY)
	private boolean          skipPrivacy = false;
	@ConfigField(desc = "Factor for number of threads per plugin", alias = SessionManagerConfig.SM_THREADS_FACTOR_PROP_KEY)
	private int          pluginsThreadFactor = 1;
	@Inject
	private ConcurrentSkipListSet<XMPPImplIfc> allPlugins  = new ConcurrentSkipListSet<XMPPImplIfc>();
	@ConfigField(desc = "Authentication timeout", alias = SessionManagerConfig.AUTH_TIMEOUT_PROP_KEY)
	private long authTimeout = 120;

	/**
	 * A Map with bare user JID as a key and a user session object as a value.
	 */
	protected ConcurrentHashMap<BareJID, XMPPSession> sessionsByNodeId =
			new ConcurrentHashMap<BareJID, XMPPSession>(100000);
	private Map<String, ProcessingThreads<ProcessorWorkerThread>> workerThreads =
			new ConcurrentHashMap<String, ProcessingThreads<ProcessorWorkerThread>>(32);
	private StaleConnectionCloser         staleConnectionCloser =
			new StaleConnectionCloser();
	private Map<String, XMPPProcessorIfc> processors = new ConcurrentHashMap<String,
			XMPPProcessorIfc>(32);
	private Map<String, XMPPPreprocessorIfc> preProcessors = new ConcurrentHashMap<String,
			XMPPPreprocessorIfc>(10);

	// private long[] defPrepTime = new long[maxIdx];
	// private long[] prepTime = new long[maxIdx];
	// private long[] defForwTime = new long[maxIdx];
	// private long[] walkTime = new long[maxIdx];
	// private long[] postTime = new long[maxIdx];
	private Map<String, long[]>               postTimes = new ConcurrentSkipListMap<String,
			long[]>();
	private Map<String, XMPPPostprocessorIfc> postProcessors =
			new ConcurrentHashMap<String, XMPPPostprocessorIfc>(10);
	private Map<String, Map<String, Object>> plugin_config = new ConcurrentHashMap<String,
			Map<String, Object>>(20);
	private Map<String, XMPPPacketFilterIfc> outFilters = new ConcurrentHashMap<String,
			XMPPPacketFilterIfc>(10);
	private ConnectionCheckCommandHandler connectionCheckCommandHandler =
			new ConnectionCheckCommandHandler();

	/**
	 * A Map with connectionID as a key and an object with all the user connection
	 * data as a value
	 */
	protected ConcurrentHashMap<JID, XMPPResourceConnection> connectionsByFrom =
			new ConcurrentHashMap<JID, XMPPResourceConnection>(100000);
	private int activeUserNumber = 0;

	private NodeShutdownTask nodeShutdownTask = new NodeShutdownTask();

	//~--- methods --------------------------------------------------------------

	@Override
	public boolean addOutPacket(Packet packet) {

		// We actually have to set packetFrom address to the session manager ID
		// to make sure the connection manager for instance can report problems back
		// This cause other problems with packets processing which have to be
		// resolved anyway
		if (packet.getPacketFrom() == null) {
			packet.setPacketFrom(getComponentId());
		}

		return super.addOutPacket(packet);
	}

	public XMPPImplIfc addPlugin(XMPPImplIfc proc)
			throws ClassNotFoundException, InstantiationException, IllegalAccessException, TigaseDBException {
		String           version;


		boolean loaded = false;
		if (proc instanceof XMPPProcessorIfc) {
			int threadsNo = proc.concurrentQueuesNo();
			int queueSize = maxQueueSize / threadsNo;

			boolean requireNewPool = false;
			if (proc instanceof XMPPProcessorConcurrencyAwareIfc) {
				XMPPProcessorConcurrencyAwareIfc procca = (XMPPProcessorConcurrencyAwareIfc) proc;
				if (threadsNo != procca.getThreadsNo()) {
					threadsNo = procca.getThreadsNo();
					log.log(Level.CONFIG, "Concurrency for plugin: {0} set to: {1}",
							new Object[]{proc.id(),
									threadsNo});
					requireNewPool = true;
				}
				if (procca.getQueueSize() != null) {
					queueSize = procca.getQueueSize();
					log.log(Level.CONFIG, "Queue for plugin: {0} set to: {1} per thread",
							new Object[]{proc.id(),
									queueSize});
					requireNewPool = true;
				} else {
					queueSize = maxQueueSize / threadsNo;
				}
			}

			threadsNo = threadsNo * pluginsThreadFactor;

			// If there is not default processors thread pool or the processor does
			// have thread pool specific settings create a separate thread pool
			// for the processor
			if ((workerThreads.get(defPluginsThreadsPool) == null) || requireNewPool) {

				// Added to make sure that there will be only one thread pool for plugin
				// so if one exits we will keep it and not create another one
				if (!workerThreads.containsKey(proc.id())) {
					ProcessorWorkerThread                    worker = new ProcessorWorkerThread();
					ProcessingThreads<ProcessorWorkerThread> pt =
							new ProcessingThreads<ProcessorWorkerThread>(worker, threadsNo,
									queueSize, proc.id());

					workerThreads.put(proc.id(), pt);
					log.log(Level.CONFIG,
							"Created thread pool: {0}, queue per thread: {1} for plugin id: {2}", new Object[] {
									threadsNo,
									queueSize, proc.id() });
				}
			}
			processors.put(proc.id(), (XMPPProcessorIfc) proc);
			log.log(Level.CONFIG, "Added processor: {0} for plugin id: {1}", new Object[] { proc
					.getClass().getSimpleName(),
					proc.id() });
			loaded  = true;
			version = proc.getComponentInfo().getComponentVersion();
			System.out.println("Loading plugin: " + proc.id() + "=" + threadsNo + ":" + queueSize +
					" ... " +	(version.isEmpty()
					? ""
					: "\t, version: " + version));
		}

		if (proc instanceof XMPPPreprocessorIfc) {
			preProcessors.put(proc.id(), (XMPPPreprocessorIfc) proc);
			log.log(Level.CONFIG, "Added preprocessor: {0} for plugin id: {1}", new Object[] {
					proc.getClass().getSimpleName(),
					proc.id() });
			loaded = true;
		}

		if (proc instanceof XMPPPostprocessorIfc) {
			postProcessors.put(proc.id(), (XMPPPostprocessorIfc) proc);
			log.log(Level.CONFIG, "Added postprocessor: {0} for plugin id: {1}", new Object[] {
					proc.getClass().getSimpleName(),
					proc });
			loaded = true;
		}

		if (proc instanceof XMPPStopListenerIfc) {
			stopListeners.put(proc.id(), (XMPPStopListenerIfc) proc);
			log.log(Level.CONFIG, "Added stopped processor: {0} for plugin id: {1}",
					new Object[] { proc.getClass().getSimpleName(),
							proc.id() });
			loaded = true;
		}

		if (proc instanceof XMPPPacketFilterIfc) {
			outFilters.put(proc.id(), (XMPPPacketFilterIfc) proc);
			log.log(Level.CONFIG, "Added packet filter: {0} for plugin id: {1}", new Object[] {
					proc.getClass().getSimpleName(),
					proc.id() });
			loaded = true;
		}
		if (!loaded) {
			log.log(Level.WARNING, "No implementation found for plugin id: {0}", proc.id());
		}    // end of if (!loaded)
		if (proc != null) {
			if (allPlugins.add(proc)) {
				Map<String, Object> settings = new HashMap<>();
				//settings.put("sm-jid", getComponentId());
				proc.init(settings);
				eventBus.registerAll(proc);
			}
			if (proc instanceof PresenceCapabilitiesManager.PresenceCapabilitiesListener) {
				PresenceCapabilitiesManager.registerPresenceHandler((PresenceCapabilitiesManager
						.PresenceCapabilitiesListener) proc);
			}
		}

		return proc;
	}

	@Override
	public boolean containsJid(BareJID jid) {
		return sessionsByNodeId.containsKey(jid);
	}

	@Override
	public boolean containsJidLocally(BareJID jid) {
		return sessionsByNodeId.containsKey(jid);
	}

	@Override
	public boolean containsJidLocally(JID jid) {
		XMPPSession session = sessionsByNodeId.get(jid.getBareJID());
		return session != null && session.getResourceForJID(jid) != null;
	}

	public void handleLocalPacket(Packet packet, XMPPResourceConnection conn) {

		// Do nothing here. Maybe we will attach some handlers later
	}

	@Override
	public void handleLogin(BareJID userId, XMPPResourceConnection conn) {
		if (log.isLoggable(Level.FINEST)) {
			log.log(Level.FINEST, "handleLogin called for: {0}, conn_id: {1}", new Object[] {
					userId,
					conn });
		}
		registerNewSession(userId, conn);
	}

	@Override
	public void handleLogout(BareJID userId, XMPPResourceConnection conn) {
		XMPPSession session = sessionsByNodeId.get(userId);

		// we need to make sure that session has no other connections as it might
		// have one connection but not this one, so condition
		// session.getActiveResourcesSize() <= 1
		// was not enough
		//if ((session != null) && (session.getActiveResourcesSize() <= 1)) {
		boolean onlyConnectionForSession = session != null && (session.getActiveResourcesSize() == 0
				|| (session.getActiveResourcesSize() == 1 && session.getActiveResources().contains(conn)));

		if (onlyConnectionForSession) {
			sessionsByNodeId.remove(userId);
		}    // end of if (session.getActiveResourcesSize() == 0)
		try {
			connectionsByFrom.remove(conn.getConnectionId());

			Packet cmd = Command.CLOSE.getPacket(getComponentId(), conn.getConnectionId(),
					StanzaType.set, conn.nextStanzaId());
			String error = (String) conn.getSessionData(XMPPResourceConnection.ERROR_KEY);

			if (error != null) {
				Element err_el = new Element(error);

				err_el.setXMLNS("urn:ietf:params:xml:ns:xmpp-streams");
				cmd.getElement().getChild("command").addChild(err_el);
			}
			fastAddOutPacket(cmd);
		} catch (NoConnectionIdException ex) {
			log.log(Level.WARNING, "Connection ID not set for session: {0}", conn);
		}
	}

	@Override
	public void handlePresenceSet(XMPPResourceConnection conn) {
		XMPPSession parentSession = conn.getParentSession();

		if (parentSession == null) {
			return;
		}

		Element presence = conn.getPresence();

		this.processPresenceUpdate(parentSession, presence);
	}

	@Override
	public void handleResourceBind(XMPPResourceConnection conn) {
		if (!conn.isServerSession() && (!"USER_STATUS".equals(conn.getSessionId())) &&!conn
				.isTmpSession()) {
			try {
				Packet user_login_cmd = Command.USER_LOGIN.getPacket(getComponentId(), conn
						.getConnectionId(), StanzaType.set, conn.nextStanzaId(), Command.DataType
						.submit);

				Command.addFieldValue(user_login_cmd, "user-jid", conn.getjid().toString());
				addOutPacket(user_login_cmd);
			} catch (NoConnectionIdException ex) {

				// This actually should not happen... might be a bug:
				log.log(Level.WARNING, "This should not happen, check it out!, ", ex);
			}
		}
	}

	@Override
	public boolean handlesLocalDomains() {
		return true;
	}

	@Override
	public int hashCodeForPacket(Packet packet) {
		// moved this check from AbstractMessageReceiver as it is related only to SM
		// and in other components it causes issues as SM sending packet send packetFrom
		// to SM address which in fact forced other components to process all packets
		// from SM on single thread !!
		if ((packet.getPacketFrom() != null) &&!getComponentId().equals(packet
				.getPacketFrom())) {

			// This comes from connection manager so the best way is to get hashcode
			// by the connectionId, which is in the getFrom()
			return packet.getPacketFrom().hashCode();
		}

		return super.hashCodeForPacket(packet);
	}

	@Override
	public void initBindings( Bindings binds ) {
		super.initBindings(binds);
		binds.put(CommandIfc.AUTH_REPO, auth_repository);
		binds.put(CommandIfc.USER_CONN, connectionsByFrom);
		binds.put(CommandIfc.USER_REPO, user_repository);
		binds.put(CommandIfc.USER_SESS, sessionsByNodeId);
		binds.put("kernel", kernel);
		binds.put("eventBus", eventBus);
	}

	@Override
	public int processingInThreads() {
		return Runtime.getRuntime().availableProcessors() * 16;
	}

	@Override
	public int processingOutThreads() {
		return Runtime.getRuntime().availableProcessors() * 16;
	}

	@Override
	public void processPacket(final Packet packet) {
		if (log.isLoggable(Level.FINEST)) {
			log.log(Level.FINEST, "Received packet: {0}", packet.toStringSecure());
		}
		if (packet.isCommand() && processCommand(packet)) {
			packet.processedBy("SessionManager");

			// No more processing is needed for command packet
			return;
		}    // end of if (pc.isCommand())

		XMPPResourceConnection conn = getXMPPResourceConnection(packet);

		if ((conn == null) && (isBrokenPacket(packet)) || processAdminsOrDomains(packet)) {
			return;
		}
		processPacket(packet, conn);
	}

	public void removePlugin(XMPPImplIfc proc) {
		String plug_id = proc.id();
		removePlugin(plug_id);
	}


	public void removePlugin(String plug_id) {
		if (log.isLoggable(Level.FINEST)) {
			log.log(Level.FINEST, "Removing plugin {0}", plug_id);
		}

		XMPPImplIfc                              p  = null;
		ProcessingThreads<ProcessorWorkerThread> pt = workerThreads.remove(plug_id);

		if (pt != null) {
			p = processors.remove(plug_id);
			pt.shutdown();
			if (p != null) {
				allPlugins.remove(p);
			}
		}
		if (preProcessors.get(plug_id) != null) {
			p = preProcessors.remove(plug_id);
			allPlugins.remove(p);
		}
		if (postProcessors.get(plug_id) != null) {
			p = postProcessors.remove(plug_id);
			allPlugins.remove(p);
		}
		if (stopListeners.get(plug_id) != null) {
			p = stopListeners.remove(plug_id);
			allPlugins.remove(p);
		}
		if (p != null) {
			eventBus.unregisterAll(p);
			if (p instanceof PresenceCapabilitiesManager.PresenceCapabilitiesListener) {
				PresenceCapabilitiesManager.unregisterPresenceHandler((PresenceCapabilitiesManager
						.PresenceCapabilitiesListener) p);
			}
		}
	}

	public boolean skipPrivacy() {
		return skipPrivacy;
	}

	@Override
	public void start() {
		super.start();
		if (!staleConnectionCloser.isScheduled()) {
			addTimerTask(staleConnectionCloser, staleConnectionCloser.getTimeout());
		}
		eventBus.registerAll(this);
	}

	@Override
	public void stop() {
		eventBus.unregisterAll(this);
		super.stop();
		List<String> pluginsToStop = new ArrayList<String>(workerThreads.keySet());
		for (String plugin_id : pluginsToStop) {
			try {
				removePlugin(plugin_id);
			} catch (Exception ex) {
				log.log(Level.WARNING, "Exception while stopping plugin", ex);
			}

		}
	}

	//~--- get methods ----------------------------------------------------------

	@Override
	public JID[] getConnectionIdsForJid(BareJID jid) {
		if (skipPrivacy()) {
			XMPPSession session = sessionsByNodeId.get(jid);

			if (session != null) {
				return session.getConnectionIds();
			}
		}

		return null;
	}

	@Override
	public String getDiscoCategoryType() {
		return "sm";
	}

	@Override
	public String getDiscoDescription() {
		return "Session manager";
	}

	@Override
	public List<Element> getDiscoFeatures(JID from) {
		List<Element> features = new LinkedList<Element>();
		List<Element> tmp      = super.getDiscoFeatures(from);

		if (tmp != null) {
			features.addAll(tmp);
		}
		for (XMPPProcessorIfc proc_t : processors.values()) {
			Element[] discoFeatures = proc_t.supDiscoFeatures(null);

			if (discoFeatures != null) {
				features.addAll(Arrays.asList(discoFeatures));
			}    // end of if (discoFeatures != null)
		}

		return features;
	}

	@Override
	public Element getDiscoInfo(String node, JID jid, JID from) {
		if ((jid != null) && (getName().equals(jid.getLocalpart()) || isLocalDomain(jid
				.toString()))) {
			Element query = super.getDiscoInfo(node, jid, from);

			if (query == null) {
				query = new Element("query");
				query.setXMLNS(XMPPService.INFO_XMLNS);
			}
			if (node == null) {
				for (XMPPProcessorIfc proc_t : processors.values()) {
					Element[] discoFeatures = proc_t.supDiscoFeatures(null);

					if (discoFeatures != null) {
						query.addChildren(Arrays.asList(discoFeatures));
					}    // end of if (discoFeatures != null)
				}
			}
			if (log.isLoggable(Level.FINEST)) {
				log.log(Level.FINEST, "Found disco info: {0}", ((query != null)
						? query.toString()
						: null));
			}

			return query;
		}
		if (log.isLoggable(Level.FINEST)) {
			log.log(Level.FINEST, "Not found disco info for node: {0}, jid: {1}",
					new Object[] { node,
							jid });
		}

		return null;
	}

	public XMPPResourceConnection getResourceConnection(JID jid) {
		XMPPSession session = getSession(jid.getBareJID());

		if (session != null) {
			if (log.isLoggable(Level.FINEST)) {
				log.log(Level.FINEST, "Session not null, searching session for jid: {0}", jid);
			}

			XMPPResourceConnection res = session.getResourceConnection(jid);

			if (log.isLoggable(Level.FINEST)) {
				log.log(Level.FINEST, "Found session: {0}, for jid: {1}", new Object[] { res,
						jid });
			}

			return res;
		}    // end of if (session != null)

		// Maybe this is a call for the server session?
		if (isLocalDomain(jid.toString(), false)) {
			return smResourceConnection;
		}

		return null;
	}

	public int getOpenUsersConnectionsAmount(){
		return connectionsByFrom.size();
	}

	@Override
	@SuppressWarnings("unchecked")
	public void getStatistics(StatisticsList list) {
		super.getStatistics(list);
		if (list.checkLevel(Level.FINEST)) {
			list.add(getName(), "Registered accounts", user_repository.getUsersCount(), Level
					.FINEST);
		}
		list.add(getName(), "Open user connections", connectionsByFrom.size(), Level.INFO);
		list.add(getName(), "Maximum user connections", maxUserConnections, Level.INFO);
		list.add(getName(), "Total user connections", totalUserConnections, Level.FINER);
		list.add(getName(), "Closed user connections", closedConnections, Level.FINER);
		list.add(getName(), "Open user sessions", sessionsByNodeId.size(), Level.INFO);
		list.add(getName(), "Maximum user sessions", maxUserSessions, Level.FINE);
		list.add(getName(), "Total user sessions", totalUserSessions, Level.FINER);
		list.add(getName(), "Active user connections", activeUserNumber, Level.FINER);
		list.add(getName(), "Authentication timouts", authTimeouts, Level.INFO);
		if (list.checkLevel(Level.INFO)) {
			int  totalQueuesWait     = list.getValue(getName(), "Total queues wait", 0);
			long totalQueuesOverflow = list.getValue(getName(), "Total queues overflow", 0l);

			for (Map.Entry<String, ProcessingThreads<ProcessorWorkerThread>> procent :
					workerThreads.entrySet()) {
				ProcessingThreads<ProcessorWorkerThread> proc = procent.getValue();

				totalQueuesWait     += proc.getTotalQueueSize();
				totalQueuesOverflow += proc.getDroppedPackets();
				if (list.checkLevel(Level.INFO, proc.getTotalQueueSize() + proc
						.getDroppedPackets())) {
					list.add(getName(), "Processor: " + procent.getKey(), ", Queue: " + proc
									.getTotalQueueSize() + ", AvTime: " + proc.getAverageProcessingTime() +
									", Runs: " + proc.getTotalRuns() + ", Lost: " + proc.getDroppedPackets(),
							Level.INFO);
				}
			}
			list.add(getName(), "Total queues wait", totalQueuesWait, Level.INFO);
			list.add(getName(), "Total queues overflow", totalQueuesOverflow, Level.INFO);
		}
		if (list.checkLevel(Level.FINE)) {
			for (Map.Entry tmEntry : postTimes.entrySet()) {

				// This line is only temporary because JIndent cannot parse it inside the above
				// for statement
				Map.Entry<String, long[]> entry = tmEntry;

				list.add(getName(), "Average " + tmEntry.getKey() + " on last " + entry.getValue()
						.length + " runs [ms]", calcAverage(entry.getValue()), Level.FINE);
			}
		}
		list.add(getName(), "Maximum user sessions today", maxUserSessionsDaily, Level.INFO);
		list.add(getName(), "Maximum user sessions yesterday", maxUserSessionsYesterday, Level.INFO);

        list.add(getName(), "Max daily users sessions count last month", maxDailyUsersSessions.toString(), Level.INFO);
        list.add(getName(), "Max users sessions within last week", maxDailyUsersConnectionsWithinLastWeek, Level.INFO);

		for (XMPPImplIfc plugin : allPlugins) {
			plugin.getStatistics(list);
		}
	}

	@Override
	public boolean hasCompleteJidsInfo() {
		return true;
	}

	@Override
	public boolean isLocalDomain(String domain, boolean includeComponents) {
		if (includeComponents) {
			return isLocalDomainOrComponent(domain);
		} else {
			return isLocalDomain(domain);
		}
	}

	//~--- set methods ----------------------------------------------------------

	@Override
	public void setName(String name) {
		super.setName(name);
		TigaseRuntime.getTigaseRuntime().addOnlineJidsReporter(this);
	}

	public void setAllPlugins(ConcurrentSkipListSet<XMPPImplIfc> allPlugins) {
		ConcurrentSkipListSet<XMPPImplIfc> oldPlugins = this.allPlugins;
		HashSet<XMPPImplIfc> removed = new HashSet<>(oldPlugins);
		removed.removeAll(allPlugins);
		for (XMPPImplIfc proc : removed)
			removePlugin(proc);
		HashSet<XMPPImplIfc> added = new HashSet<>(allPlugins);
		added.removeAll(oldPlugins);
		for (XMPPImplIfc proc : added) {
			try {
				addPlugin(proc);
			} catch (ClassNotFoundException|InstantiationException|IllegalAccessException|TigaseDBException e) {
				log.log(Level.SEVERE, "Failed initialization of processor " + proc.id(), e);
			}
		}
	}

	@Override
	public void initialize() {
		super.initialize();

		smResourceConnection = new SMResourceConnection(null, user_repository, auth_repository, this);
		registerNewSession(getComponentId().getBareJID(), smResourceConnection);
	}

	@Override
	public void setSchedulerThreads_size(int size) {
		super.setSchedulerThreads_size(size);
		if (!staleConnectionCloser.isScheduled()) {
			addTimerTask(staleConnectionCloser, staleConnectionCloser.getTimeout());
		}
	}

	//~--- methods --------------------------------------------------------------

	protected void addOutPackets(Packet packet, XMPPResourceConnection conn,
								 Queue<Packet> results) {
		for (XMPPPacketFilterIfc outfilter : outFilters.values()) {
			outfilter.filter(packet, conn, naUserRepository, results);
		}    // end of for (XMPPPostprocessorIfc postproc: postProcessors)
		addOutPackets(results);
	}

	protected boolean addTrusted(JID jid) {
		return trusted.add(jid.getBareJID().toString());
	}

	protected void closeConnection(XMPPResourceConnection connection, JID connectionId,
								   String userId, boolean closeOnly) {
		if (log.isLoggable(Level.FINER)) {
			log.log(Level.FINER, "Stream closed from: {0}", connectionId);
		}

		// for test let's assume connection is not found
		if (connection == null) {
			connection = connectionsByFrom.remove(connectionId);
		}

		if (connection != null) {

			// Make sure no other stuff happen on the connection while it is being
			// closed. The best example is handleLogin, it happens they are called
			// concurrently and this is where things go wrong....
			synchronized (connection) {
				connection.putSessionData(XMPPResourceConnection.CLOSING_KEY,
						XMPPResourceConnection.CLOSING_KEY);
				closeSession(connection, closeOnly);
			}
		} else {
			if (log.isLoggable(Level.FINE)) {
				log.log(Level.FINE, "Can not find resource connection for connectionId: {0}",
						connectionId);
			}
			if (userId != null) {

				// check using userId if we can find stale XMPPResourceConnection
				if (log.isLoggable(Level.FINEST)) {
					log.log(Level.FINEST,
							"Found trying to find stale XMPPResourceConnection by userId {0}...",
							userId);
				}

				JID         userJid         = JID.jidInstanceNS(userId);
				XMPPSession sessionByUserId = getSession(userJid.getBareJID());

				if (sessionByUserId != null) {
					connection = sessionByUserId.getResourceForConnectionId(connectionId);
					if (connection != null) {
						if (log.isLoggable(Level.FINEST)) {
							log.log(Level.FINEST,
									"Found stale XMPPResourceConnection {0} by userId {1}, removing...",
									new Object[] { connection,
											userId });
						}
						sessionByUserId.removeResourceConnection(connection);
					}
				}

				return;
			}

			// Maybe we should move this loop based check to separe thread for performance reason
			// Check if our Set<JID> of not found sessions contains each of available connections from each session
			if (log.isLoggable(Level.FINE)) {
				log.log(Level.FINE, "queuing connection {0} for user {1} for detail stale connection check - should not happen!!",
						new Object[] { connectionId, userId });
			}
			if (!forceDetailStaleConnectionCheck) {
				return;
			}

			// Let's make sure there is no stale XMPPResourceConnection in some
			// XMPPSession
			// object which may cause problems and packets sent to nowhere.
			// This might an expensive operation though.... add item to queue
			// executed in other thread
			staleConnectionCloser.queueForClose(connectionId);

			// code below is original loop for finding stale XMPPResourceConnections
//    log.log(Level.INFO, "Trying to find and remove stale XMPPResourceConnection: {0}",
//        connectionId);
//
//    for (XMPPSession session : sessionsByNodeId.values()) {
//      connection = session.getResourceForConnectionId(connectionId);
//      if (connection != null) {
//        log.log(Level.WARNING, "Found stale XMPPResourceConnection: {0}, removing...",
//            connection);
//        session.removeResourceConnection(connection);
//
//        break;
//      }
//    }
		}    // end of if (conn != null) else
	}

	protected void closeSession(XMPPResourceConnection conn, boolean closeOnly) {
		if (!closeOnly) {
			Queue<Packet> results = new ArrayDeque<Packet>(50);

			for (XMPPStopListenerIfc stopProc : stopListeners.values()) {
				stopProc.stopped(conn, results, plugin_config.get(stopProc.id()));
			}    // end of for ()
			addOutPackets(null, conn, results);
		}
		try {
			if (conn.isAuthorized()) {
				JID userJid = conn.getJID();

				if (log.isLoggable(Level.FINE)) {
					log.log(Level.FINE, "Closing connection for: {0}, conn: {1}", new Object[] {userJid, conn});
				}

				XMPPSession sessionParent = conn.getParentSession();

				if (sessionParent != null) {
					if (log.isLoggable(Level.FINE)) {
						log.log(Level.FINE, "Found parent session for: {0}", userJid);
					}
					// as we are closing this connection we should ensure that it is removed
					// from list of active resources before going any further
					sessionParent.removeResourceConnection(conn);
					if (sessionParent.getActiveResourcesSize() <= 1) {

						// we should check if other this is the only connection on session
						// as in some cases connection can be already removed from active
						// resources but there might be other connection which is active
						if ((sessionParent.getActiveResourcesSize() > 0) &&!sessionParent.getActiveResources()
								.contains(conn)) {
							log.log(Level.FINE, "Session contains connection for other " +
									"resource than: {0}, not removing session", userJid);
							if (log.isLoggable(Level.FINER)) {
								StringBuilder sb = new StringBuilder(100);

								for (XMPPResourceConnection res_con : sessionParent.getActiveResources()) {
									sb.append(", res=").append(res_con.getResource());
								}
								log.log(Level.FINER, "Number of connections is {0} for the user: {1}{2}",
										new Object[] { sessionParent.getActiveResourcesSize(),
												userJid, sb.toString() });
							}

							return;
						}

						XMPPSession sessionFromMap = getSession( userJid.getBareJID());

						if (sessionParent.equals( sessionFromMap ) && sessionFromMap.getActiveResources().isEmpty() ) {
							sessionParent = sessionsByNodeId.remove(userJid.getBareJID());
						}

						if (sessionParent == null) {
							log.log(Level.INFO, "UPS can't remove, session not found in map: {0}",
									userJid);
						} else {
							if (log.isLoggable(Level.FINER)) {
								log.log(Level.FINER, "Number of user sessions: {0}", sessionsByNodeId
										.size());
							}
						}    // end of else
						auth_repository.logout(userJid.getBareJID());
					} else {
						if (log.isLoggable(Level.FINER)) {
							StringBuilder sb = new StringBuilder(100);

							for (XMPPResourceConnection res_con : sessionParent.getActiveResources()) {
								sb.append(", res=").append(res_con.getResource());
							}
							log.log(Level.FINER, "Number of connections is {0} for the user: {1}{2}",
									new Object[] { sessionParent.getActiveResourcesSize(),
											userJid, sb.toString() });
						}
					}    // end of else
				}      // end of if (session.getActiveResourcesSize() == 0)
			}
		} catch (NotAuthorizedException e) {
			log.log(Level.INFO, "Closed not authorized session: {0}", e);
		} catch (Exception e) {
			log.log(Level.WARNING, "Exception closing session... ", e);
		}
		++closedConnections;
		conn.streamClosed();
	}

	protected XMPPResourceConnection createUserSession(JID conn_id, String domain)
			throws TigaseStringprepException {
		XMPPResourceConnection connection = new XMPPResourceConnection(conn_id,
				user_repository, auth_repository, this);
		VHostItem vitem = null;

		if (domain != null) {
			vitem = getVHostItem(domain);
			if (log.isLoggable(Level.FINEST)) {
				log.log(Level.FINEST, "Setting hostname {0} for connection: {1}, VHostItem: {2}",
						new Object[] { domain,
								conn_id, vitem });
			}
		}
		if (vitem == null) {

			// This shouldn't generally happen. Must mean misconfiguration.
			if (log.isLoggable(Level.INFO)) {
				log.log(Level.INFO,
						"Can't get VHostItem for domain: {0}, using default one instead: {1}",
						new Object[] { domain,
								getDefHostName() });
			}
			vitem = new VHostItem(getDefHostName().getDomain());
		}
		connection.setDomain(vitem.getUnmodifiableVHostItem());
		if (log.isLoggable(Level.FINEST)) {
			log.log(Level.FINEST, "Domain set for connectionId {0}", conn_id);
		}
		connectionsByFrom.put(conn_id, connection);

		int currSize = connectionsByFrom.size();

		if (currSize > maxUserConnections) {
			maxUserConnections = currSize;
		}
		++totalUserConnections;

		return connection;
	}

	protected boolean delTrusted(JID jid) {
		return trusted.remove(jid.getBareJID().toString());
	}

	protected boolean fastAddOutPacket(Packet packet) {
		return addOutPacket(packet);
	}

	@SuppressWarnings("deprecation")
	protected XMPPResourceConnection loginUserSession(JID conn_id, String domain,
													  BareJID user_id, String resource, String xmpp_sessionId, boolean tmpSession) {
		try {
			XMPPResourceConnection conn = createUserSession(conn_id, domain);

			conn.setTmpSession(tmpSession);
			conn.setSessionId(xmpp_sessionId);

			// user_repository.setData(user_id, "tokens", xmpp_sessionId, conn_id.toString());
			// Authorization auth = conn.loginToken(user_id, xmpp_sessionId, conn_id.toString());
			conn.authorizeJID(user_id, false);
			if (conn.isAuthorized()) {
				handleLogin(user_id, conn);
				if ( resource == null ){
					resource = UUID.randomUUID().toString();
				}
				conn.setResource( resource );
			} else {
				connectionsByFrom.remove(conn_id);

				return null;
			}

			return conn;
		} catch (TigaseStringprepException | NotAuthorizedException ex) {
			log.log(Level.WARNING, "Problem logging user: " + user_id + "/" + resource, ex);
		}

		return null;
	}

	protected boolean processAdminsOrDomains(Packet packet) {
		if ((packet.getStanzaFrom() == null) && (packet.getPacketFrom() != null)) {

			// The packet, probably did not went through the first state of processing
			// yet.
			return false;
		}

		JID to = packet.getStanzaTo();

		if ((to != null) && isLocalDomain(to.toString())) {
			if (packet.getElemName() == "message") {

				// Yes this packet is for admin....
				if (log.isLoggable(Level.FINER)) {
					log.log(Level.FINER, "Packet for admin: {0}", packet);
				}
				sendToAdmins(packet);
				packet.processedBy("admins-or-domains");

				return true;
			} else if (packet.getElemName() == "iq"
					&& packet.getType() == StanzaType.result) {
				if ( log.isLoggable( Level.FINER ) ){
					log.log( Level.FINER, "IQ result packet addressed directly to server and not handle by any plugin: {0}",
							packet );
				}
				packet.processedBy( "iq-result-to-server" );
				return true;
			} else {
				if (log.isLoggable(Level.FINER)) {
					log.log(Level.FINER, "Packet for hostname, should be handled elsewhere: {0}",
							packet);
				}
			}
		}    // end of if (isInRoutings(to))

		return false;
	}

	protected boolean processCommand(Packet pc) {
		if ((pc.getStanzaTo() == null) ||!(getComponentId().equals(pc.getStanzaTo()) ||
				isLocalDomain(pc.getStanzaTo().toString()))) {
			return false;
		}

		Iq      iqc               = (Iq) pc;
		boolean processing_result = false;

		if (log.isLoggable(Level.FINER)) {
			log.log(Level.FINER, "{0} command from: {1}", new Object[] { iqc.getCommand()
					.toString(),
					iqc.getFrom() });
		}

		XMPPResourceConnection connection = connectionsByFrom.get(iqc.getFrom());

		switch (iqc.getCommand()) {
			case CLOSE : {
				log.log(Level.WARNING, "Unexpected packet: {0}", pc);
				processing_result = true;
			}

			break;

			case STREAM_OPENED : {

				// Response is sent from the thread when opening user session is
				// completed.
				// fastAddOutPacket(pc.okResult((String) null, 0));
				ProcessingThreads<ProcessorWorkerThread> pt = workerThreads.get(sessionOpenProc
						.id());

				if (pt == null) {
					pt = workerThreads.get(defPluginsThreadsPool);
				}
				pt.addItem(sessionOpenProc, iqc, connection);
				processing_result = true;
			}

			break;

			case GETFEATURES : {
				if (iqc.getType() == StanzaType.get) {

					boolean ssl = iqc.getStanzaId().startsWith( "ssl_" );

					connection = connectionsByFrom.get( iqc.getStanzaFrom() );
					if ( connection != null && ssl ){
						connection.putSessionData( "SSL", ssl );
					}

					List<Element> features = getFeatures( connection );
					Packet result = iqc.commandResult( null );

					Command.setData(result, features);
					addOutPacket(result);
				}    // end of if (pc.getType() == StanzaType.get)
				processing_result = true;
			}

			break;

			case STREAM_CLOSED : {
				fastAddOutPacket(iqc.okResult((String) null, 0));

				//try {
//			ProcessingThreads<ProcessorWorkerThread> pt = workerThreads.get(sessionCloseProc
//					.id());
//
//			if (pt == null) {
//				pt = workerThreads.get(defPluginsThreadsPool);
//			}
//			pt.addItem(sessionCloseProc, iqc, connection);
				// Replaced code above with new code below to execute STREAM_CLOSE in same
				// thread as other packets from connection so next packets will know there
				// is no session available after STREAM_CLOSE
				// This should not have bigger impact on performance as SessionCloseProc was
				// reimplemented to speed up process of closing connections (using maps instead
				// of list, etc.)
				// Updated by Artur: It does have a big impact. In most cases a DB is accessed during the
				// session close processing. If this is done in the main SM thread everything is slowed down.
				// If we work under load of 100 logins/logouts per second this bring down the whole system.
				// see below!!
				//sessionCloseProc.process(iqc, connection, naUserRepository, packetWriterQueue, plugin_config.get(sessionCloseProc.id()));
				//			} catch (XMPPException ex) {
				//				log.log(Level.WARNING, "Exception while processing STREAM_CLOSE command", ex);
				//			}
				// closeConnection(pc.getFrom(), false);
				//
				// we need to use other aproach then, as we need to remove session ASAP,
				// so let's at first remove XMPPResourceConnection in this thread and later add packet to
				// queue to close it later on
				if (connection != null) {
					if (!connection.isAuthorized()) {
						// first remove connection from connections map
						// only if connection is not authorized as in other case
						// it will be removed on end of stream in STREAM_FINISHED
						connectionsByFrom.remove(iqc.getFrom(), connection);
					}

					// ok, now remove connection from session
					XMPPSession session = connection.getParentSession();
					if (session != null) {
						session.removeResourceConnection(connection);
						// now set parent session to let processors properly close XMPPResourceConnection
						try {
							connection.setParentSession(session);
						} catch (TigaseStringprepException ex) {
							log.log(Level.FINE, "this should not happen as JID was already created once", ex);
						}
					}
				}

				if (connection == null || !connection.isAuthorized()) {
					// now we add packet to processing thread to let it close properly in separate thread
					ProcessingThreads<ProcessorWorkerThread> pt = workerThreads.get(sessionCloseProc
							.id());

					if (pt == null) {
						pt = workerThreads.get(defPluginsThreadsPool);
					}
					pt.addItem(sessionCloseProc, iqc, connection);
				} else {
					tigase.util.TimerTask task = new SessionCloseTimer(iqc.getFrom(), connection.getSessionId());
					addTimerTask(task, 10, TimeUnit.SECONDS);
					connection.putSessionData(SESSION_CLOSE_TIMER_KEY, task);
				}
				processing_result = true;
			}

			break;

			case STREAM_CLOSED_UPDATE : {
				if (log.isLoggable(Level.FINEST)) {
					log.log(Level.FINEST, "{0} processing comment, connection: {1}", new Object[] {
							iqc.getCommand(), ((connection != null)
							? connection
							: " is null") });
				}

				// Note! We don't send response to this packet....
				if (log.isLoggable(Level.FINEST)) {
					log.log(Level.FINEST, "{0} adding to the processor: {1}", new Object[] { iqc
							.getCommand(), ((connection != null)
							? connection
							: " is null") });
				}
				if (connection == null) {

					// Hm, the user connection does not exist here but
					// the XMPPSession thinks it still does, a quick fix should
					// be enough.
					// TODO: investigate why this happens at all, an exception
					// during connection close processing????
					JID stanzaFrom = iqc.getStanzaFrom();

					if (stanzaFrom == null) {

						// This is wrong
						log.log(Level.WARNING, "Stream close update without an user JID: {0}", iqc);
					} else {
						XMPPSession xs = sessionsByNodeId.get(stanzaFrom.getBareJID());

						if (xs == null) {
							log.log(Level.INFO,
									"Stream close for the user session which does not exist: {0}", iqc);
						} else {
							XMPPResourceConnection xcr = xs.getResourceForConnectionId(iqc
									.getPacketFrom());

							if (xcr == null) {
								log.log(Level.INFO,
										"Stream close for the resource connection which does not exist", iqc);
							} else {
								xs.removeResourceConnection(xcr);
								if (log.isLoggable(Level.FINEST)) {
									log.log(Level.FINEST, "{0} removed resource connection: {1}",
											new Object[] { iqc.getCommand(),
													xcr });
								}
							}
						}
					}
				} else {
					ProcessingThreads<ProcessorWorkerThread> pt = workerThreads.get(sessionCloseProc
							.id());

					if (pt == null) {
						pt = workerThreads.get(defPluginsThreadsPool);
					}
					pt.addItem(sessionCloseProc, iqc, connection);
				}

				// closeConnection(pc.getFrom(), false);
				processing_result = true;
			}

			break;

			case STREAM_FINISHED:
				if (log.isLoggable(Level.FINEST)) {
					log.log(Level.FINEST, "{0} processing command, connection: {1}", new Object[] {
							iqc.getCommand(), ((connection != null)
							? connection
							: " is null") });
				}
				if (connection != null) {
					tigase.util.TimerTask task = (tigase.util.TimerTask) connection.getSessionData(SESSION_CLOSE_TIMER_KEY);
					if (task != null) {
						// cancel existing timer task as it will not be needed
						task.cancel();
					}
					// first remove connection from connections map
					connectionsByFrom.remove(iqc.getFrom(), connection);
				}

				// now we add packet to processing thread to let it close properly in separate thread
				ProcessingThreads<ProcessorWorkerThread> pt = workerThreads.get(sessionCloseProc
						.id());

				if (pt == null) {
					pt = workerThreads.get(defPluginsThreadsPool);
				}
				pt.addItem(sessionCloseProc, iqc, connection);

				processing_result = true;

				break;

			case USER_STATUS :
				try {
					final boolean isTrusted = isTrusted(iqc.getStanzaFrom())
							|| isTrusted(iqc.getStanzaFrom().getDomain());
					String pb = Command.getFieldValue( pc, "prebind" );
					boolean prebind = ( ( pb != null ) && pb.equalsIgnoreCase( "true" ) );

					if (prebind || isTrusted) {
						String  av        = Command.getFieldValue(pc, "available");
						boolean available = !((av != null) && av.equalsIgnoreCase("false"));

						JID user_jid = JID.jidInstance( Command.getFieldValue( iqc, "jid" ) );

						if ( prebind ){
							String id = Command.getFieldValue( pc, "session-id" );
							if ( id == null ){
								id = UUID.randomUUID().toString();
							}

							loginUserSession( iqc.getStanzaFrom(), user_jid.getDomain(),
									user_jid.getBareJID(), user_jid.getResource(),
									id, false );
							fastAddOutPacket( iqc.okResult( (String) null, 0 ) );

						}

						if (available) {
							Packet  presence = null;
							Element p        = iqc.getElement().getChild("command").getChild("presence");

							if (p != null) {

								// + // use this hack to break XMLNS
								// + Element el = new Element("presence");
								// + el.setChildren(p.getChildren());
								Element elem = p.clone();

								elem.setXMLNS("jabber:client");
								presence = Packet.packetInstance(elem);
							}
							connection = connectionsByFrom.get(iqc.getStanzaFrom());
							if (!prebind && connection == null) {
								connection = loginUserSession(iqc.getStanzaFrom(), user_jid.getDomain(),
										user_jid.getBareJID(), user_jid.getResource(), "USER_STATUS", false);
								connection.putSessionData("jingle", "active");
								fastAddOutPacket(iqc.okResult((String) null, 0));
								if (presence == null) {
									presence = Packet.packetInstance(new Element("presence", new Element[] {
											new Element("priority", "-1"),
											new Element("c", new String[] { "node", "ver", "ext", "xmlns" },
													new String[] { "http://www.google.com/xmpp/client/caps",
															XMPPServer.getImplementationVersion(), "voice-v1",
															"http://jabber.org/protocol/caps" }) }, null, null));
								}
							} else {

								// addOutPacket(Authorization.CONFLICT.getResponseMessage(pc,
								// "The user resource already exists.", true));
								if (log.isLoggable(Level.FINEST)) {
									log.finest(
											"USER_STATUS set to true for user who is already available: " + iqc
													.toStringSecure());
								}
							}
							if (presence != null) {
								presence.setPacketFrom(iqc.getStanzaFrom());
								presence.setPacketTo(getComponentId());
								addOutPacket(presence);
							}
						} else {
							connection = connectionsByFrom.remove(iqc.getStanzaFrom());
							if (connection != null) {
								closeSession(connection, false);
								addOutPacket(iqc.okResult((String) null, 0));
							} else {
								addOutPacket(Authorization.ITEM_NOT_FOUND.getResponseMessage(iqc,
										"The user resource you want to remove does not exist.", true));
								log.info("Can not find resource connection for packet: " + iqc
										.toStringSecure());
							}
						}
					} else {
						try {
							addOutPacket(Authorization.FORBIDDEN.getResponseMessage(iqc,
									"Only trusted entity can do it.", true));
						} catch (PacketErrorTypeException e) {
							log.warning("Packet error type when not expected: " + iqc.toStringSecure());
						}
					}
				} catch (Exception e) {
					try {
						addOutPacket(Authorization.UNDEFINED_CONDITION.getResponseMessage(iqc,
								"Unexpected error occured during the request: " + e, true));
					} catch (Exception ex) {
						ex.printStackTrace();
					}
					log.log(Level.WARNING, "USER_STATUS session creation error: ", e);
				}
				processing_result = true;

				break;

			case OTHER :
				//#2682: Commands addressed to domain should be processed by sess-man
				if ( iqc.isCommand() && isLocalDomain( iqc.getStanzaTo().getDomain() ) ){
					Queue<Packet> results = new ArrayDeque<Packet>();
					processing_result = processScriptCommand( iqc, results );
					addOutPackets( results );
				}

				if (getComponentId().equals(iqc.getStanzaTo()) && getComponentId().equals(iqc
						.getPacketFrom())) {

					// No such command available. This prevents from an infinite loop in
					// case there is no implementation to hadle such a command
					try {
						addOutPacket(Authorization.FEATURE_NOT_IMPLEMENTED.getResponseMessage(iqc,
								"There is no implementation for such command on the server.", true));
					} catch (Exception ex) {
						ex.printStackTrace();
					}
					log.log(Level.WARNING,
							"There is no implementation for such command on the server: " + iqc);
					processing_result = true;
				}

				break;

			case TLS_HANDSHAKE_COMPLETE:
				if (connection != null) {
					if (log.isLoggable(Level.FINEST))
						log.log(Level.FINEST, "Handshake details received. connection: {0}", connection);
					String tlsUniqueId = Command.getFieldValue(pc, "tls-unique-id");
					if (tlsUniqueId != null) {
						byte[] bytes = Base64.decode(tlsUniqueId);
						connection.putSessionData(AbstractSaslSCRAM.TLS_UNIQUE_ID_KEY, bytes);
						if (log.isLoggable(Level.FINEST))
							log.log(Level.FINEST, "tls-unique-id {0} stored in session-data. connection: {1}", new Object[]{tlsUniqueId, connection});
					}
					String encodedCertificate = Command.getFieldValue(pc, "peer-certificate");
					if (encodedCertificate != null) {
						try {
							byte[] bytes = Base64.decode(encodedCertificate);

							ByteArrayInputStream bais = new ByteArrayInputStream(bytes);
							CertificateFactory cf = CertificateFactory.getInstance("X.509");
							Certificate certificate = cf.generateCertificate(bais);

							connection.putSessionData(SaslEXTERNAL.PEER_CERTIFICATE_KEY, certificate);
							if (log.isLoggable(Level.FINEST))
								log.log(Level.FINEST, "peer-certificate {0} stored in session-data. connection: {1}", new Object[]{certificate, connection});

						} catch (Exception ex) {
							log.log(Level.FINEST, "could not decode peer certificate", ex);
						}
					}
					encodedCertificate = Command.getFieldValue(pc, "local-certificate");
					if (encodedCertificate != null) {
						try {
							byte[] bytes = Base64.decode(encodedCertificate);

							ByteArrayInputStream bais = new ByteArrayInputStream(bytes);
							CertificateFactory cf = CertificateFactory.getInstance("X.509");
							Certificate certificate = cf.generateCertificate(bais);

							connection.putSessionData(AbstractSaslSCRAM.LOCAL_CERTIFICATE_KEY, certificate);
							if (log.isLoggable(Level.FINEST))
								log.log(Level.FINEST, "local-certificate {0} stored in session-data. connection: {1}", new Object[]{certificate, connection});
						} catch (Exception ex) {
							log.log(Level.FINEST, "could not decode local certificate", ex);
						}
					}
				} else if (log.isLoggable(Level.FINEST)) {
					log.finest("Handshake details received, but no connection is related.");
				}
				processing_result = true;
				break;
			case STREAM_MOVED :
				if (connection != null) {
					String oldConnectionJidStr = Command.getFieldValue(pc, "old-conn-jid");
					JID    oldConnJid          = JID.jidInstanceNS(oldConnectionJidStr);

					try {

						// get old session and replace it's connection id to redirect packets
						// to new connection
						XMPPResourceConnection oldConn = connectionsByFrom.remove(oldConnJid);

						oldConn.setConnectionId(connection.getConnectionId());
						connectionsByFrom.remove(connection.getConnectionId());
						connectionsByFrom.put(oldConn.getConnectionId(), oldConn);

						// remove current connection from list of active connections as
						// this connection will be used with other already authenticated connection
						sessionsByNodeId.get(oldConn.getBareJID()).removeResourceConnection(connection);

						xmppStreamMoved(oldConn, oldConnJid, oldConn.getConnectionId());
					} catch (XMPPException ex) {
						log.log(Level.SEVERE, "exception while replacing old connection id = " +
										oldConnJid + " with new connection id = " + pc.getPacketFrom().toString(),
								ex);
					}
				}
				processing_result = true;

				break;

			case BROADCAST_TO_ONLINE: {
				Element packetToBroadcast = null;
				for (Element elem : pc.getElement().getChildren()) {
					if (elem.getXMLNS() == "http://tigase.org/protocol/broadcast") {
						packetToBroadcast = elem;
						packetToBroadcast.setAttribute("xmlns", Packet.CLIENT_XMLNS);
					}
				}
				String to = Command.getFieldValue(pc, "to");
				if (to == null) {
					for (XMPPSession session : sessionsByNodeId.values()) {
						JID[] jids = session.getJIDs();

						if (jids == null) {
							continue;
						}

						for (JID jid : jids) {
							Element msg = packetToBroadcast.clone();
							msg.setAttribute("to", jid.toString());
							try {
								Packet toSend = Packet.packetInstance(msg);
								// it is better to send by addOutPacket as in other case results
								// collection could be very large!!
								addOutPacket(toSend);
							} catch (TigaseStringprepException ex) {
								log.log(Level.FINEST, "could not create packet for message to broadcast", ex);
							}
						}
					}
				} else {
					BareJID userJid = BareJID.bareJIDInstanceNS(to);
					XMPPSession session = sessionsByNodeId.get(userJid);
					if (session != null) {
						JID[] jids = session.getJIDs();

						if (jids != null) {
							for (JID jid : jids) {
								if (log.isLoggable(Level.FINEST)) {
									log.log(Level.FINEST, "broadcasting packet to {0}", jid);
								}
								Element msg = packetToBroadcast.clone();
								msg.setAttribute("to", jid.toString());
								try {
									Packet toSend = Packet.packetInstance(msg);
									// it is better to send by addOutPacket as in other case results
									// collection could be very large!!
									addOutPacket(toSend);
								} catch (TigaseStringprepException ex) {
									log.log(Level.FINEST, "could not create packet for message to broadcast", ex);
								}
							}
						}
					}
				}
			}
			processing_result = true;
			break;

			default :
				if (getComponentId().equals(iqc.getStanzaTo()) && getComponentId().equals(iqc
						.getPacketFrom())) {

					// No such command available. This prevents from an infinite loop in
					// case there is no implementation to hadle such a command
					try {
						addOutPacket(Authorization.FEATURE_NOT_IMPLEMENTED.getResponseMessage(iqc,
								"There is no implementation for such command on the server.", true));
					} catch (Exception ex) {
						ex.printStackTrace();
					}
					log.log(Level.WARNING,
							"There is no implementation for such command on the server: " + iqc);
					processing_result = true;
				}

				break;
		}    // end of switch (pc.getCommand())

		return processing_result;
	}

	protected void processPacket(Packet packet, XMPPResourceConnection conn) {
		long startTime = System.currentTimeMillis();
		int  idx       = tIdx;

		tIdx = (tIdx + 1) % maxIdx;

		// long defPrepTm = 0;
		// long prepTm = 0;
		// long defForwTm = 0;
		// long walkTm = 0;
		// long postTm = 0;
		// TODO: check if this is really necessary, seems to be even harmful in some
		// cases like when the error is generated as a response to a bad packet.
		packet.setPacketTo(getComponentId());
		if (log.isLoggable(Level.FINEST)) {
			log.log(Level.FINEST, "processing packet: {0}, connection: {1}", new Object[] {
					packet.toStringSecure(),
					conn });
		}

		Queue<Packet> results = new ArrayDeque<Packet>(2);
		boolean       stop    = false;

		if (!stop) {
			if (defPacketHandler.preprocess(packet, conn, naUserRepository, results)) {
				packet.processedBy("filter-foward");
				if (log.isLoggable(Level.FINEST)) {
					log.log(Level.FINEST, "Packet preprocessed: {0}", packet.toStringSecure());
					if (results.size() > 0) {
						for (Packet p : results) {
							log.log(Level.FINEST, "Preprocess result: {0}", p.toStringSecure());
						}
					}
				}
				addOutPackets(packet, conn, results);

				return;
			}
		}

		// defPrepTm = System.currentTimeMillis() - startTime;
		// Preprocess..., all preprocessors get all messages to look at.
		// I am not sure if this is correct for now, let's try to do it this
		// way and maybe change it later.
		// If any of them returns true - it means processing should stop now.
		// That is needed for preprocessors like privacy lists which should
		// block certain packets.
		if (!stop) {
			for (XMPPPreprocessorIfc preproc : preProcessors.values()) {
				stop |= preproc.preProcess(packet, conn, naUserRepository, results, plugin_config
						.get(preproc.id()));
				if (stop && log.isLoggable(Level.FINEST)) {
					log.log(Level.FINEST, "Packet blocked by: {0}, packet{1}", new Object[] {
							preproc.id(),
							packet });

					break;
				}
			}    // end of for (XMPPPreprocessorIfc preproc: preProcessors)
		}

		setPermissions( conn, packet );

		// prepTm = System.currentTimeMillis() - startTime;
		if (!stop) {
			if (defPacketHandler.forward(packet, conn, naUserRepository, results)) {
				packet.processedBy("filter-foward");
				if (log.isLoggable(Level.FINEST)) {
					log.log(Level.FINEST, "Packet forwarded: {0}", packet);
				}
				addOutPackets(packet, conn, results);

				return;
			}
		}

		// defForwTm = System.currentTimeMillis() - startTime;
		if (!stop) {
			walk(packet, conn);
			try {
				if ((conn != null) && conn.getConnectionId().equals(packet.getPacketFrom())) {
					handleLocalPacket(packet, conn);
				}
			} catch (NoConnectionIdException ex) {

				// Ignore, this should not happen at this point, or even at all.
				log.log(Level.INFO,
						"Impossible happened, please report to developer packet: {0}, connection: {1}.",
						new Object[] { packet,
								conn });
			}
		}

		// walkTm = System.currentTimeMillis() - startTime;
		if (!stop) {
			for (XMPPPostprocessorIfc postproc : postProcessors.values()) {
				String plug_id      = postproc.id();
				long[] postProcTime = null;

				synchronized (postTimes) {
					postProcTime = postTimes.get(plug_id);
					if (postProcTime == null) {
						postProcTime = new long[maxIdx];
						postTimes.put(plug_id, postProcTime);
					}
				}

				long stTime = System.currentTimeMillis();

				postproc.postProcess(packet, conn, naUserRepository, results, plugin_config.get(
						postproc.id()));
				postProcTime[idx] = System.currentTimeMillis() - stTime;
			}    // end of for (XMPPPostprocessorIfc postproc: postProcessors)
		}      // end of if (!stop)

		// postTm = System.currentTimeMillis() - startTime;
		if (!stop &&!packet.wasProcessed() && ((packet.getStanzaTo() == null) ||
				(!isLocalDomain(packet.getStanzaTo().toString())))) {
			if (defPacketHandler.canHandle(packet, conn)) {
				ProcessingThreads<ProcessorWorkerThread> pt = workerThreads.get(defHandlerProc
						.id());

				if (pt == null) {
					pt = workerThreads.get(defPluginsThreadsPool);
				}
				pt.addItem(defHandlerProc, packet, conn);
				packet.processedBy(defHandlerProc.id());
			}
		}
		setPermissions(conn, results);
		addOutPackets(packet, conn, results);
		if (packet.wasProcessed() || processAdminsOrDomains(packet)) {
			if (log.isLoggable(Level.FINEST)) {
				log.log(Level.FINEST, "Packet processed by: {0}", packet.getProcessorsIds()
						.toString());
			}
		} else {
			if (log.isLoggable(Level.FINEST)) {
				log.log(Level.FINEST, "Packet not processed: {0}", packet.toStringSecure());
			}

			Packet error = null;

			if (stop || ((conn == null) && (packet.getStanzaFrom() != null) && (packet
					.getStanzaTo() != null) &&!packet.getStanzaTo().equals(getComponentId()) &&
					((packet.getElemName() == Iq.ELEM_NAME) || (packet.getElemName() == Message
							.ELEM_NAME)))) {
				try {
					error = Authorization.SERVICE_UNAVAILABLE.getResponseMessage(packet,
							"Service not available.", true);
				} catch (PacketErrorTypeException e) {
					log.log(Level.FINE, "Service not available. Packet is error type already: {0}",
							packet.toStringSecure());
				}
			} else {
				if (((packet.getStanzaFrom() != null) || (conn != null)) && packet.wasSkipped()) {
					try {
						error = Authorization.RESOURCE_CONSTRAINT.getResponseMessage(packet,
								"Server subsystem overloaded, service temporarily unavailable.", true);
						if (log.isLoggable(Level.FINE)) {
							log.log(Level.FINE, "Server subsystem overloaded. Packet {0} not processed by processors {1}",
									new Object[] { packet.toStringSecure(), packet.getSkippedProcessorsIds() });
						}
					} catch (PacketErrorTypeException e) {
						log.log(Level.FINE, "Internal queues full. Packet is error type already: {0}", packet.toStringSecure());
					}
				} else if ((packet.getStanzaFrom() != null) || (conn != null)) {
					try {
						error = Authorization.FEATURE_NOT_IMPLEMENTED.getResponseMessage(packet,
								"Feature not supported yet.", true);
					} catch (PacketErrorTypeException e) {
						log.log(Level.FINE,
								"Feature not supported yet. Packet is error type already: {0}", packet
										.toStringSecure());
					}
				}
			}
			if (error != null) {
				if (error.getStanzaTo() != null) {
					conn = getResourceConnection(error.getStanzaTo());
				}      // end of if (error.getElemTo() != null)
				try {
					if (conn != null) {
						error.setPacketTo(conn.getConnectionId());
					}    // end of if (conn != null)
					addOutPacket(error);
				} catch (NoConnectionIdException e) {

					// Hm, strange, SM own session?
					log.log(Level.WARNING, "Error packet to the SM''s own session: {0}", error);
				}
			}
		}    // end of else

		// defPrepTime[idx] = defPrepTm;
		// prepTime[idx] = prepTm;
		// defForwTime[idx] = defForwTm;
		// walkTime[idx] = walkTm;
		// postTime[idx] = postTm;
	}

	protected void processPresenceUpdate(XMPPSession session, Element packet) {
		try {
			Packet presence = Packet.packetInstance(packet);
			eventBus.fire(new UserPresenceChangedEvent(session, presence));
		} catch (TigaseStringprepException ex) {

			// should not happen
			log.log(Level.SEVERE, "exception processing presence update for session = {0}" +
					" and packet = {1}", new Object[] { session,
					packet });
		}
	}

	protected void registerNewSession(BareJID userId, XMPPResourceConnection conn) {
		synchronized (conn) {
			if (conn.getSessionData(XMPPResourceConnection.CLOSING_KEY) != null) {

				// The user just closed the connection, ignore....
				return;
			}

			XMPPSession session = getSession(userId);

			if (session == null) {
				session = new XMPPSession(userId.getLocalpart());
				sessionsByNodeId.put(userId, session);

				int currSize = sessionsByNodeId.size();

				if (currSize > maxUserSessions) {
					maxUserSessions = currSize;
				}
				if (currSize > maxUserSessionsDaily) {
					maxUserSessionsDaily = currSize;
				}

				++totalUserSessions;
				if (log.isLoggable(Level.FINEST)) {
					log.log(Level.FINEST, "Created new XMPPSession for: {0}", userId);
				}
			} else {

				// Check all other connections whether they are still alive....
				List<XMPPResourceConnection> connections = session.getActiveResources();

				if (connections != null) {
					for (XMPPResourceConnection connection : connections) {
						if (connection != conn) {
							if (log.isLoggable(Level.FINEST)) {
								log.log(Level.FINEST, "Checking connection: {0}", connection);
							}
							try {
								Packet command = Command.CHECK_USER_CONNECTION.getPacket(
										getComponentId(), connection.getConnectionId(), StanzaType.get, UUID
												.randomUUID().toString());

								Command.addFieldValue(command, "user-jid", userId.toString());
								addOutPacketWithTimeout(command, connectionCheckCommandHandler, 30l,
										TimeUnit.SECONDS);
							} catch (NoConnectionIdException ex) {

								// This actually should not happen... might be a bug:
								log.log(Level.WARNING, "This should not happen, check it out!, ", ex);
							}
						}
					}
				}
			}
			try {
				session.addResourceConnection(conn);
				if ((!"USER_STATUS".equals(conn.getSessionId())) &&!conn.isServerSession() &&!conn
						.isTmpSession()) {
					try {
						Packet user_login_cmd = Command.USER_LOGIN.getPacket(getComponentId(), conn
								.getConnectionId(), StanzaType.set, conn.nextStanzaId(), Command.DataType
								.submit);

						Command.addFieldValue(user_login_cmd, "user-jid", userId.toString());
						addOutPacket(user_login_cmd);
					} catch (NoConnectionIdException ex) {

						// This actually should not happen... might be a bug:
						log.log(Level.WARNING, "This should not happen, check it out!, ", ex);
					}
				}
			} catch (TigaseStringprepException ex) {
				log.log(Level.INFO, "Stringprep problem for resource connection: {0}", conn);
				handleLogout(userId, conn);
			}
		}
	}

	protected void sendToAdmins(Packet packet) {
		for (BareJID admin : admins) {
			if (log.isLoggable(Level.FINER)) {
				log.log(Level.FINER, "Sending packet to admin: {0}", admin);
			}

			Packet admin_pac = packet.copyElementOnly();

			admin_pac.initVars(packet.getStanzaFrom(), JID.jidInstance(admin));
			processPacket(admin_pac);
		}
	}

	@Override
	public int schedulerThreads() {
		return 2;
	}

	@HandleEvent
	protected void nodeShutdown(ShutdownEvent event) {
		// if not this node is being shutdown then do nothing
		if (!event.getNode().equals(getComponentId().getDomain()))
			return;

		if (event.getMessage() != null) {
			Element msgEl = new Element("message", new String[] { Packet.XMLNS_ATT }, new String[] { Packet.CLIENT_XMLNS });
			msgEl.addChild(new Element("body", event.getMessage()));
			for (XMPPResourceConnection conn : connectionsByFrom.values()) {
				try {
					Element packetEl = msgEl.clone();
					packetEl.setAttribute("from", conn.getDomainAsJID().getDomain());
					packetEl.setAttribute("to", conn.getJID().toString());
					Packet packet = Packet.packetInstance(msgEl, conn.getDomainAsJID(), conn.getJID());
					addPacket(packet);
				} catch (NotAuthorizedException ex) {
					log.log(Level.FINEST, "could not deliver notification about shutdown as session is not authorized", ex);
				}
			}
		}

		// schedule close of existing session after 30 seconds to make sure that
		// other components will be aware that we are stopping this server
		addTimerTask(nodeShutdownTask, event.getDelay() * SECOND, 1 * SECOND);
	}

	public void register(Kernel kernel) {
		this.kernel = kernel;
	}

	public void unregister(Kernel kernel) {
		this.kernel = null;
	}

	protected void xmppStreamMoved(XMPPResourceConnection conn, JID oldConnId, JID newConnId) {
		Packet cmd = Command.STREAM_MOVED.getPacket(getComponentId(), oldConnId,
				StanzaType.set, "moved");

		Command.addFieldValue(cmd, "cmd", "stream-moved");
		Command.addFieldValue(cmd, "new-conn-jid", newConnId.toString());
		cmd.setPacketFrom(getComponentId());
		cmd.setPacketTo(oldConnId);
		addOutPacket(cmd);
	}

	//~--- get methods ----------------------------------------------------------

	public Map<String, XMPPProcessorIfc> getProcessors() {
		return Collections.unmodifiableMap(processors);
	}

	public Map<String, XMPPPreprocessorIfc> getPreProcessors() {
		return Collections.unmodifiableMap(preProcessors);
	}

	public Map<String, XMPPPostprocessorIfc> getPostProcessors() {
		return Collections.unmodifiableMap(postProcessors);
	}

	public Map<String, XMPPPacketFilterIfc> getOutFilters() {
		return Collections.unmodifiableMap(outFilters);
	}

	@Override
	protected Integer getMaxQueueSize(int def) {
		return def * 10;
	}

	protected XMPPSession getSession(BareJID jid) {
		return sessionsByNodeId.get(jid);
	}

	protected XMPPResourceConnection getXMPPResourceConnection(JID connId) {
		return connectionsByFrom.get(connId);
	}

	protected XMPPResourceConnection getXMPPResourceConnection(Packet p) {
		XMPPResourceConnection conn = null;
		JID                    from = p.getPacketFrom();

		if (from != null) {
			conn = connectionsByFrom.get(from);
			if (conn != null) {
				return conn;
			}
		}

		// It might be a message _to_ some user on this server
		// so let's look for established session for this user...
		JID to = p.getStanzaTo();

		if (to != null) {
			if (log.isLoggable(Level.FINEST)) {
				log.finest("Searching for resource connection for: " + to);
			}
			conn = getResourceConnection(to);
		} else {

			// Hm, not sure what should I do now....
			// Maybe I should treat it as message to admin....
			log.log(Level.INFO,
					"Message without TO attribute set, don''t know what to do wih this: {0}", p);
		}    // end of else

		return conn;
	}

	protected boolean isBrokenPacket(Packet p) {

		// TODO: check this out to make sure it does not lead to an infinite
		// processing loop These are most likely packets generated inside the SM to
		// other users who are offline, like presence updates.
		if (getComponentId().equals(p.getPacketFrom()) && (p.getPacketTo() == null)) {
			return false;
		}
		if (p.getFrom() == null) {

			// This is actually a broken packet and we can't even return an error
			// for it, so just log it and drop it.
			log.log(Level.FINE, "Broken packet: {0}", p.toStringSecure());

			return true;
		}
		if (!p.getFrom().equals(p.getStanzaFrom()) && (!p.isCommand() || (p.isCommand() && (p
				.getCommand() == Command.OTHER)))) {

			// Sometimes (Bosh) connection is gone and this is an error packet
			// sent back to the original sender. This original sender might be
			// not local....
			if ((p.getStanzaFrom() != null) &&!isLocalDomain(p.getStanzaFrom().getDomain())) {

				// ok just forward it there....
				p.setPacketFrom(null);
				p.setPacketTo(null);
				fastAddOutPacket(p);

				return true;
			}

			// this is special case in which we know and expect that there will be
			// no session for this packet but we still need to process it
			if (C2SDeliveryErrorProcessor.isDeliveryError(p))
				return false;

			// if this is packet to bare jid then we need to process it on behalf of a user
			// even if there is no session for this user
			if (p.getStanzaTo() != null && p.getStanzaTo().getResource() == null)
				return false;

			// It doesn't look good, there should really be a connection for
			// this packet....
			// returning error back...
			log.log(Level.FINE, "Broken packet: {0}", p.toStringSecure());

			// we do not want to send presence error packets here...
			if ((p.getElemName() == Iq.ELEM_NAME) || (p.getElemName() == Message.ELEM_NAME)) {
				try {
					Packet error = Authorization.SERVICE_UNAVAILABLE.getResponseMessage(p,
							"Service not available.", true);

					error.setPacketTo(p.getFrom());
					fastAddOutPacket(error);
				} catch (PacketErrorTypeException e) {
					log.log(Level.FINE, "Packet is error type already: {0}", p.toStringSecure());
				}
			}

			return true;
		}

		return false;
	}

	//~--- methods --------------------------------------------------------------

	private long calcAverage(long[] timings) {
		long res = 0;

		for (long ppt : timings) {
			res += ppt;
		}

		long processingTime = res / timings.length;

		return processingTime;
	}

	private void walk(final Packet packet, final XMPPResourceConnection connection) {

		// final Element elem, final Queue<Packet> results) {
		for (XMPPProcessorIfc proc_t : processors.values()) {
			XMPPProcessorIfc processor = proc_t;
			Authorization    result    = processor.canHandle(packet, connection);

			if (result == Authorization.AUTHORIZED) {
				if (log.isLoggable(Level.FINEST)) {
					log.log(Level.FINEST, "XMPPProcessorIfc: {0} ({1}" + ")" + "Request: " +
							"{2}, conn: {3}", new Object[] { processor.getClass().getSimpleName(),
							processor.id(), packet, connection });
				}

				ProcessingThreads<ProcessorWorkerThread> pt = workerThreads.get(processor.id());

				if (pt == null) {
					pt = workerThreads.get(defPluginsThreadsPool);
				}
				if (pt.addItem(processor, packet, connection)) {
					packet.processedBy(processor.id());
				} else {
					packet.notProcessedBy(processor.id());
					// proc_t.debugQueue();
					if (log.isLoggable(Level.FINE)) {
						log.log(Level.FINE,
								"Can not add packet: {0} to processor: {1} internal queue full.",
								new Object[] { packet.toStringSecure(),
										pt.getName() });
					}
				}
			} else {
				if (result != null) {

					// TODO: A plugin returned an error, the packet should be bounced back
					// with an appropriate error
				}
			}
		}    // end of for ()
	}

	//~--- get methods ----------------------------------------------------------

	@Override
	public synchronized void everySecond() {
		super.everySecond();
		maxDailyUsersSessions.add(maxUserSessionsDaily);
		maxDailyUsersConnectionsWithinLastWeek = maxDailyUsersSessions.getMaxValueInRange(7);
	}

	@Override
	public synchronized void everyMinute() {
		super.everyMinute();
		int count = 0;

		for (BareJID bareJID : sessionsByNodeId.keySet()) {
			if (!bareJID.toString().startsWith("sess-man")) {
				XMPPSession session = sessionsByNodeId.get(bareJID);
				// check if session is still there as it could be closed
				// if sessionsByNodeId is big collection
				if (session != null) {
					for (XMPPResourceConnection xMPPResourceConnection : session
							.getActiveResources()) {
						if (System.currentTimeMillis() - xMPPResourceConnection.getLastAccessed() < 5
								* 60 * 1000) {
							count++;
						}
					}
				}
			}
		}

		activeUserNumber = count;

		final Calendar now = Calendar.getInstance();
		if (now.get(Calendar.YEAR) != lastDailyStatsReset.get(Calendar.YEAR)
				|| now.get(Calendar.DAY_OF_YEAR) != lastDailyStatsReset.get(Calendar.DAY_OF_YEAR)) {
			lastDailyStatsReset = Calendar.getInstance();

			maxUserSessionsYesterday = maxUserSessionsDaily;
			maxUserSessionsDaily = sessionsByNodeId.size();
		}

        maxDailyUsersSessions.add(maxUserSessionsDaily);
        maxDailyUsersConnectionsWithinLastWeek = maxDailyUsersSessions.getMaxValueInRange(7);
	}

	/*
	 * Date of moment where daily stats was resetted.
	 */
	private Calendar lastDailyStatsReset = Calendar.getInstance();

	private List<Element> getFeatures(XMPPResourceConnection session) {
		List<Element> results = new LinkedList<Element>();

		for (XMPPProcessorIfc proc_t : processors.values()) {
			Element[] features = proc_t.supStreamFeatures(session);

			if (features != null) {
				results.addAll(Arrays.asList(features));
			}    // end of if (features != null)
		}      // end of for ()

		return results;
	}

	private Map<String, Object> getPluginSettings(String plug_id, Map<String,
			Object> props) {
		Map<String, Object> plugin_settings = new ConcurrentHashMap<String, Object>(10);

		// First set all options common for all plugins and then set all options
		// specific to the
		// plugin to make sure specific options can overwrite common options
		for (Map.Entry<String, Object> entry : props.entrySet()) {
			if (entry.getKey().startsWith(PLUGINS_CONF_PROP_KEY)) {

				// Split the key to configuration nodes separated with '/'
				String[] nodes = entry.getKey().split("/");

				// Settings option for all plugins
				if (nodes.length == 2) {
					plugin_settings.put(nodes[1], entry.getValue());
					log.log(Level.CONFIG, "Adding a common plugins option: {0} = {1}",
							new Object[] { nodes[1],
									entry.getValue() });
				}
			}
		}

		// Now set plugin specific options
		for (Map.Entry<String, Object> entry : props.entrySet()) {
			if (entry.getKey().startsWith(PLUGINS_CONF_PROP_KEY)) {

				// Workaround for plugin id containing "/" in id
				String key = entry.getKey();
				if (plug_id.contains("/")) {
					if (!key.contains(plug_id))
						continue;
					key = key.replace(plug_id, "plugin-id");
				}
				// Split the key to configuration nodes separated with '/'
				String[] nodes = key.split("/");

				// The plugin ID part may contain many IDs separated with comma ','
				if (nodes.length > 2) {
					String[] ids = nodes[1].split(",");

					Arrays.sort(ids);
					if (Arrays.binarySearch(ids, plug_id) >= 0 || Arrays.binarySearch(ids, "plugin-id") >= 0) {
						plugin_settings.put(nodes[2], entry.getValue());
						log.log(Level.CONFIG, "Adding a specific plugins option [{0}]: {1} = {2}",
								new Object[] { plug_id,
										nodes[2], entry.getValue() });
					}
				}
			}
		}
		//plugin_settings.put("sm-jid", getComponentId());

		return plugin_settings;
	}

	//~--- set methods ----------------------------------------------------------

	private void setPermissions( XMPPResourceConnection conn, Packet packet ) {
		Permissions perms = getPermissionForConnection( conn );
		packet.setPermissions( perms );
	}

	private void setPermissions(XMPPResourceConnection conn, Queue<Packet> results) {
		Permissions perms = getPermissionForConnection( conn );
		for (Packet res : results) {
			res.setPermissions(perms);
		}
	}

	private Permissions getPermissionForConnection( XMPPResourceConnection conn ) {
		Permissions perms = Permissions.NONE;
		if (conn != null) {
			perms = Permissions.LOCAL;
			if (conn.isAuthorized()) {
				perms = Permissions.AUTH;
				if (conn.isAnonymous()) {
					perms = Permissions.ANONYM;
				} else {
					try {
						JID id = conn.getJID();

						if (isTrusted(id)) {
							perms = Permissions.TRUSTED;
						}
						if (isAdmin(id)) {
							perms = Permissions.ADMIN;
						}
					} catch (NotAuthorizedException e) {
						perms = Permissions.NONE;
					}
				}
			}
		}
		return perms;
	}

	//~--- inner classes --------------------------------------------------------

	private static class AuthenticationTimer
			extends tigase.util.TimerTask {
		private final SessionManager sm;
		private JID connId = null;

		//~--- constructors -------------------------------------------------------

		private AuthenticationTimer(SessionManager sm, JID connId) {
			this.sm = sm;
			this.connId = connId;
		}

		//~--- methods ------------------------------------------------------------

		@Override
		public void run() {
			XMPPResourceConnection conn = sm.connectionsByFrom.get(connId);

			if (conn != null) {
				synchronized (conn) {
					if (!conn.isAuthorized()) {
						conn.putSessionData(XMPPResourceConnection.AUTHENTICATION_TIMEOUT_KEY,
								XMPPResourceConnection.AUTHENTICATION_TIMEOUT_KEY);
						sm.connectionsByFrom.remove(connId);
						++sm.authTimeouts;
						log.log(Level.FINE,
								"Authentication timeout expired, closing connection: {0}", connId);
						sm.fastAddOutPacket(Command.CLOSE.getPacket(sm.getComponentId(), connId, StanzaType
								.set, conn.nextStanzaId()));
					}
				}
			}
		}
	}


	private class ConnectionCheckCommandHandler
			implements ReceiverTimeoutHandler {
		@Override
		public void responseReceived(Packet packet, Packet response) {
			if (response.getType() == StanzaType.error) {
				if (log.isLoggable(Level.FINER)) {
					log.log(Level.FINER,
							"Connection checker error received, closing connection: {0}", packet
									.getTo());
				}

				// The connection is not longer active, closing the user session here.
				String userJid = Command.getFieldValue(packet, "user-jid");

				closeConnection(null, packet.getTo(), userJid, false);
			}
		}

		@Override
		public void timeOutExpired(Packet packet) {
			if (log.isLoggable(Level.FINER)) {
				log.log(Level.FINER, "Connection checker timeout expired, closing connection: {0}", packet.getTo());
			}

			String userJid = Command.getFieldValue(packet, "user-jid");

			closeConnection(null, packet.getTo(), userJid, false);
		}
	}


	@Bean(name = defaultHandlerProcId, parent = SessionManager.class)
	public static class DefaultHandlerProc
			extends XMPPProcessor
			implements XMPPProcessorIfc {
		@Inject
		SessionManager sm;

		@Override
		public int concurrentQueuesNo() {
			return Runtime.getRuntime().availableProcessors() * 4;
		}

		@Override
		public String id() {
			return defaultHandlerProcId;
		}

		@Override
		public void process(Packet packet, XMPPResourceConnection session,
							NonAuthUserRepository repo, Queue<Packet> results, Map<String, Object> settings)
				throws XMPPException {
			if (log.isLoggable(Level.FINEST)) {
				log.log(Level.FINEST, "Executing default packet handler for: {0}", packet);
			}
			sm.defPacketHandler.process(packet, session, repo, results);
		}
	}

	private class NodeShutdownTask extends tigase.util.TimerTask {

		@Override
		public void run() {
			// we are stopping server so let's check if all session are closed
			if (sessionsByNodeId.isEmpty() || (sessionsByNodeId.size() == 1 && sessionsByNodeId.get(getComponentId().getBareJID()) != null)) {
				log.log(Level.INFO, "shutdown - stopping JVM");
				System.exit(0);
			} else {
				log.log(Level.INFO, "shutdown - still waiting for {0} to be closed", sessionsByNodeId.size());
				if (log.isLoggable(Level.FINEST)) {
					StringBuilder sb = new StringBuilder();
					for (XMPPSession session : sessionsByNodeId.values()) {
						sb.append("\n\t");
						sb.append(session.toString());
					}
					log.log(Level.FINEST, "shutdown - waiting for following sessions:{0}", sb.toString());
				}
			}
		}

	}

	private class ProcessorWorkerThread
			extends WorkerThread {
		private ArrayDeque<Packet> local_results = new ArrayDeque<Packet>(100);

		//~--- methods ------------------------------------------------------------

		@Override
		public void process(QueueItem item) {
			XMPPProcessorIfc processor = item.getProcessor();

			try {
				processor.process(item.getPacket(), item.getConn(), naUserRepository,
						local_results, plugin_config.get(processor.id()));
				if (item.getConn() != null) {
					setPermissions(item.getConn(), local_results);
				}
				addOutPackets(item.getPacket(), item.getConn(), local_results);
			} catch (PacketErrorTypeException e) {
				log.log(Level.INFO, "Already error packet, ignoring: {0}", item.getPacket()
						.toStringSecure());
			} catch (XMPPException e) {
				log.log(Level.WARNING, "Exception during packet processing: " + item.getPacket()
						.toStringSecure(), e);
			}
		}

		//~--- get methods --------------------------------------------------------

		@Override
		public WorkerThread getNewInstance() {
			ProcessorWorkerThread worker = new ProcessorWorkerThread();

			return worker;
		}
	}


	@Bean(name = sessionCloseProcId, parent = SessionManager.class)
	public static class SessionCloseProc
			extends XMPPProcessor
			implements XMPPProcessorIfc {

		@Inject
		SessionManager sm;

		@Override
		public int concurrentQueuesNo() {
			return super.concurrentQueuesNo() * 4;
		}

		@Override
		public String id() {
			return sessionCloseProcId;
		}

		@Override
		public void process(Packet packet, XMPPResourceConnection session,
							NonAuthUserRepository repo, Queue<Packet> results, Map<String, Object> settings)
				throws XMPPException {
			if (log.isLoggable(Level.FINEST)) {
				log.log(Level.FINEST, "Executing connection close for: {0}", packet);
			}

			String userJid = Command.getFieldValue(packet, "user-jid");

			sm.closeConnection(session, packet.getFrom(), userJid, false);
		}
	}


	@Bean(name = sessionOpenProcId, parent = SessionManager.class)
	public static class SessionOpenProc
			extends XMPPProcessor
			implements XMPPProcessorIfc {

		@Inject
		SessionManager sm;

		@Override
		public int concurrentQueuesNo() {
			return super.concurrentQueuesNo() * 2;
		}

		@Override
		public String id() {
			return sessionOpenProcId;
		}

		@Override
		public void process(Packet packet, XMPPResourceConnection session,
							NonAuthUserRepository repo, Queue<Packet> results, Map<String, Object> settings)
				throws XMPPException {
			XMPPResourceConnection conn = session;

			// It might be existing opened stream after TLS/SASL authorization
			// If not, it means this is new stream
			if (conn == null) {
				if (log.isLoggable(Level.FINER)) {
					log.log(Level.FINER, "Adding resource connection for: {0}", packet.getFrom());
				}

				final String hostname = Command.getFieldValue(packet, "hostname");

				try {
					conn = sm.createUserSession(packet.getFrom(), hostname);
				} catch (TigaseStringprepException ex) {
					log.log(Level.WARNING,
							"Incrrect hostname, did not pass stringprep processing: {0}", hostname);

					return;
				}
				sm.addTimerTask(new AuthenticationTimer(sm, packet.getFrom()), sm.authTimeout, TimeUnit.SECONDS);
			} else {
				if (log.isLoggable(Level.FINEST)) {
					log.log(Level.FINEST, "Stream opened for existing session, authorized: {0}",
							conn.isAuthorized());
				}
			}    // end of else
			conn.setSessionId(Command.getFieldValue(packet, "session-id"));
			conn.setDefLang(Command.getFieldValue(packet, "xml:lang"));
			if (log.isLoggable(Level.FINEST)) {
				log.log(Level.FINEST, "Setting session-id {0} for connection: {1}",
						new Object[] { conn.getSessionId(),
								conn });
			}
			sm.fastAddOutPacket(packet.okResult((String) null, 0));
		}
	}

	/**
	 * Class implements timer which will be scheduled on STREAM_CLOSED to ensure
	 * that session is properly closed, even if STREAM_FINISHED would not be received
	 */
	private class SessionCloseTimer extends tigase.util.TimerTask {
		private JID connId = null;
		private String sessId = null;

		//~--- constructors -------------------------------------------------------

		private SessionCloseTimer(JID connId, String sessId) {
			this.connId = connId;
			this.sessId = sessId;
		}

		//~--- methods ------------------------------------------------------------

		@Override
		public void run() {
			XMPPResourceConnection conn = connectionsByFrom.get(connId);
			if (log.isLoggable(Level.FINEST)) {
				log.log(Level.FINEST, "session closed timer executed for connId = {0}, "
						+ "sessionId = {1}, conn = {2}", new Object[] { connId, sessId, conn });
			}
			// if connection still exists then close it
			if (conn != null && (sessId == null || sessId.equals(conn.getSessionId()))) {
				connectionsByFrom.remove(connId, conn);

				closeConnection(conn, connId, null, false);
			}
		}
	}

	private class StaleConnectionCloser
			extends tigase.util.TimerTask {
		/** Field description */
		public static final int DEF_QUEUE_SIZE = 1000;

		/** Field description */
		public static final long DEF_TIMEOUT = 30 * 1000;

		//~--- fields -------------------------------------------------------------

		private int      maxQueueSize;
		private Set<JID> queueSet;
		private Thread   thread;
		private long     timeout;
		private Set<JID> workingSet;

		//~--- constructors -------------------------------------------------------

		public StaleConnectionCloser() {
			this(DEF_QUEUE_SIZE, DEF_TIMEOUT);
		}

		public StaleConnectionCloser(int queueSize, long timeout) {
			this.timeout      = timeout;
			this.maxQueueSize = queueSize;
			workingSet        = new HashSet<JID>(queueSize);
			queueSet          = new HashSet<JID>(queueSize);
		}

		//~--- methods ------------------------------------------------------------

		public void closeConnections() {

			// nothing waiting to remove
			if (workingSet.isEmpty()) {
				return;
			}
			log.log(Level.INFO, "Trying to find and remove stale XMPPResourceConnections");

			LinkedList<XMPPResourceConnection> staleConnections =
					new LinkedList<XMPPResourceConnection>();

			for (XMPPSession session : sessionsByNodeId.values()) {
				List<XMPPResourceConnection> connections = session.getActiveResources();

				for (XMPPResourceConnection connection : connections) {
					try {
						JID connectionId = connection.getConnectionId();

						if (workingSet.contains(connectionId)) {

							// queue connection for removal
							staleConnections.offer(connection);

							// remove from working set
							workingSet.remove(connectionId);
						}
					} catch (NoConnectionIdException ex) {
						log.log(Level.FINEST, "found connection without proper connection id = {0}",
								connection.toString());
					}
				}

				// remove queued connections
				XMPPResourceConnection connection;

				while ((connection = staleConnections.poll()) != null) {
					log.log(Level.WARNING, "Found stale XMPPResourceConnection: {0}, removing...",
							connection);
					session.removeResourceConnection(connection);
				}

				// working set is empty so break iteration now
				if (workingSet.isEmpty()) {
					break;
				}
			}
		}

		public boolean queueForClose(JID connectionId) {
			boolean result;

			synchronized (this) {
				if (queueSet.size() > maxQueueSize) {
					return false;
				}
				result = queueSet.add(connectionId);
			}
			if (!result && log.isLoggable(Level.FINEST)) {
				log.log(Level.FINEST,
						"connection with id {0} already queued for removing as stale" +
								" XMPPResourceConnection", connectionId);
			}

			return result;
		}

		@Override
		public void run() {
			if ((thread != null) && thread.isAlive()) {
				return;
			}
			thread = new Thread() {
				@Override
				public void run() {
					process();
					thread = null;
				}
			};
			thread.start();
		}

		//~--- get methods --------------------------------------------------------

		public int getMaxQueueSize() {
			return maxQueueSize;
		}

		public long getTimeout() {
			return timeout;
		}

		//~--- set methods --------------------------------------------------------

		public void setMaxQueueSize(int queueSize) {
			this.maxQueueSize = queueSize;
		}

		//~--- methods ------------------------------------------------------------

		private void process() {
			try {
				while (swapSets()) {
					closeConnections();
				}
			} catch (Throwable th) {
				log.log(Level.SEVERE, "exception closing stale connections", th);
			}
			addTimerTask(this, timeout);
		}

		private boolean swapSets() {
			synchronized (this) {
				Set<JID> tmp = workingSet;

				workingSet = queueSet;
				queueSet   = tmp;
				queueSet.clear();

				return !workingSet.isEmpty();
			}
		}
	}

	@Override
	public void handleDomainChange(final String domain, final XMPPResourceConnection conn) {
		try {
			VHostItem vHostItem = getVHostItem(domain);
			if (vHostItem == null) {
				if (log.isLoggable(Level.INFO)) {
					log.log(Level.INFO, "Can't get VHostItem for domain: {0}, using default one instead: {1}", new Object[] {
							domain, getDefHostName() });
				}
				vHostItem = new VHostItem(getDefHostName().getDomain());
			}
			conn.setDomain(vHostItem.getUnmodifiableVHostItem());
		} catch (TigaseStringprepException ex) {
			log.log(Level.INFO, "Stringprep problem for resource connection: {0}", conn);
			// handleLogout(userId, conn);
		}
	}
}<|MERGE_RESOLUTION|>--- conflicted
+++ resolved
@@ -120,16 +120,11 @@
 	private int                              maxUserSessions                 = 0;
 	private int                              maxUserSessionsDaily            = 0;
 	private int                              maxUserSessionsYesterday        = 0;
-<<<<<<< HEAD
 	@Inject
 	private NonAuthUserRepository            naUserRepository;
-	@Inject
-=======
     private MaxDailyCounterQueue<Integer> maxDailyUsersSessions = new MaxDailyCounterQueue<>(31);
     private int maxDailyUsersConnectionsWithinLastWeek = 0;
-
-	private NonAuthUserRepository            naUserRepository                = null;
->>>>>>> 8d67c26a
+	@Inject
 	private SessionCloseProc                 sessionCloseProc                = null;
 	@Inject
 	private SessionOpenProc                  sessionOpenProc                 = null;
