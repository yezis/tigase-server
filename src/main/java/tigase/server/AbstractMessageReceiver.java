/*
 * AbstractMessageReceiver.java
 *
 * Tigase Jabber/XMPP Server
 * Copyright (C) 2004-2013 "Tigase, Inc." <office@tigase.com>
 *
 * This program is free software: you can redistribute it and/or modify
 * it under the terms of the GNU Affero General Public License as published by
 * the Free Software Foundation, either version 3 of the License,
 * or (at your option) any later version.
 *
 * This program is distributed in the hope that it will be useful,
 * but WITHOUT ANY WARRANTY; without even the implied warranty of
 * MERCHANTABILITY or FITNESS FOR A PARTICULAR PURPOSE.  See the
 * GNU Affero General Public License for more details.
 *
 * You should have received a copy of the GNU Affero General Public License
 * along with this program. Look for COPYING file in the top folder.
 * If not, see http://www.gnu.org/licenses/.
 *
 */



package tigase.server;

//~--- non-JDK imports --------------------------------------------------------


//~--- JDK imports ------------------------------------------------------------

import tigase.kernel.beans.config.ConfigField;
import tigase.server.filters.PacketCounter;
import tigase.stats.StatisticType;
import tigase.stats.StatisticsContainer;
import tigase.stats.StatisticsList;
import tigase.util.PatternComparator;
import tigase.util.PriorityQueueAbstract;
import tigase.util.TigaseStringprepException;

import java.util.*;
import java.util.concurrent.*;
import java.util.logging.Level;
import java.util.logging.Logger;
import java.util.regex.Pattern;

/**
 * This is an archetype for all classes processing user-level packets. The
 * implementation is designed for a heavy packets processing with internal
 * queues and number of separate threads depending on number of CPUs. Extensions
 * of the class can process normall user packets and administrator packets via
 * ad-hoc commands. Good examples of such components are <code>MUC</code>,
 * <code>PubSub</code>, <code>SessionManager</code>.
 * <br>
 * The class offers scripting API for administrator ad-hoc commands.
 * <br>
 * By default it internally uses priority queues which in some rare cases may
 * lead to packets reordering. When this happens and it is unacceptable for the
 * deployment non-priority queues can be used. The queues size is limited and
 * depends on the available memory size.
 * <br>
 * Packets are processed by <code>processPacket(Packet packet)</code> method
 * which is concurrently called from multiple threads.
 *
 * Created: Tue Nov 22 07:07:11 2005
 *
 * @author <a href="mailto:artur.hefczyc@tigase.org">Artur Hefczyc</a>
 * @version $Rev$
 */
public abstract class AbstractMessageReceiver
				extends BasicComponent
				implements StatisticsContainer, MessageReceiver {
	/**
	 * Configuration property key for setting incoming packets filters on the
	 * component level.
	 */
	public static final String INCOMING_FILTERS_PROP_KEY = "incoming-filters";

	/**
	 * Configuration property default vakue with a default incoming packet filter
	 * loaded by Tigase server.
	 * <br>
	 * This is a comma-separated list of classes which should be loaded as packet
	 * filters. The classes must implement <code>PacketFilterIfc</code> interface.
	 */
	public static final String INCOMING_FILTERS_PROP_VAL =
			"tigase.server.filters.PacketCounter";

	/**
	 * Configuration property key allowing to overwrite a default (memory size
	 * dependent) size for the component internal queues. By default the queue
	 * size is adjusted to the available memory size to avoid out of memory
	 * errors.
	 */
	public static final String MAX_QUEUE_SIZE_PROP_KEY = "max-queue-size";

	/**
	 * A default value for max queue size property. The value is calculated at the
	 * server startup time using following formula: <br>
	 * <code>Runtime.getRuntime().maxMemory() / 400000L</code> You can change the
	 * default queue size by setting a different value for the
	 * <code>MAX_QUEUE_SIZE_PROP_KEY</code> property in the server configuration.
	 */
	public static final Integer MAX_QUEUE_SIZE_PROP_VAL = new Long(Runtime.getRuntime()
			.maxMemory() / 400000L).intValue();

	/**
	 * Configuration property key for setting outgoing packets filters on the
	 * component level. This is a comma-separated list of classes which should be
	 * loaded as packet filters. The classes must implement
	 * <code>PacketFilterIfc</code> interface.
	 */
	public static final String OUTGOING_FILTERS_PROP_KEY = "outgoing-filters";

	/**
	 * Configuration property default vakue with a default outgoing packet filter
	 * loaded by Tigase server.
	 * <br>
	 * This is a comma-separated list of classes which should be loaded as packet
	 * filters. The classes must implement <code>PacketFilterIfc</code> interface.
	 */
	public static final String OUTGOING_FILTERS_PROP_VAL =
			"tigase.server.filters.PacketCounter";

	public static final String PACKET_DELIVERY_RETRY_COUNT_PROP_KEY = "packet-delivery-retry-count";

	/**
	 * Configuration property key for setting number of threads used by component
	 * ScheduledExecutorService.
	 */
	public static final String SCHEDULER_THREADS_PROP_KEY = "scheduler-threads";

	/**
	 * Constant used in time calculation procedures. Indicates a second that is
	 * 1000 milliseconds.
	 */
	protected static final long SECOND = 1000;

	/**
	 * Constant used in time calculation procedures. Indicates a minute that is 60
	 * <code>SECOND</code>s.
	 */
	protected static final long MINUTE = 60 * SECOND;

	/**
	 * Constant used in time calculation procedures. Indicates a hour that is 60
	 * <code>MINUTE</code>s.
	 */
	protected static final long HOUR = 60 * MINUTE;

	// String added intentionally!!
	// Don't change to AbstractMessageReceiver.class.getName()

	private static final Logger log = Logger.getLogger(
			"tigase.debug.AbstractMessageReceiver");

	//~--- fields ---------------------------------------------------------------

	// ~--- fields ---------------------------------------------------------------
	// private static final TigaseTracer tracer =
	// TigaseTracer.getTracer("abstract");
	private int  in_queues_size      = 1;
	private long last_hour_packets   = 0;
	private long last_minute_packets = 0;
	private long last_second_packets = 0;
	private int  out_queues_size     = 1;

	@ConfigField(desc = "Maximal size of internal queues")
	protected int                    maxQueueSize          = MAX_QUEUE_SIZE_PROP_VAL;
	protected int                    maxInQueueSize        = MAX_QUEUE_SIZE_PROP_VAL;
	protected int                    maxOutQueueSize       = MAX_QUEUE_SIZE_PROP_VAL;
	private QueueListener            out_thread            = null;
	private long                     packetId              = 0;
	private long                     packets_per_hour      = 0;
	private long                     packets_per_minute    = 0;
	private long                     packets_per_second    = 0;
	private MessageReceiver          parent                = null;
	private int                      pptIdx                = 0;
	private final long[]             processPacketTimings  = new long[100];
	private ScheduledExecutorService receiverScheduler     = null;
	private Timer                    receiverTasks         = null;
	@ConfigField(desc = "Number of threads for scheduler", alias = SCHEDULER_THREADS_PROP_KEY)
	private int                      schedulerThreads_size = 1;
	private int                      packetDeliveryRetryCount = 15;

	// Array cache to speed processing up....
	private final Priority[]                            pr_cache = Priority.values();
	@ConfigField(desc = "Outgoing filters", alias = OUTGOING_FILTERS_PROP_KEY)
	private final CopyOnWriteArrayList<PacketFilterIfc> outgoing_filters =
			new CopyOnWriteArrayList<PacketFilterIfc>();
	private final List<PriorityQueueAbstract<Packet>> out_queues =
			new ArrayList<PriorityQueueAbstract<Packet>>(pr_cache.length);

	// PriorityQueueAbstract.getPriorityQueue(pr_cache.length, maxQueueSize);
	@ConfigField(desc = "Incoming filters", alias = INCOMING_FILTERS_PROP_KEY)
	private final CopyOnWriteArrayList<PacketFilterIfc> incoming_filters =
			new CopyOnWriteArrayList<PacketFilterIfc>();
	private final List<PriorityQueueAbstract<Packet>> in_queues =
			new ArrayList<PriorityQueueAbstract<Packet>>(pr_cache.length);

	/**
	 * Variable <code>statAddedMessagesEr</code> keeps counter of unsuccessfuly
	 * added messages due to queue overflow.
	 */
	private long statReceivedPacketsEr = 0;

	/**
	 * Variable <code>statAddedMessagesOk</code> keeps counter of successfuly
	 * added messages to queue.
	 */
	private long statReceivedPacketsOk = 0;
	private long statSentPacketsEr = 0;
	private long statSentPacketsOk = 0;
	private ArrayDeque<QueueListener> threadsQueueIn = null;
	private ArrayDeque<QueueListener> threadsQueueOut = null;
	private final ThreadFactory									threadFactory		  =
			new ThreadFactory() {

					private final ThreadFactory internal = Executors.defaultThreadFactory();

					@Override
					public Thread newThread(Runnable r) {
						Thread th = internal.newThread(r);
						th.setName("scheduler_" + th.getName() + "-" + getName());
						return th;
					}

				};
	private final ConcurrentHashMap<String, PacketReceiverTask> waitingTasks =
			new ConcurrentHashMap<String, PacketReceiverTask>(16, 0.75f, 4);
	private final Set<Pattern> regexRoutings = new ConcurrentSkipListSet<Pattern>(
			new PatternComparator());

	public AbstractMessageReceiver() {
		// initializing default value for incoming filters
		PacketFilterIfc filter = new PacketCounter();
		setIncomingFilters(Arrays.asList(filter));
		// initializing default value for outgoing filters
		filter = new PacketCounter();
		setOutogingFilters(Arrays.asList(filter));
	}

	//~--- methods --------------------------------------------------------------

	/**
	 * Method adds a <code>Packet</code> object to the internal input queue.
	 * Packets from the input queue are later passed to the
	 * <code>processPacket(Packet)</code> method. This is a blocking method
	 * waiting if necessary for the room if the queue is full.
	 * <br>
	 * The method returns a <code>boolean</code> value of <code>true</code> if the
	 * packet has been successfully added to the queue and <code>false</code>
	 * otherwise.
	 * <br>
	 * There can be many queues and many threads processing packets for the
	 * component, however the method makes the best effort to guarantee that
	 * packets are later processed in the correct order. For example that packets
	 * for a single user always end up in the same exact queue. You can tweak the
	 * packets distribution among threads by overwriting
	 * <code>hashCodeForPacket(Packet)</code> method.<br>
	 * If there is <code>N</code> threads the packets are distributed among thread
	 * using following logic:
	 *
	 * <pre>
	 * int threadNo = Math.abs(hashCodeForPacket(packet) % N);
	 * </pre>
	 *
	 * This is a preferred method to be used by most Tigase components. If the
	 * queues are full the component should stop and wait for more room. The
	 * blocking methods aim to prevent from the system overloading or wasting
	 * resources for generating packets which can't be processed anyway.
	 *
	 * @param packet
	 *          is a <code>Packet</code> instance being put to the component
	 *          internal input queue.
	 *
	 * @return a <code>boolean</code> value of <code>true</code> if the packet has
	 *         been successfully added to the queue and <code>false</code>
	 *         otherwise.
	 */
	@Override
	public boolean addPacket(Packet packet) {
		int queueIdx = Math.abs(hashCodeForPacket(packet) % in_queues_size);

		if (log.isLoggable(Level.FINEST)) {
			log.log(Level.FINEST, "[{0}] queueIdx={1}, {2}", new Object[] { getName(), queueIdx,
					packet.toStringSecure() });
		}
		try {
			in_queues.get(queueIdx).put(packet, packet.getPriority().ordinal());
			++statReceivedPacketsOk;
		} catch (InterruptedException e) {
			++statReceivedPacketsEr;
			if (log.isLoggable(Level.FINEST)) {
				log.log(Level.FINEST, "Packet dropped for unknown reason: {0}", packet);
			}

			return false;
		}    // end of try-catch

		return true;
	}

	/**
	 * This is a variant of <code>addPacket(Packet)</code> method which adds
	 * <code>Packet</code> to in the internal input queue without blocking.
	 * <br>
	 * The method returns a <code>boolean</code> value of <code>true</code> if the
	 * packet has been successful added to the queue and <code>false</code>
	 * otherwise.
	 * <br>
	 * Use of the non-blocking methods is not recommended for most of the
	 * components implementations. The only component which is allowed to use them
	 * is the server <code>MessageRouter</code> implementation which can not hang
	 * on any method. This would cause a dead-lock in the application. All other
	 * components must use blocking methods and wait if the system is under so
	 * high load that it's queues are full.
	 * <br>
	 * See <code>addPacket(Packet)</code> method's documentation for some more
	 * details.
	 *
	 * @param packet
	 *          is a <code>Packet</code> instance being put to the component
	 *          internal input queue.
	 *
	 * @return a <code>boolean</code> value of <code>true</code> if the packet has
	 *         been successfully added to the queue and <code>false</code>
	 *         otherwise.
	 * @see AbstractMessageReceiver#addPacket(Packet packet)
	 */
	@Override
	public boolean addPacketNB(Packet packet) {
		int queueIdx = Math.abs(hashCodeForPacket(packet) % in_queues_size);

		if (log.isLoggable(Level.FINEST)) {
			log.log(Level.FINEST, "[{0}] queueIdx={1}, {2}", new Object[] { getName(), queueIdx,
					packet.toStringSecure() });
		}

		boolean result = in_queues.get(queueIdx).offer(packet, packet.getPriority()
				.ordinal());

		if (result) {
			++statReceivedPacketsOk;
		} else {

			// Queue overflow!
			++statReceivedPacketsEr;
			if (log.isLoggable(Level.FINEST)) {
				log.log(Level.FINEST, "Packet dropped due to queue overflow: {0}", packet);
			}
		}

		return result;
	}

	/**
	 * This is a convenience method for adding all packets stored in given queue
	 * to the component's internal input queue.<br>
	 * The method calls <code>addPacket(Packet)</code> in a loop for each packet
	 * in the queue. If the call returns <code>true</code> then the packet is
	 * removed from the given queue, otherwise the methods ends the loop and
	 * returns <code>false</code>.
	 * <br>
	 * Please note, if the method returns <code>true</code> it means that all the
	 * packets from the queue passed as a parameter have been successfuly run
	 * through the <code>addPacket(Packet)</code> method and the queue passed as a
	 * parameter should be empty. If the method returns false then at least one
	 * packet from the parameter queue wasn't successfully run through the
	 * <code>addPacket(Packet)</code> method. If the method returns
	 * <code>false</code> then the queue passed as a parameter is not empty and it
	 * contains packet which was unseccessfully run through the
	 * <code>addPacket(Packet)</code> method and all the packets which were not
	 * run at all.
	 *
	 *
	 * @param packets
	 *          is a <code>Queue</code> of packets for adding to the component
	 *          internal input queue. All the packets are later processed by
	 *          <code>processPacket(Packet)</code> method in the same exact order
	 *          if they are processed by the same thread. See documentation
	 *          <code>hashCodeForPacket(Packet)</code> method how to control
	 *          assiging packets to particular threads.
	 *
	 * @return a <code>boolean</code> value of <code>true</code> if all packets
	 *         has been successfully added to the component's internal input queue
	 *         and <code>false</code> otherwise.
	 * @see AbstractMessageReceiver#hashCodeForPacket(Packet packet)
	 */
	@Override
	public boolean addPackets(Queue<Packet> packets) {
		boolean result = true;
		Packet  p      = packets.peek();

		while (p != null) {
			result = addPacket(p);
			if (result) {
				packets.poll();
			} else {
				break;
			}    // end of if (result) else
			p = packets.peek();
		}      // end of while ()

		return result;
	}

	/**
	 * Method adds a new routing address for the component. Routing addresses are
	 * used by the <code>MessageRouter</code> to calculate packet's destination.
	 * If the packet's destination address matches one of the component's routing
	 * addresses the packet is added to the component's internal input queue.
	 * <br>
	 * By default all components accept packets addressed to the componentId and
	 * to:
	 *
	 * <pre>
	 * component.getName() + '@' + any virtual domain
	 * </pre>
	 *
	 * TODO: The future implementation most likely accept packets addressed to:
	 *
	 *        <pre>
	 * any virtual domain + '/' + component.getName()
	 * </pre>
	 *
	 *        instead.
	 *        <br>
	 *        The routings are passed as Java regular expression strings are the
	 *        extra addresses accepted by the component. In most cases this is
	 *        used by the external component protocol implementations which can
	 *        dynamically change accepted addresses depending on the connected
	 *        external components.
	 *
	 * @param address
	 *          is a Java regular expression string for the packet's destination
	 *          address accepted by this component.
	 */
	public void addRegexRouting(String address) {
		if (log.isLoggable(Level.FINE)) {
			log.log(Level.FINE, "{0} - attempt to add regex routing: {1}", new Object[] {
					getName(),
					address });
		}
		regexRoutings.add(Pattern.compile(address, Pattern.CASE_INSENSITIVE));
		if (log.isLoggable(Level.FINE)) {
			log.log(Level.FINE, "{0} - success adding regex routing: {1}", new Object[] {
					getName(),
					address });
		}
	}

	/**
	 * Method queues and executes timer tasks using ScheduledExecutorService
	 * which allows using more than one thread for executing tasks.
	 *
	 * @param task
	 * @param delay
	 */
	public void addTimerTask(tigase.util.TimerTask task, long delay) {
		ScheduledFuture<?> future = receiverScheduler.schedule(task, delay, TimeUnit
				.MILLISECONDS);
		
		task.setScheduledFuture(future);
	}
	
	public void addTimerTask(tigase.util.TimerTask task, long initialDelay, long period) {
		ScheduledFuture<?> future = receiverScheduler.scheduleAtFixedRate(task, initialDelay, period, TimeUnit.MILLISECONDS);
		task.setScheduledFuture(future);
	}

	/**
	 * Method queues and executes all timer tasks on Timer SINGLE thread.
	 *
	 * @param task
	 * @param delay
	 * @deprecated
	 */
	@Deprecated
	public void addTimerTask(TimerTask task, long delay) {
		receiverTasks.schedule(task, delay);
	}

	/**
	 * Method queues and executes timer tasks using ScheduledExecutorService
	 * which allows using more than one thread for executing tasks. It allows to set
	 * a timeout to cancel long running tasks
	 *
	 * @param task a task implementing {@link tigase.util.TimerTask}
	 * @param delay in milliseconds delay after which task will be started
	 * @param timeout in milliseconds after which task will be cancelled disregarding whether it has finished or not
	 */
	public void addTimerTaskWithTimeout( final tigase.util.TimerTask task, long delay, long timeout ) {
		receiverScheduler.schedule( new tigase.util.TimerTask() {
			@Override
			public void run() {
				if ( log.isLoggable( Level.FINEST ) ){
					log.log( Level.FINEST, "Cancelling tigase task (timeout): " + task );
				}
				if ( task != null ){
					task.cancel( true );
				}
			}
		}, timeout, TimeUnit.MILLISECONDS );

		addTimerTask( task, delay );
	}

	/**
	 * Creates and executes a periodic action that becomes enabled first after the given initial delay, and subsequently
	 * with the given period; please refer to {@link ScheduledExecutorService#scheduleAtFixedRate} javadoc for details.
	 * It utilizes Tigase {@link tigase.util.TimerTask} and allows setting a timeout to cancel long running tasks
	 *
	 * @param task a task implementing {@link tigase.util.TimerTask}
	 * @param delay in milliseconds, the time to delay first execution
	 * @param period in milliseconds, the period between successive executions
	 * @param timeout in milliseconds after which task will be cancelled disregarding whether it has finished or not
	 */
	public void addTimerTaskWithTimeout( final tigase.util.TimerTask task, long delay, long period, long timeout ) {
		receiverScheduler.schedule( new tigase.util.TimerTask() {
			@Override
			public void run() {
				if ( log.isLoggable( Level.FINEST ) ){
					log.log( Level.FINEST, "Cancelling tigase task (timeout): " + task );
				}
				if ( task != null ){
					task.cancel( true );
				}
			}
		}, timeout, TimeUnit.MILLISECONDS );

		addTimerTask( task, delay, period );
	}


	/**
	 * Helper method used in statistics to find uneven distribution of packet processing
	 * across processing threads
	 *
	 * @param array is an resizable array of {@code QueueListener} containing all processing threads
	 * @return string containing average value, variance as well as comma separated list of
	 * outlier threads and number of processed packets; returns empty string if passed array is empty or null
	 */
	private static String calculateOutliers(ArrayDeque<AbstractMessageReceiver.QueueListener> array) {

		if (array == null || array.size() == 0)
			return "";

		long[] allNumbers = new long[array.size()];
		int idx = 0;
		long sum = 0;
		for (QueueListener queueListener : array) {
			sum += queueListener.packetCounter;
			allNumbers[idx++] = queueListener.packetCounter;
		}

		double mean = sum / allNumbers.length;

		double tmp_sum_variance = 0;
		for (long allNumber : allNumbers) {
			tmp_sum_variance += Math.pow(allNumber - mean, 2);
		}

		double deviation = Math.sqrt(tmp_sum_variance / allNumbers.length);

		List<String> outliers = new ArrayList<>();
		for (QueueListener queueListener : array) {
			if (Math.abs(queueListener.packetCounter - mean) > (2 * deviation)) {
				outliers.add(queueListener.getName()+":"+queueListener.packetCounter);
			}
		}

		return "mean: " + mean + ", deviation: " + deviation
				+ (!outliers.isEmpty()
					? ", outliers: " + outliers.toString()
					: "");
	}

	/**
	 * Method clears, removes all the component routing addresses. After this
	 * method call the component accepts only packets addressed to default
	 * routings that is component ID or the component name + '@' + virtual domains
	 */
	public void clearRegexRoutings() {
		regexRoutings.clear();
	}

	/**
	 * Utility method executed precisely every hour. A component can overwrite the
	 * method to put own code to be executed at the regular intervals of time.
	 * <br>
	 * Note, no extensive calculations should happen in this method nor long
	 * lasting operations. It is essential that the method processing does not
	 * exceed 1 hour. The overriding method must call the the super method first
	 * and only then run own code.
	 */
	@Override
	public synchronized void everyHour() {
		packets_per_hour  = statReceivedPacketsOk - last_hour_packets;
		last_hour_packets = statReceivedPacketsOk;
		super.everyHour();
	}

	/**
	 * Utility method executed precisely every minute. A component can overwrite
	 * the method to put own code to be executed at the regular intervals of time.
	 * <br>
	 * Note, no extensive calculations should happen in this method nor long
	 * lasting operations. It is essential that the method processing does not
	 * exceed 1 minute. The overriding method must call the the super method first
	 * and only then run own code.
	 */
	@Override
	public synchronized void everyMinute() {
		packets_per_minute  = statReceivedPacketsOk - last_minute_packets;
		last_minute_packets = statReceivedPacketsOk;
		receiverTasks.purge();
		super.everyMinute();
	}

	/**
	 * Utility method executed precisely every second. A component can overwrite
	 * the method to put own code to be executed at the regular intervals of time.
	 * <br>
	 * Note, no extensive calculations should happen in this method nor long
	 * lasting operations. It is essential that the method processing does not
	 * exceed 1 second. The overriding method must call the the super method first
	 * and only then run own code.
	 */
	@Override
	public synchronized void everySecond() {
		packets_per_second  = statReceivedPacketsOk - last_second_packets;
		last_second_packets = statReceivedPacketsOk;
		super.everySecond();
	}

	/**
	 * This method decides how incoming packets are distributed among processing
	 * threads. Different components needs different distribution to efficient use
	 * all threads and avoid packets re-ordering.
	 * <br>
	 * If there are N processing threads, packets are distributed among threads
	 * using following code:
	 *
	 * <pre>
	 * int threadNo = Math.abs(hashCodeForPacket(packet) % N);
	 * </pre>
	 *
	 * For a PubSub component, for example, a better packets distribution would be
	 * based on the PubSub channel name, for SM a better distribution is based on
	 * the destination address, etc....
	 *
	 * @param packet
	 *          is a <code>Packet</code> which needs to be processed by some
	 *          thread.
	 * @return a hash code generated for the input thread.
	 */
	public int hashCodeForPacket(Packet packet) {
		// use of getPacketFrom was moved to SM as it worked OK only in use case of SM 
		// where packet may came from connection manager
		if ((packet.getPacketTo() != null) &&!getComponentId().equals(packet.getPacketTo())) {
			return packet.getPacketTo().hashCode();
		}

		// If not, then a better way is to get hashCode from the elemTo address
		// as this would be by the destination address user name:
		if (packet.getStanzaTo() != null) {
			return packet.getStanzaTo().getBareJID().hashCode();
		}

		return 1;
	}

	/**
	 * Method description
	 *
	 *
	 * @param prefix
	 *
	 *
	 *
	 * @return a value of <code>String</code>
	 */
	public String newPacketId(String prefix) {
		StringBuilder sb = new StringBuilder(32);

		if (prefix != null) {
			sb.append(prefix).append("-");
		}
		sb.append(getName()).append(++packetId);

		return sb.toString();
	}

	/**
	 * Concurrency control method. Returns preferable number of threads set for
	 * this component.
	 *
	 *
	 * @return preferable number of threads set for this component.
	 */
	public int processingInThreads() {
		return 1;
	}

	/**
	 * Concurrency control method. Returns preferable number of threads set for
	 * this component.
	 *
	 *
	 * @return preferable number of threads set for this component.
	 */
	public int processingOutThreads() {
		return 1;
	}

	/**
	 * There is now a separate setting for incoming packets and outgoing packets
	 * processing. Some components are uni-directional, hence they don't even use
	 * any threads in one direction. This way you can save resources by reducing
	 * unneeded threads. Use <code>processingOutThreads()</code> and
	 * <code>processingInThreads()</code> instead.
	 *
	 *
	 *
	 * @return a value of <code>int</code>
	 */
	@Deprecated
	public int processingThreads() {
		return 1;
	}

	/**
	 * By default this method just copies the given packet between queue. This
	 * method operates on packets which have been already processed somehow by the
	 * component so usually the default action is the best one, however some
	 * components in rare cases may choose to process packets differently. In most
	 * cases this method should not be overridden.
	 *
	 * @param packet
	 *          is an output packet which normally has to go to other component
	 *          for further processing.
	 */
	public void processOutPacket(Packet packet) {
		if (parent != null) {
			parent.addPacket(packet);
		} else {

			// It may happen for MessageRouter and this is intentional
			addPacketNB(packet);

			// log.warning("[" + getName() + "]  " + "No parent!");
		}    // end of else
	}

	// ~--- methods --------------------------------------------------------------

	/**
	 * This is the main <code>Packet</code> processing method. It is called
	 * concurrently from many threads so implementing it in thread save manner is
	 * essential. The method is called for each packet addressed to the component.
	 * <br>
	 * Please note, the <code>Packet</code> instance may be processed by different
	 * parts of the server, different components or plugins at the same time.
	 * Therefore this is very important to tread the <code>Packet</code> instance
	 * as unmodifiable object.
	 * <br>
	 * Processing in this method is asynchronous, therefore there is no result
	 * value. If there are some 'result' packets generated during processing, they
	 * should be passed back using <code>addOutPacket(Packet)</code> method.
	 *
	 *
	 * @param packet
	 *          is an instance of the <code>Packet</code> class passed for
	 *          processing.
	 */
	public abstract void processPacket(Packet packet);

	@Override
	public final void processPacket(final Packet packet, final Queue<Packet> results) {
		addPacketNB(packet);
	}

	@Override
	public void release() {
		stop();
	}

	/**
	 * Method description
	 *
	 *
	 * @param address
	 *
	 *
	 *
	 * @return a value of <code>boolean</code>
	 */
	public boolean removeRegexRouting(String address) {
		return regexRoutings.remove(Pattern.compile(address, Pattern.CASE_INSENSITIVE));
	}

	/**
	 * Method returns default number of threads used by SchedulerExecutorService
	 *
	 *
	 *
	 * @return a value of <code>int</code>
	 */
	public int schedulerThreads() {
		return 2;
	}

	@Override
	public void start() {
		if (log.isLoggable(Level.FINER)) {
			log.log(Level.INFO, "{0}: starting queue management threads ...", getName());
		}
		startThreads();
	}

	/**
	 * Method description
	 *
	 */
	public void stop() {
		if (log.isLoggable(Level.FINER)) {
			log.log(Level.INFO, "{0}: stopping queue management threads ...", getName());
		}
		stopThreads();
	}

	//~--- get methods ----------------------------------------------------------

	// ~--- get methods ----------------------------------------------------------

	/**
<<<<<<< HEAD
=======
	 * Returns default configuration settings for the component as a
	 * <code>Map</code> with keys as configuration property IDs and values as the
	 * configuration property values. All the default parameters returned from
	 * this method are later passed to the <code>setProperties(...)</code> method.
	 * Some of them may have changed value if they have been overwritten in the
	 * server configuration. The configuration property value can be of any of the
	 * basic types: <code>int</code>, <code>long</code>, <code>boolean</code>,
	 * <code>String</code>.
	 *
	 * @param params
	 *          is a <code>Map</code> with some initial properties set for the
	 *          starting up server. These parameters can be used as a hints to
	 *          generate component's default configuration.
	 *
	 * @return a <code>Map</code> with the component default configuration.
	 */
	@Override
	public Map<String, Object> getDefaults(Map<String, Object> params) {
		Map<String, Object> defs         = super.getDefaults(params);
		String              queueSize    = (String) params.get(GEN_MAX_QUEUE_SIZE);
		int                 queueSizeInt = MAX_QUEUE_SIZE_PROP_VAL;

		if (queueSize != null) {
			try {
				queueSizeInt = Integer.parseInt(queueSize);
			} catch (NumberFormatException e) {
				queueSizeInt = MAX_QUEUE_SIZE_PROP_VAL;
			}
		}
		defs.put(MAX_QUEUE_SIZE_PROP_KEY, getMaxQueueSize(queueSizeInt));
		defs.put(SCHEDULER_THREADS_PROP_KEY, schedulerThreads());
		defs.put(INCOMING_FILTERS_PROP_KEY, INCOMING_FILTERS_PROP_VAL);
		defs.put(OUTGOING_FILTERS_PROP_KEY, OUTGOING_FILTERS_PROP_VAL);
		defs.put(PACKET_DELIVERY_RETRY_COUNT_PROP_KEY, packetDeliveryRetryCount);

		return defs;
	}

	/**
>>>>>>> 6534f082
	 * Method returns a <code>Set</code> with all component's routings as a
	 * compiled regular expression patterns. The <code>Set</code> can be empty but
	 * it can not be null.
	 *
	 * @return a <code>Set</code> with all component's routings as a compiled
	 *         regular expression patterns.
	 */
	public Set<Pattern> getRegexRoutings() {
		return regexRoutings;
	}

	/**
	 * Method returns component statistics. Please note, the method can be called
	 * every second by the server monitoring system therefore no extensive or
	 * lengthy calculations are allowed. If there are some statistics requiring
	 * lengthy operations like database access they must have
	 * <code>Level.FINEST</code> assigned and must be put inside the level guard
	 * to prevent generating them by the system monitor. The system monitor does
	 * not collect <code>FINEST</code> statistics.
	 * <br>
	 * Level guard code looks like the example below:
	 *
	 * <pre>
	 * if (list.checkLevel(Level.FINEST)) {
	 *   // Some CPU intensive calculations or lengthy operations
	 *   list.add(getName(), "Statistic description", stat_value, Level.FINEST);
	 * }
	 *
	 * </pre>
	 * This way you make sure your extensive operation is not executed every second by the
	 * monitoring system and does not affect the server performance.
	 *
	 * @param list is a <code>StatistcsList</code>
	 * where all statistics are stored.
	 */
	@Override
	public void getStatistics(StatisticsList list) {
		list.add(getName(), "Last second packets", packets_per_second, Level.FINE);
		list.add(getName(), "Last minute packets", packets_per_minute, Level.FINE);
		list.add(getName(), "Last hour packets", packets_per_hour, Level.FINE);
		list.add(getName(), "Processing threads", processingInThreads(), Level.FINER);
		list.add(getName(), StatisticType.MSG_RECEIVED_OK.getDescription(),
				statReceivedPacketsOk, Level.FINE);
		list.add(getName(), StatisticType.MSG_SENT_OK.getDescription(), statSentPacketsOk,
				Level.FINE);
		if (list.checkLevel(Level.FINEST)) {
			int[] in_priority_sizes = in_queues.get(0).size();

			for (int i = 1; i < in_queues.size(); i++) {
				int[] tmp_pr_sizes = in_queues.get(i).size();

				for (int j = 0; j < tmp_pr_sizes.length; j++) {
					in_priority_sizes[j] += tmp_pr_sizes[j];
				}
			}

			int[] out_priority_sizes = out_queues.get(0).size();

			for (int i = 1; i < out_queues.size(); i++) {
				int[] tmp_pr_sizes = out_queues.get(i).size();

				for (int j = 0; j < tmp_pr_sizes.length; j++) {
					out_priority_sizes[j] += tmp_pr_sizes[j];
				}
			}
			for (int i = 0; i < in_priority_sizes.length; i++) {
				Priority queue = Priority.values()[i];

				list.add(getName(), "In queue wait: " + queue.name(),
						in_priority_sizes[queue.ordinal()], Level.FINEST);
			}
			for (int i = 0; i < out_priority_sizes.length; i++) {
				Priority queue = Priority.values()[i];

				list.add(getName(), "Out queue wait: " + queue.name(),
						out_priority_sizes[queue.ordinal()], Level.FINEST);
			}
		}

		int in_queue_size = 0;

		for (PriorityQueueAbstract<Packet> total_size : in_queues) {
			in_queue_size += total_size.totalSize();
		}

		int out_queue_size = 0;

		for (PriorityQueueAbstract<Packet> total_size : out_queues) {
			out_queue_size += total_size.totalSize();
		}
		list.add(getName(), "Total In queues wait", in_queue_size, Level.INFO);
		list.add(getName(), "Total Out queues wait", out_queue_size, Level.INFO);
		list.add(getName(), "Total queues wait", (in_queue_size + out_queue_size), Level
				.INFO);
		list.add(getName(), StatisticType.MAX_QUEUE_SIZE.getDescription(), (maxInQueueSize *
				processingInThreads()), Level.FINEST);
		list.add(getName(), StatisticType.IN_QUEUE_OVERFLOW.getDescription(),
				statReceivedPacketsEr, Level.INFO);
		list.add(getName(), StatisticType.OUT_QUEUE_OVERFLOW.getDescription(),
				statSentPacketsEr, Level.INFO);
		list.add(getName(), "Total queues overflow", (statReceivedPacketsEr +
				statSentPacketsEr), Level.INFO);

		long res = 0;

		for (long ppt : processPacketTimings) {
			res += ppt;
		}

		long prcessingTime = res / processPacketTimings.length;

		list.add(getName(), "Average processing time on last " + processPacketTimings
				.length + " runs [ms]", prcessingTime, Level.FINE);
		for (PacketFilterIfc packetFilter : incoming_filters) {
			packetFilter.getStatistics(list);
		}
		for (PacketFilterIfc packetFilter : outgoing_filters) {
			packetFilter.getStatistics(list);
		}
		if (list.checkLevel(Level.FINEST)) {
			list.add(getName(), "Processed packets thread IN", threadsQueueIn.toString(), Level.FINEST);
			list.add(getName(), "Processed packets thread OUT", threadsQueueOut.toString(), Level.FINEST);
			list.add(getName(), "Processed packets thread (outliers) IN", calculateOutliers(threadsQueueIn), Level.FINEST);
			list.add(getName(), "Processed packets thread (outliers) OUT", calculateOutliers(threadsQueueOut), Level.FINEST);
		}
		super.getStatistics(list);
	}

	@Override
	public boolean isInRegexRoutings(String address) {

		// log.finest(getName() + " looking for regex routings: " + address);
		for (Pattern pat : regexRoutings) {
			if (log.isLoggable(Level.FINEST)) {
				log.log(Level.FINEST, "{0} matching: {1} against {2}", new Object[] { getName(),
						address, pat.toString() });
			}
			if (pat.matcher(address).matches()) {
				return true;
			}

			// log.finest(getName() + " matching failed against pattern: " +
			// pat.toString());
		}

		return false;
	}

	//~--- set methods ----------------------------------------------------------

	// ~--- set methods ----------------------------------------------------------

	public void setIncomingFilters(List<PacketFilterIfc> filters) {
		for (PacketFilterIfc filter : filters) {
			filter.init(getName(), QueueType.IN_QUEUE);
		}
		incoming_filters.clear();
		incoming_filters.addAll(filters);
	}

	public void setOutogingFilters(List<PacketFilterIfc> filters) {
		for (PacketFilterIfc filter : filters) {
			filter.init(getName(), QueueType.OUT_QUEUE);
		}
		outgoing_filters.clear();
		outgoing_filters.addAll(filters);
	}

	/**
	 * Method description
	 *
	 *
	 * @param maxQueueSize
	 *
	 */
	public void setMaxQueueSize(int maxQueueSize) {
		if ((this.maxQueueSize != maxQueueSize) || (in_queues.size() == 0)) {
			this.maxQueueSize = maxQueueSize;
			
			// out_queue = PriorityQueueAbstract.getPriorityQueue(pr_cache.length,
			// maxQueueSize);
			// Processing threads number is split to incoming and outgoing queues...
			// So real processing threads number of in_queues is processingThreads()/2
			this.maxInQueueSize  = (maxQueueSize / processingInThreads()) * 2;
			this.maxOutQueueSize = (maxQueueSize / processingOutThreads()) * 2;
			log.log(Level.FINEST, "{0} maxQueueSize: {1}, maxInQueueSize: {2}, maxOutQueueSize: {3}", new Object[] {getName(), maxQueueSize, maxInQueueSize, maxOutQueueSize});
			if (in_queues.size() == 0) {
				for (int i = 0; i < in_queues_size; i++) {
					PriorityQueueAbstract<Packet> queue = PriorityQueueAbstract.getPriorityQueue(
							pr_cache.length, maxInQueueSize);

					in_queues.add(queue);
				}
			} else {
				for (int i = 0; i < in_queues.size(); i++) {
					in_queues.get(i).setMaxSize(maxInQueueSize);
				}
			}
			if (out_queues.size() == 0) {
				for (int i = 0; i < out_queues_size; i++) {
					PriorityQueueAbstract<Packet> queue = PriorityQueueAbstract.getPriorityQueue(
							pr_cache.length, maxOutQueueSize);

					out_queues.add(queue);
				}
			} else {
				for (int i = 0; i < out_queues.size(); i++) {
					out_queues.get(i).setMaxSize(maxOutQueueSize);
				}
			}

			// out_queue.setMaxSize(maxQueueSize);
		}    // end of if (this.maxQueueSize != maxQueueSize)
	}

	@Override
	public void setName(String name) {
		super.setName(name);
		in_queues_size        = processingInThreads();
		out_queues_size       = processingOutThreads();
		schedulerThreads_size = schedulerThreads();
		setMaxQueueSize(maxQueueSize);
		setIncomingFilters(new ArrayList<>(incoming_filters));
		setOutogingFilters(new ArrayList<>(outgoing_filters));
	}

	@Override
	public void setParent(MessageReceiver parent) {
		this.parent = parent;
	}

<<<<<<< HEAD
	public void setSchedulerThreads_size(int size) {
		if (schedulerThreads_size != size) {
			this.schedulerThreads_size = size;
=======
	@Override
	@TODO(note = "Replace fixed filers loading with configurable options for that")
	public void setProperties(Map<String, Object> props) throws ConfigurationException {
		super.setProperties(props);
		if (props.get(PACKET_DELIVERY_RETRY_COUNT_PROP_KEY) != null) {
			packetDeliveryRetryCount = (Integer) props.get(PACKET_DELIVERY_RETRY_COUNT_PROP_KEY);
		}
		if (props.get(MAX_QUEUE_SIZE_PROP_KEY) != null) {
			int queueSize = (Integer) props.get(MAX_QUEUE_SIZE_PROP_KEY);

			setMaxQueueSize(queueSize);
		}
		if (props.get(SCHEDULER_THREADS_PROP_KEY) != null) {
			int threads = (Integer) props.get(SCHEDULER_THREADS_PROP_KEY);

			if (threads != schedulerThreads_size) {
				schedulerThreads_size = threads;
>>>>>>> 6534f082

			ScheduledExecutorService scheduler = receiverScheduler;
			receiverScheduler = Executors.newScheduledThreadPool(size, threadFactory);
			scheduler.shutdown();
		}
	}

	//~--- methods --------------------------------------------------------------

	protected boolean addOutPacket(Packet packet) {
		int queueIdx = Math.abs(hashCodeForPacket(packet) % out_queues_size);

		if (log.isLoggable(Level.FINEST)) {
			log.log(Level.FINEST, "[{0}]  queueIdx={1}, {2}", new Object[] { getName(),
					queueIdx, packet.toStringSecure() });
		}
		try {
			out_queues.get(queueIdx).put(packet, packet.getPriority().ordinal());
			++statSentPacketsOk;
		} catch (InterruptedException e) {
			++statSentPacketsEr;
			if (log.isLoggable(Level.FINEST)) {
				log.log(Level.FINEST, "Packet dropped for unknown reason: {0}", packet);
			}

			return false;
		}    // end of try-catch

		return true;
	}

	/**
	 * Non blocking version of <code>addOutPacket</code>.
	 *
	 * @param packet
	 *          a <code>Packet</code> value
	 * @return a <code>boolean</code> value
	 */
	protected boolean addOutPacketNB(Packet packet) {
		int queueIdx = Math.abs(hashCodeForPacket(packet) % out_queues_size);

		if (log.isLoggable(Level.FINEST)) {
			log.log(Level.FINEST, "[{0}]  queueIdx={1}, {2}", new Object[] { getName(),
					queueIdx, packet.toStringSecure() });
		}

		boolean result = false;

		result = out_queues.get(queueIdx).offer(packet, packet.getPriority().ordinal());
		if (result) {
			++statSentPacketsOk;
		} else {

			// Queue overflow!
			++statSentPacketsEr;
			if (log.isLoggable(Level.FINEST)) {
				log.log(Level.FINEST, "Packet dropped due to queue overflow: {0}", packet);
			}
		}

		return result;
	}

	/**
	 * Method description
	 *
	 *
	 * @param packets
	 *
	 *
	 *
	 * @return a value of <code>boolean</code>
	 */
	protected boolean addOutPackets(Queue<Packet> packets) {
		Packet  p      = null;
		boolean result = true;

		while ((p = packets.peek()) != null) {
			result = addOutPacket(p);
			if (result) {
				packets.poll();
			} else {
				return false;
			}    // end of if (result) else
		}      // end of while ()

		return true;
	}

	/**
	 * Method description
	 *
	 *
	 * @param packet
	 * @param handler
	 * @param delay
	 * @param unit
	 *
	 *
	 *
	 * @return a value of <code>boolean</code>
	 */
	public boolean addOutPacketWithTimeout(Packet packet,
			ReceiverTimeoutHandler handler, long delay, TimeUnit unit) {

		// It is automatically added to collections and the Timer
		new PacketReceiverTask(handler, delay, unit, packet);

		return addOutPacket(packet);
	}

	/**
	 * Method queues and executes timer tasks using ScheduledExecutorService
	 * which allows using more than one thread for executing tasks.
	 *
	 * @param task
	 * @param delay
	 * @param unit
	 */
	protected void addTimerTask(tigase.util.TimerTask task, long delay, TimeUnit unit) {
		ScheduledFuture<?> future = receiverScheduler.schedule(task, delay, unit);

		task.setScheduledFuture(future);
	}

	/**
	 * Method queues and executes all timer tasks on Timer SINGLE thread.
	 *
	 * @param task
	 * @param delay
	 * @param unit
	 * @deprecated
	 */
	@Deprecated
	protected void addTimerTask(TimerTask task, long delay, TimeUnit unit) {
		receiverTasks.schedule(task, unit.toMillis(delay));
	}

	//~--- get methods ----------------------------------------------------------

	/**
	 * Method description
	 *
	 *
	 * @param def
	 *
	 *
	 *
	 * @return a value of <code>Integer</code>
	 */
	protected Integer getMaxQueueSize(int def) {
		return def;
	}

	//~--- methods --------------------------------------------------------------

	private Packet filterPacket(Packet packet,
			CopyOnWriteArrayList<PacketFilterIfc> filters) {
		Packet result = packet;

		for (PacketFilterIfc packetFilterIfc : filters) {
			result = packetFilterIfc.filter(result);
			if (result == null) {
				break;
			}
		}

		return result;
	}

	private void startThreads() {
		if (threadsQueueIn == null) {
			threadsQueueIn = new ArrayDeque<>(8);
			for (int i = 0; i < in_queues_size; i++) {
				QueueListener in_thread = new QueueListener(in_queues.get(i), QueueType.IN_QUEUE);

				in_thread.setName("in_" + i + "-" + getName());
				in_thread.start();
				threadsQueueIn.add(in_thread);
			}
		}
		if (threadsQueueOut == null) {
			threadsQueueOut = new ArrayDeque<>(8);
			for (int i = 0; i < out_queues_size; i++) {
				QueueListener out_thread = new QueueListener(out_queues.get(i), QueueType.OUT_QUEUE);

				out_thread.setName("out_" + i + "-" + getName());
				out_thread.start();
				threadsQueueOut.add(out_thread);
			}
		}    // end of if (thread == null || ! thread.isAlive())

		// if ((out_thread == null) ||!out_thread.isAlive()) {
		// out_thread = new QueueListener(out_queue, QueueType.OUT_QUEUE);
		// out_thread.setName("out_" + getName());
		// out_thread.start();
		// } // end of if (thread == null || ! thread.isAlive())
		receiverScheduler = Executors.newScheduledThreadPool(schedulerThreads_size, threadFactory);
		receiverTasks     = new Timer(getName() + " tasks", true);
		receiverTasks.scheduleAtFixedRate(new TimerTask() {
			@Override
			public void run() {
				everySecond();
			}
		}, SECOND, SECOND);
		receiverTasks.scheduleAtFixedRate(new TimerTask() {
			@Override
			public void run() {
				everyMinute();
			}
		}, MINUTE, MINUTE);
		receiverTasks.scheduleAtFixedRate(new TimerTask() {
			@Override
			public void run() {
				everyHour();
			}
		}, HOUR, HOUR);
	}

	private void stopThreads() {

		// stopped = true;
		try {
			stopThread(threadsQueueIn);
			stopThread(threadsQueueOut);

			if (out_thread != null) {
				out_thread.threadStopped = true;
				out_thread.interrupt();
				while (out_thread.isAlive()) {
					Thread.sleep(100);
				}
			}
		} catch (InterruptedException e) {}
		threadsQueueIn = null;
		threadsQueueOut = null;
		out_thread   = null;
		if (receiverTasks != null) {
			receiverTasks.cancel();
			receiverTasks = null;
		}
		if (receiverScheduler != null) {
			receiverScheduler.shutdownNow();
			receiverScheduler = null;
		}
	}

	private void stopThread(ArrayDeque<QueueListener> threadsQueue) throws InterruptedException {
		if (threadsQueue != null) {
            for (QueueListener in_thread : threadsQueue) {
                in_thread.threadStopped = true;
                in_thread.interrupt();
                while (in_thread.isAlive()) {
                    Thread.sleep(100);
                }
            }
        }
	}

	//~--- inner classes --------------------------------------------------------

	private class PacketReceiverTask
					extends tigase.util.TimerTask {
		private ReceiverTimeoutHandler handler = null;
		private String                 id      = null;
		private int                    retryCount = packetDeliveryRetryCount;
		private Packet                 packet  = null;

		//~--- constructors -------------------------------------------------------

		private PacketReceiverTask(ReceiverTimeoutHandler handler, long delay, TimeUnit unit, Packet packet) {
			super();
			this.handler = handler;
			this.packet = packet;
			this.id = packet.getFrom().toString() + packet.getStanzaId();

			String countStr = packet.getElement().getAttributeStaticStr("retryCount");
			if (countStr != null) {
				retryCount = Byte.valueOf(countStr);
				retryCount--;
			}
			this.packet.getElement().setAttribute("retryCount", Integer.toString(retryCount));

			if ( retryCount < 0 ) {
				if (log.isLoggable(Level.WARNING)) {
					log.log(Level.WARNING,
							"Dropping command packet! Retry limit reached for packet with ID: {0}, retryCount: {1}, packet: {2}",
							new Object[]{id, retryCount, this.packet});
				}
				PacketReceiverTask remove = waitingTasks.remove(id);
				remove.cancel();
				return;
			}

			String delayStr = packet.getElement().getAttributeStaticStr("delay");
			if (delayStr != null ) {
				delay = (long)(Long.valueOf(delayStr) * 1.5);
			}

			this.packet.getElement().setAttribute("delay", Long.toString(delay));

			waitingTasks.put(id, this);

			addTimerTask(this, delay, unit);

			try {
				this.packet.initVars();
			} catch (TigaseStringprepException e) {
				log.log(Level.WARNING, "Reinitializing packet failed", e);
			}

			if (log.isLoggable(Level.FINEST)) {
				log.log(Level.FINEST,
						"[{0}] Added timeout task for ID: {1}, delay: {2}, retryCount: {3}, packet: {4}",
						new Object[]{getName(), id, delay, retryCount, this.packet});
			}
		}

		//~--- methods ------------------------------------------------------------

		/**
		 * Method description
		 *
		 *
		 * @param response
		 */
		public void handleResponse(Packet response) {
			this.cancel();

			if (log.isLoggable(Level.FINEST)) {
				log.log(Level.FINEST, "[{0}] Response received for id: {1}", new Object[]{getName(), id});
			}
			handler.responseReceived(packet, response);
		}

		/**
		 * Method description
		 *
		 */
		public void handleTimeout() {

			if (log.isLoggable(Level.FINEST)) {
				log.log(Level.FINEST, "[{0}] Fired timeout for id: {1}", new Object[]{getName(), id});
			}
			waitingTasks.remove(id);
			handler.timeOutExpired(packet);
		}

		@Override
		public void run() {
			handleTimeout();
		}
	}


	private class QueueListener
					extends Thread {
		private String                        compName      = null;
		private long                          packetCounter = 0;
		private QueueType                     type          = null;
		private boolean                       threadStopped = false;
		private PriorityQueueAbstract<Packet> queue;

		//~--- constructors -------------------------------------------------------
		private QueueListener(PriorityQueueAbstract<Packet> q, QueueType type) {
			this.queue = q;
			this.type  = type;
			compName   = AbstractMessageReceiver.this.getName();
		}

		//~--- methods ------------------------------------------------------------

		@Override
		public void run() {
			if (log.isLoggable(Level.FINEST)) {
				log.log(Level.FINEST, "{0} starting queue processing.", getName());
			}

			Packet        packet  = null;
			Queue<Packet> results = new ArrayDeque<Packet>(2);

			while (!threadStopped) {
				try {

					// Now process next waiting packet
					// log.finest("[" + getName() + "] before take... " + type);
					// packet = queue.take(getName() + ":" + type);
					packet = queue.take();
					++packetCounter;

					// if (log.isLoggable(Level.INFO)) {
					// log.info("[" + getName() + "] packet from " + type + " queue: " +
					// packet);
					// }
					switch (type) {
					case IN_QUEUE :
						long startPPT = System.currentTimeMillis();

						// tracer.trace(null, packet.getElemTo(), packet.getElemFrom(),
						// packet.getFrom(), getName(), type.name(), null, packet);
						PacketReceiverTask task = null;

						if (packet.getTo() != null) {
							String id = packet.getTo().toString() + packet.getStanzaId();

							task = waitingTasks.remove(id);
						}
						if (task != null) {
							task.handleResponse(packet);
						} else {

							// log.finest("[" + getName() + "]  " +
							// "No task found for id: " + id);
							// Maybe this is a command for local processing...
							boolean processed = false;

							if (packet.isCommand() && (packet.getStanzaTo() != null) && compName.equals(
									packet.getStanzaTo().getLocalpart()) && isLocalDomain(packet
									.getStanzaTo().getDomain())) {
								processed = processScriptCommand(packet, results);
								if (processed) {
									Packet result = null;

									while ((result = results.poll()) != null) {
										addOutPacket(result);
									}
								}
							}
							if (!processed && ((packet = filterPacket(packet, incoming_filters)) !=
									null)) {
								processPacket(packet);
							}

							// It is all concurrent so we have to use a local index variable
							int idx = pptIdx;

							pptIdx = (pptIdx + 1) % processPacketTimings.length;

							long timing = System.currentTimeMillis() - startPPT;

							processPacketTimings[idx] = timing;
						}

						break;

					case OUT_QUEUE :

						// tracer.trace(null, packet.getElemTo(), packet.getElemFrom(),
						// packet.getTo(), getName(), type.name(), null, packet);
						if ((packet = filterPacket(packet, outgoing_filters)) != null) {
							processOutPacket(packet);
						}

						break;

					default :
						log.log(Level.SEVERE, "Unknown queue element type: {0}", type);

						break;
					}    // end of switch (qel.type)
				} catch (InterruptedException e) {

					// log.log(Level.SEVERE, "Exception during packet processing: ", e);
					// stopped = true;
				} catch (Exception e) {
					if (!threadStopped)
						log.log(Level.SEVERE, "[" + getName() +
								"] Exception during packet processing: " + packet, e);
					else {
						//log.log(Level.FINEST, "[" + getName() + "] Stopping processing thread");
					}
				}    // end of try-catch
			}      // end of while (! threadStopped)
		}

		@Override
		public String toString() {
			return String.valueOf(packetCounter);
		}
	}
}    // AbstractMessageReceiver<|MERGE_RESOLUTION|>--- conflicted
+++ resolved
@@ -181,6 +181,7 @@
 	private Timer                    receiverTasks         = null;
 	@ConfigField(desc = "Number of threads for scheduler", alias = SCHEDULER_THREADS_PROP_KEY)
 	private int                      schedulerThreads_size = 1;
+	@ConfigField(desc = "Packet delivery retry count", alias = PACKET_DELIVERY_RETRY_COUNT_PROP_KEY)
 	private int                      packetDeliveryRetryCount = 15;
 
 	// Array cache to speed processing up....
@@ -835,48 +836,6 @@
 	// ~--- get methods ----------------------------------------------------------
 
 	/**
-<<<<<<< HEAD
-=======
-	 * Returns default configuration settings for the component as a
-	 * <code>Map</code> with keys as configuration property IDs and values as the
-	 * configuration property values. All the default parameters returned from
-	 * this method are later passed to the <code>setProperties(...)</code> method.
-	 * Some of them may have changed value if they have been overwritten in the
-	 * server configuration. The configuration property value can be of any of the
-	 * basic types: <code>int</code>, <code>long</code>, <code>boolean</code>,
-	 * <code>String</code>.
-	 *
-	 * @param params
-	 *          is a <code>Map</code> with some initial properties set for the
-	 *          starting up server. These parameters can be used as a hints to
-	 *          generate component's default configuration.
-	 *
-	 * @return a <code>Map</code> with the component default configuration.
-	 */
-	@Override
-	public Map<String, Object> getDefaults(Map<String, Object> params) {
-		Map<String, Object> defs         = super.getDefaults(params);
-		String              queueSize    = (String) params.get(GEN_MAX_QUEUE_SIZE);
-		int                 queueSizeInt = MAX_QUEUE_SIZE_PROP_VAL;
-
-		if (queueSize != null) {
-			try {
-				queueSizeInt = Integer.parseInt(queueSize);
-			} catch (NumberFormatException e) {
-				queueSizeInt = MAX_QUEUE_SIZE_PROP_VAL;
-			}
-		}
-		defs.put(MAX_QUEUE_SIZE_PROP_KEY, getMaxQueueSize(queueSizeInt));
-		defs.put(SCHEDULER_THREADS_PROP_KEY, schedulerThreads());
-		defs.put(INCOMING_FILTERS_PROP_KEY, INCOMING_FILTERS_PROP_VAL);
-		defs.put(OUTGOING_FILTERS_PROP_KEY, OUTGOING_FILTERS_PROP_VAL);
-		defs.put(PACKET_DELIVERY_RETRY_COUNT_PROP_KEY, packetDeliveryRetryCount);
-
-		return defs;
-	}
-
-	/**
->>>>>>> 6534f082
 	 * Method returns a <code>Set</code> with all component's routings as a
 	 * compiled regular expression patterns. The <code>Set</code> can be empty but
 	 * it can not be null.
@@ -1108,29 +1067,9 @@
 		this.parent = parent;
 	}
 
-<<<<<<< HEAD
 	public void setSchedulerThreads_size(int size) {
 		if (schedulerThreads_size != size) {
 			this.schedulerThreads_size = size;
-=======
-	@Override
-	@TODO(note = "Replace fixed filers loading with configurable options for that")
-	public void setProperties(Map<String, Object> props) throws ConfigurationException {
-		super.setProperties(props);
-		if (props.get(PACKET_DELIVERY_RETRY_COUNT_PROP_KEY) != null) {
-			packetDeliveryRetryCount = (Integer) props.get(PACKET_DELIVERY_RETRY_COUNT_PROP_KEY);
-		}
-		if (props.get(MAX_QUEUE_SIZE_PROP_KEY) != null) {
-			int queueSize = (Integer) props.get(MAX_QUEUE_SIZE_PROP_KEY);
-
-			setMaxQueueSize(queueSize);
-		}
-		if (props.get(SCHEDULER_THREADS_PROP_KEY) != null) {
-			int threads = (Integer) props.get(SCHEDULER_THREADS_PROP_KEY);
-
-			if (threads != schedulerThreads_size) {
-				schedulerThreads_size = threads;
->>>>>>> 6534f082
 
 			ScheduledExecutorService scheduler = receiverScheduler;
 			receiverScheduler = Executors.newScheduledThreadPool(size, threadFactory);
