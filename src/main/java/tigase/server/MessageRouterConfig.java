/*
 * MessageRouterConfig.java
 *
 * Tigase Jabber/XMPP Server
 * Copyright (C) 2004-2012 "Artur Hefczyc" <artur.hefczyc@tigase.org>
 *
 * This program is free software: you can redistribute it and/or modify
 * it under the terms of the GNU Affero General Public License as published by
 * the Free Software Foundation, either version 3 of the License,
 * or (at your option) any later version.
 *
 * This program is distributed in the hope that it will be useful,
 * but WITHOUT ANY WARRANTY; without even the implied warranty of
 * MERCHANTABILITY or FITNESS FOR A PARTICULAR PURPOSE.  See the
 * GNU Affero General Public License for more details.
 *
 * You should have received a copy of the GNU Affero General Public License
 * along with this program. Look for COPYING file in the top folder.
 * If not, see http://www.gnu.org/licenses/.
 *
 */



package tigase.server;

//~--- non-JDK imports --------------------------------------------------------

import tigase.osgi.ModulesManagerImpl;

import tigase.util.DNSResolver;

import static tigase.conf.Configurable.*;

//~--- JDK imports ------------------------------------------------------------

import java.util.ArrayList;
import java.util.Arrays;
import java.util.LinkedHashMap;
import java.util.List;
import java.util.logging.Level;
import java.util.logging.Logger;
import java.util.Map;

/**
 * Describe class MessageRouterConfig here.
 *
 *
 * Created: Fri Jan  6 14:54:21 2006
 *
 * @author <a href="mailto:artur.hefczyc@tigase.org">Artur Hefczyc</a>
 * @version $Rev$
 */
public class MessageRouterConfig {
	/** Field description */
	public static final String DISCO_NAME_PROP_KEY = "disco-name";

	/** Field description */
	public static final String DISCO_SHOW_VERSION_PROP_KEY = "disco-show-version";

	/** Field description */
	public static final String LOCAL_ADDRESSES_PROP_KEY = "hostnames";

	/** Field description */
	public static final String MSG_RECEIVERS_PROP_KEY = "components/msg-receivers/";

	/** Field description */
	public static final String REGISTRATOR_PROP_KEY = "components/registrators/";

	/** Field description */
	public static final String UPDATES_CHECKING_INTERVAL_PROP_KEY =
		"updates-checking-interval";

	/** Field description */
	public static final long UPDATES_CHECKING_INTERVAL_PROP_VAL = 7;

	/** Field description */
	public static final String UPDATES_CHECKING_PROP_KEY           = "updates-checking";
	private static String[] LOCAL_ADDRESSES_PROP_VALUE             = { "localhost",
					"hostname" };
	private static final Logger log                                =
		Logger.getLogger("tigase.server.MessageRouterConfig");
	private static final String[] DEF_MSG_RECEIVERS_NAMES_PROP_VAL = {
		DEF_C2S_NAME, DEF_S2S_NAME, DEF_SM_NAME, DEF_BOSH_NAME, DEF_MONITOR_NAME, DEF_AMP_NAME
	};
	private static final String[] ALL_MSG_RECEIVERS_NAMES_PROP_VAL = {
		DEF_C2S_NAME, DEF_S2S_NAME, DEF_SM_NAME, DEF_SSEND_NAME, DEF_SRECV_NAME,
		DEF_BOSH_NAME, DEF_MONITOR_NAME
	};

	/** Field description */
	public static final String MSG_RECEIVERS_NAMES_PROP_KEY = MSG_RECEIVERS_PROP_KEY +
																														"id-names";
	private static final String[] SM_MSG_RECEIVERS_NAMES_PROP_VAL = { DEF_EXT_COMP_NAME,
					DEF_SM_NAME, DEF_MONITOR_NAME, DEF_AMP_NAME };
	private static final String[] DEF_REGISTRATOR_NAMES_PROP_VAL = { DEF_VHOST_MAN_NAME,
					DEF_STATS_NAME };
	private static final String[] CS_MSG_RECEIVERS_NAMES_PROP_VAL = {
		DEF_C2S_NAME, DEF_S2S_NAME, DEF_EXT_COMP_NAME, DEF_BOSH_NAME, DEF_MONITOR_NAME,
		DEF_AMP_NAME
	};
	private static final Map<String, String> COMPONENT_CLASSES = new LinkedHashMap<String,
																																 String>();
	private static final String[] COMP_MSG_RECEIVERS_NAMES_PROP_VAL = { DEF_COMP_PROT_NAME,
					DEF_MONITOR_NAME, DEF_AMP_NAME };
	private static final Map<String, String> COMP_CLUS_MAP = new LinkedHashMap<String,
																														 String>();
	private static final String[] CLUSTER_REGISTRATOR_NAMES_PROP_VAL = { DEF_VHOST_MAN_NAME,
					DEF_STATS_NAME, DEF_CLUST_CONTR_NAME };

	/** Field description */
	public static final Boolean UPDATES_CHECKING_PROP_VAL = true;

	/** Field description */
	public static final String REGISTRATOR_NAMES_PROP_KEY = REGISTRATOR_PROP_KEY +
																													"id-names";

	/** Field description */
	public static final boolean DISCO_SHOW_VERSION_PROP_VAL = true;

	/** Field description */
	public static final String DISCO_NAME_PROP_VAL = tigase.server.XMPPServer.NAME;

	//~--- static initializers --------------------------------------------------

	static {
		COMPONENT_CLASSES.put(DEF_C2S_NAME, C2S_COMP_CLASS_NAME);
		COMPONENT_CLASSES.put(DEF_S2S_NAME, S2S_COMP_CLASS_NAME);
		COMPONENT_CLASSES.put(DEF_EXT_COMP_NAME, EXT_COMP_CLASS_NAME);
		COMPONENT_CLASSES.put(DEF_COMP_PROT_NAME, COMP_PROT_CLASS_NAME);
		COMPONENT_CLASSES.put(DEF_CL_COMP_NAME, CL_COMP_CLASS_NAME);
		COMPONENT_CLASSES.put(DEF_SM_NAME, SM_COMP_CLASS_NAME);
		COMPONENT_CLASSES.put(DEF_SSEND_NAME, SSEND_COMP_CLASS_NAME);
		COMPONENT_CLASSES.put(DEF_SRECV_NAME, SRECV_COMP_CLASS_NAME);
		COMPONENT_CLASSES.put(DEF_BOSH_NAME, BOSH_COMP_CLASS_NAME);
		COMPONENT_CLASSES.put(DEF_STATS_NAME, STATS_CLASS_NAME);
		COMPONENT_CLASSES.put(DEF_CLUST_CONTR_NAME, CLUSTER_CONTR_CLASS_NAME);
		COMPONENT_CLASSES.put(DEF_VHOST_MAN_NAME, VHOST_MAN_CLASS_NAME);
		COMPONENT_CLASSES.put(DEF_MONITOR_NAME, MONITOR_CLASS_NAME);
		COMPONENT_CLASSES.put(DEF_AMP_NAME, AMP_CLASS_NAME);
		COMP_CLUS_MAP.put(SM_COMP_CLASS_NAME, SM_CLUST_COMP_CLASS_NAME);
		COMP_CLUS_MAP.put(S2S_COMP_CLASS_NAME, S2S_CLUST_COMP_CLASS_NAME);
		COMP_CLUS_MAP.put(C2S_COMP_CLASS_NAME, C2S_CLUST_COMP_CLASS_NAME);
		COMP_CLUS_MAP.put(BOSH_COMP_CLASS_NAME, BOSH_CLUST_COMP_CLASS_NAME);
		COMP_CLUS_MAP.put(MONITOR_CLASS_NAME, MONITOR_CLUST_CLASS_NAME);
	}

	//~--- fields ---------------------------------------------------------------

	private Map<String, Object> props = null;

	//~--- constructors ---------------------------------------------------------

	/**
	 * Constructs ...
	 *
	 *
	 * @param props
	 */
	public MessageRouterConfig(Map<String, Object> props) {
		this.props = props;

		// System.out.println("MessageRouterConfig() properties: " + props.toString());
	}

	//~--- get methods ----------------------------------------------------------

	/**
	 * Method description
	 *
	 *
	 * @param defs
	 * @param params
	 * @param comp_name
	 */
	public static void getDefaults(Map<String, Object> defs, Map<String, Object> params,
																 String comp_name) {
		boolean cluster_mode = isTrue((String) params.get(CLUSTER_MODE));

		log.config("Cluster mode: " + params.get(CLUSTER_MODE));
		if (cluster_mode) {
			log.config("Cluster mode is on, replacing known components with cluster" +
								 " versions:");
			for (Map.Entry<String, String> entry : COMPONENT_CLASSES.entrySet()) {
				String cls = COMP_CLUS_MAP.get(entry.getValue());

				if (cls != null) {
					log.config("Replacing " + entry.getValue() + " with " + cls);
					entry.setValue(cls);
				}
			}
		} else {
			log.config("Cluster mode is off.");
		}

		String config_type = (String) params.get("config-type");
		String[] rcv_names = DEF_MSG_RECEIVERS_NAMES_PROP_VAL;
		Object par_names   = params.get(comp_name + "/" + MSG_RECEIVERS_NAMES_PROP_KEY);

		if (par_names != null) {
			rcv_names = (String[]) par_names;
		} else {
			if (config_type.equals(GEN_CONFIG_ALL)) {
				rcv_names = ALL_MSG_RECEIVERS_NAMES_PROP_VAL;
			}
			if (config_type.equals(GEN_CONFIG_SM)) {
				rcv_names = SM_MSG_RECEIVERS_NAMES_PROP_VAL;
			}
			if (config_type.equals(GEN_CONFIG_CS)) {
				rcv_names = CS_MSG_RECEIVERS_NAMES_PROP_VAL;
			}
			if (config_type.equals(GEN_CONFIG_COMP)) {
				rcv_names = COMP_MSG_RECEIVERS_NAMES_PROP_VAL;
			}
		}
		Arrays.sort(rcv_names);

		// Now init defaults for all extra components:
		for (String key : params.keySet()) {

			// XEP-0114 components
			if (key.startsWith(GEN_EXT_COMP)) {
				String new_comp_name = DEF_EXT_COMP_NAME + key.substring(GEN_EXT_COMP.length());

				if (Arrays.binarySearch(rcv_names, new_comp_name) < 0) {
					rcv_names                       = Arrays.copyOf(rcv_names,
									rcv_names.length + 1);
					rcv_names[rcv_names.length - 1] = new_comp_name;
					Arrays.sort(rcv_names);
				}
			}    // end of if (key.startsWith(GEN_EXT_COMP))

			// All other extra components, assuming class has been given
			if (key.startsWith(GEN_COMP_NAME)) {
				String comp_name_suffix = key.substring(GEN_COMP_NAME.length());
				String c_name           = (String) params.get(GEN_COMP_NAME + comp_name_suffix);
				String c_class          = (String) params.get(GEN_COMP_CLASS + comp_name_suffix);

				if (Arrays.binarySearch(rcv_names, c_name) < 0) {
					defs.put(MSG_RECEIVERS_PROP_KEY + c_name + ".class", c_class);
					defs.put(MSG_RECEIVERS_PROP_KEY + c_name + ".active", true);
					rcv_names                       = Arrays.copyOf(rcv_names,
									rcv_names.length + 1);
					rcv_names[rcv_names.length - 1] = c_name;
					Arrays.sort(rcv_names);

					// System.out.println(Arrays.toString(rcv_names));
				}
			}
		}      // end of for ()

		// Add XEP-0114 for cluster communication
		if (cluster_mode) {
			log.config("In cluster mode I am setting up 1 listening xep-0114 component:");
			if (Arrays.binarySearch(rcv_names, DEF_CL_COMP_NAME) < 0) {
				defs.put(MSG_RECEIVERS_PROP_KEY + DEF_CL_COMP_NAME + ".class",
								 CL_COMP_CLASS_NAME);
				defs.put(MSG_RECEIVERS_PROP_KEY + DEF_CL_COMP_NAME + ".active", true);
				rcv_names                       = Arrays.copyOf(rcv_names, rcv_names.length + 1);
				rcv_names[rcv_names.length - 1] = DEF_CL_COMP_NAME;
				Arrays.sort(rcv_names);
			}
		}
		defs.put(MSG_RECEIVERS_NAMES_PROP_KEY, rcv_names);
		for (String name : rcv_names) {
			if (defs.get(MSG_RECEIVERS_PROP_KEY + name + ".class") == null) {
				String def_class = COMPONENT_CLASSES.get(name);

				if (def_class == null) {
					def_class = EXT_COMP_CLASS_NAME;
				}
				defs.put(MSG_RECEIVERS_PROP_KEY + name + ".class", def_class);
				defs.put(MSG_RECEIVERS_PROP_KEY + name + ".active", true);
			}
		}

		String[] registr = DEF_REGISTRATOR_NAMES_PROP_VAL;

		if (cluster_mode) {
			registr = CLUSTER_REGISTRATOR_NAMES_PROP_VAL;
		}
		defs.put(REGISTRATOR_NAMES_PROP_KEY, registr);
		for (String reg : registr) {
			defs.put(REGISTRATOR_PROP_KEY + reg + ".class", COMPONENT_CLASSES.get(reg));
			defs.put(REGISTRATOR_PROP_KEY + reg + ".active", true);
		}
		if (params.get(GEN_VIRT_HOSTS) != null) {
			LOCAL_ADDRESSES_PROP_VALUE = ((String) params.get(GEN_VIRT_HOSTS)).split(",");
		} else {
			LOCAL_ADDRESSES_PROP_VALUE = DNSResolver.getDefHostNames();
		}
		defs.put(LOCAL_ADDRESSES_PROP_KEY, LOCAL_ADDRESSES_PROP_VALUE);
		defs.put(DISCO_NAME_PROP_KEY, DISCO_NAME_PROP_VAL);
		defs.put(DISCO_SHOW_VERSION_PROP_KEY, DISCO_SHOW_VERSION_PROP_VAL);
		defs.put(UPDATES_CHECKING_PROP_KEY, UPDATES_CHECKING_PROP_VAL);
		defs.put(UPDATES_CHECKING_INTERVAL_PROP_KEY, UPDATES_CHECKING_INTERVAL_PROP_VAL);
	}

	private static boolean isTrue(String val) {
		if (val == null) {
			return false;
		}

		String value = val.toLowerCase();

		return (value.equals("true") || value.equals("yes") || value.equals("on") ||
						value.equals("1"));
	}

	/**
	 * Method description
	 *
	 *
	 * @param name
	 *
	 * @return
	 *
	 * @throws ClassNotFoundException
	 * @throws IllegalAccessException
	 * @throws InstantiationException
	 */
<<<<<<< HEAD
        public ServerComponent getMsgRcvInstance(String name) throws
                ClassNotFoundException, InstantiationException, IllegalAccessException {

                String cls_name = (String) props.get(MSG_RECEIVERS_PROP_KEY + name + ".class");

                ServerComponent cls = null;

                cls = ModulesManagerImpl.getInstance().getServerComponent(cls_name);
                if (cls == null && (!XMPPServer.isOSGi() || COMPONENT_CLASSES.containsKey(cls_name) 
                                || COMP_CLUS_MAP.containsKey(cls_name)) || EXT_COMP_CLASS_NAME.equals(cls_name)) {
                        cls = (ServerComponent) this.getClass().getClassLoader().loadClass(cls_name).newInstance();
                }

                return cls;
        }

        public boolean componentClassEquals(String cls_name, Class<? extends ServerComponent> currCls) {
                Class<? extends ServerComponent> cls = null;

                try {
                        cls = ModulesManagerImpl.getInstance().getServerComponentClass(cls_name);
                        if (cls == null && (!XMPPServer.isOSGi() || COMPONENT_CLASSES.containsKey(cls_name) 
                                        || COMP_CLUS_MAP.containsKey(cls_name)) || EXT_COMP_CLASS_NAME.equals(cls_name)) {
                                cls = (Class<? extends ServerComponent>) this.getClass().getClassLoader().loadClass(cls_name);
                        }
                }
                catch (Exception ex) {}
                
                return cls != null && currCls.equals(cls);
        }
        
        /**
         * Method description
         *
         *
         * @return
         */
        public String[] getMsgRcvActiveNames() {
                String[] names = (String[]) props.get(MSG_RECEIVERS_NAMES_PROP_KEY);

                List<String> availableNames = new ArrayList<String>();
                
                for (String name : names) {
                        if (hasClassForServerComponent(name)
                                && (props.get(MSG_RECEIVERS_PROP_KEY + name + ".active") != null
                                && (Boolean) props.get(MSG_RECEIVERS_PROP_KEY + name + ".active"))) {                                
                                availableNames.add(name);
                        }
                }

                names = availableNames.toArray(new String[availableNames.size()]);
                
                if (log.isLoggable(Level.FINE)) {
                        log.log(Level.FINE, "active message receivers = {0}", Arrays.toString(names));
                }
                
                return names;
        }

        /**
         * Method description
         *
         *
         * @return
         */
        public String[] getMsgRcvInactiveNames() {
                String[] names = (String[]) props.get(MSG_RECEIVERS_NAMES_PROP_KEY);

                ArrayList<String> al = new ArrayList<String>();

                for (String name : names) {
                        if (props.get(MSG_RECEIVERS_PROP_KEY + name + ".active") == null
                                || !(Boolean) props.get(MSG_RECEIVERS_PROP_KEY + name + ".active")) {
                                al.add(name);
                        }
                        
                        if (hasClassForServerComponent(name)) {
                                al.add(name);
                        }
                } // end of for (String name: names)

                names = al.toArray(new String[al.size()]); 

                if (log.isLoggable(Level.FINE)) {
                        log.log(Level.FINE, "inactive message receivers = {0}", Arrays.toString(names));
                }
                
                return names;
        }
=======
	public ServerComponent getMsgRcvInstance(String name)
					throws ClassNotFoundException, InstantiationException, IllegalAccessException {
		String cls_name     = (String) props.get(MSG_RECEIVERS_PROP_KEY + name + ".class");
		ServerComponent cls = null;

		cls = ModulesManagerImpl.getInstance().getServerComponent(cls_name);
		if (cls == null) {
			cls = (ServerComponent) Class.forName(cls_name).newInstance();
		}

		return cls;
	}

	//~--- methods --------------------------------------------------------------

	/**
	 * Method description
	 *
	 *
	 * @param cls_name
	 * @param currCls
	 *
	 * @return
	 */
	@SuppressWarnings("unchecked")
	public boolean componentClassEquals(String cls_name,
					Class<? extends ServerComponent> currCls) {
		Class<? extends ServerComponent> cls = null;

		try {
			cls = ModulesManagerImpl.getInstance().getServerComponentClass(cls_name);
			if (cls == null) {
				cls = (Class<? extends ServerComponent>) Class.forName(cls_name);
			}
		} catch (Exception ex) {}

		return (cls != null) && currCls.equals(cls);
	}

	//~--- get methods ----------------------------------------------------------

	/**
	 * Method description
	 *
	 *
	 * @return
	 */
	public String[] getMsgRcvActiveNames() {
		String[] names              = (String[]) props.get(MSG_RECEIVERS_NAMES_PROP_KEY);
		List<String> availableNames = new ArrayList<String>();

		for (String name : names) {
			if (hasClassForServerComponent(name) &&
					((props.get(MSG_RECEIVERS_PROP_KEY + name + ".active") != null) &&
					 (Boolean) props.get(MSG_RECEIVERS_PROP_KEY + name + ".active"))) {
				availableNames.add(name);
			}
		}
		names = availableNames.toArray(new String[availableNames.size()]);
		if (log.isLoggable(Level.FINE)) {
			log.log(Level.FINE, "active message receivers = {0}", Arrays.toString(names));
		}

		return names;
	}

	/**
	 * Method description
	 *
	 *
	 * @return
	 */
	public String[] getMsgRcvInactiveNames() {
		String[] names       = (String[]) props.get(MSG_RECEIVERS_NAMES_PROP_KEY);
		ArrayList<String> al = new ArrayList<String>();

		for (String name : names) {
			if ((props.get(MSG_RECEIVERS_PROP_KEY + name + ".active") == null) ||
					!(Boolean) props.get(MSG_RECEIVERS_PROP_KEY + name + ".active")) {
				al.add(name);
			}
			if (hasClassForServerComponent(name)) {
				al.add(name);
			}
		}    // end of for (String name: names)
		names = al.toArray(new String[al.size()]);
		if (log.isLoggable(Level.FINE)) {
			log.log(Level.FINE, "inactive message receivers = {0}", Arrays.toString(names));
		}

		return names;
	}
>>>>>>> 706eb755

	/**
	 * Method description
	 *
	 *
	 * @param name
	 *
	 * @return
	 *
	 * @throws ClassNotFoundException
	 * @throws IllegalAccessException
	 * @throws InstantiationException
	 */
	public ComponentRegistrator getRegistrInstance(String name)
					throws ClassNotFoundException, InstantiationException, IllegalAccessException {
		String cls_name = (String) props.get(REGISTRATOR_PROP_KEY + name + ".class");

		// I changed location for the XMPPServiceCollector class
		// to avoid problems with old configuration files let's detect it here
		// and silently convert it to new package name:
		if (cls_name.equals("tigase.server.XMPPServiceCollector") ||
				cls_name.equals("tigase.disco.XMPPServiceCollector")) {
			log.warning(
					"This class is not used anymore. Correct your configuration please. Remove all references to class: XMPPServiceCollector.");

			return null;
		}

                return (ComponentRegistrator) this.getClass().getClassLoader().loadClass(cls_name).newInstance();
	}

	/**
	 * Method description
	 *
	 *
	 * @return
	 */
	public String[] getRegistrNames() {
		String[] names = (String[]) props.get(REGISTRATOR_NAMES_PROP_KEY);

		log.config(Arrays.toString(names));

		ArrayList<String> al = new ArrayList<String>();

		for (String name : names) {

			// System.out.println("Checking: '" + REGISTRATOR_PROP_KEY + name + ".active'");
			if ((Boolean) props.get(REGISTRATOR_PROP_KEY + name + ".active")) {
				al.add(name);
			}    // end of if ((Boolean)props.get())
		}      // end of for (String name: names)

		return al.toArray(new String[al.size()]);
	}

<<<<<<< HEAD
        /**
         * Check if class exists for server component
         * 
         * @param name
         * @return 
         */
        private boolean hasClassForServerComponent(String name) {
                try {
                        String cls_name = (String) props.get(MSG_RECEIVERS_PROP_KEY + name + ".class");
                        
                        if (cls_name == null) {
                                return false;
                        }
                        
                        // first check if there is registered class in ModuleManagerImpl as it is easy
                        if (ModulesManagerImpl.getInstance().hasClassForServerComponent(cls_name)) {
                                return true;
                        }
                                                
                        if (XMPPServer.isOSGi() && !(COMPONENT_CLASSES.containsKey(cls_name) || COMP_CLUS_MAP.containsKey(cls_name)
                                        || EXT_COMP_CLASS_NAME.equals(cls_name))) {
                                return false;
                        }

                        // it is dirty but should work
                        this.getClass().getClassLoader().loadClass(cls_name);
                        
                        return true;
                }
                catch (Exception ex) {
                        return false;
                }
        }
        
}    // MessageRouterConfig
=======
	/**
	 * Check if class exists for server component
	 *
	 * @param name
	 * @return
	 */
	private boolean hasClassForServerComponent(String name) {
		try {
			String cls_name = (String) props.get(MSG_RECEIVERS_PROP_KEY + name + ".class");

			if (cls_name == null) {
				return false;
			}

			// first check if there is registered class in ModuleManagerImpl as it is easy
			if (ModulesManagerImpl.getInstance().hasClassForServerComponent(cls_name)) {
				return true;
			}
>>>>>>> 706eb755

			// it is dirty but should work
			Class.forName(cls_name);

			return true;
		} catch (Exception ex) {
			return false;
		}
	}
}    // MessageRouterConfig


//~ Formatted in Tigase Code Convention on 13/02/20<|MERGE_RESOLUTION|>--- conflicted
+++ resolved
@@ -319,105 +319,15 @@
 	 * @throws IllegalAccessException
 	 * @throws InstantiationException
 	 */
-<<<<<<< HEAD
-        public ServerComponent getMsgRcvInstance(String name) throws
-                ClassNotFoundException, InstantiationException, IllegalAccessException {
-
-                String cls_name = (String) props.get(MSG_RECEIVERS_PROP_KEY + name + ".class");
-
-                ServerComponent cls = null;
-
-                cls = ModulesManagerImpl.getInstance().getServerComponent(cls_name);
-                if (cls == null && (!XMPPServer.isOSGi() || COMPONENT_CLASSES.containsKey(cls_name) 
-                                || COMP_CLUS_MAP.containsKey(cls_name)) || EXT_COMP_CLASS_NAME.equals(cls_name)) {
-                        cls = (ServerComponent) this.getClass().getClassLoader().loadClass(cls_name).newInstance();
-                }
-
-                return cls;
-        }
-
-        public boolean componentClassEquals(String cls_name, Class<? extends ServerComponent> currCls) {
-                Class<? extends ServerComponent> cls = null;
-
-                try {
-                        cls = ModulesManagerImpl.getInstance().getServerComponentClass(cls_name);
-                        if (cls == null && (!XMPPServer.isOSGi() || COMPONENT_CLASSES.containsKey(cls_name) 
-                                        || COMP_CLUS_MAP.containsKey(cls_name)) || EXT_COMP_CLASS_NAME.equals(cls_name)) {
-                                cls = (Class<? extends ServerComponent>) this.getClass().getClassLoader().loadClass(cls_name);
-                        }
-                }
-                catch (Exception ex) {}
-                
-                return cls != null && currCls.equals(cls);
-        }
-        
-        /**
-         * Method description
-         *
-         *
-         * @return
-         */
-        public String[] getMsgRcvActiveNames() {
-                String[] names = (String[]) props.get(MSG_RECEIVERS_NAMES_PROP_KEY);
-
-                List<String> availableNames = new ArrayList<String>();
-                
-                for (String name : names) {
-                        if (hasClassForServerComponent(name)
-                                && (props.get(MSG_RECEIVERS_PROP_KEY + name + ".active") != null
-                                && (Boolean) props.get(MSG_RECEIVERS_PROP_KEY + name + ".active"))) {                                
-                                availableNames.add(name);
-                        }
-                }
-
-                names = availableNames.toArray(new String[availableNames.size()]);
-                
-                if (log.isLoggable(Level.FINE)) {
-                        log.log(Level.FINE, "active message receivers = {0}", Arrays.toString(names));
-                }
-                
-                return names;
-        }
-
-        /**
-         * Method description
-         *
-         *
-         * @return
-         */
-        public String[] getMsgRcvInactiveNames() {
-                String[] names = (String[]) props.get(MSG_RECEIVERS_NAMES_PROP_KEY);
-
-                ArrayList<String> al = new ArrayList<String>();
-
-                for (String name : names) {
-                        if (props.get(MSG_RECEIVERS_PROP_KEY + name + ".active") == null
-                                || !(Boolean) props.get(MSG_RECEIVERS_PROP_KEY + name + ".active")) {
-                                al.add(name);
-                        }
-                        
-                        if (hasClassForServerComponent(name)) {
-                                al.add(name);
-                        }
-                } // end of for (String name: names)
-
-                names = al.toArray(new String[al.size()]); 
-
-                if (log.isLoggable(Level.FINE)) {
-                        log.log(Level.FINE, "inactive message receivers = {0}", Arrays.toString(names));
-                }
-                
-                return names;
-        }
-=======
 	public ServerComponent getMsgRcvInstance(String name)
 					throws ClassNotFoundException, InstantiationException, IllegalAccessException {
 		String cls_name     = (String) props.get(MSG_RECEIVERS_PROP_KEY + name + ".class");
 		ServerComponent cls = null;
 
 		cls = ModulesManagerImpl.getInstance().getServerComponent(cls_name);
-		if (cls == null) {
-			cls = (ServerComponent) Class.forName(cls_name).newInstance();
+		if (cls == null && (!XMPPServer.isOSGi() || COMPONENT_CLASSES.containsKey(cls_name)
+				|| COMP_CLUS_MAP.containsKey(cls_name)) || EXT_COMP_CLASS_NAME.equals(cls_name)) {
+			cls = (ServerComponent) this.getClass().getClassLoader().loadClass(cls_name).newInstance();
 		}
 
 		return cls;
@@ -441,8 +351,9 @@
 
 		try {
 			cls = ModulesManagerImpl.getInstance().getServerComponentClass(cls_name);
-			if (cls == null) {
-				cls = (Class<? extends ServerComponent>) Class.forName(cls_name);
+			if (cls == null && (!XMPPServer.isOSGi() || COMPONENT_CLASSES.containsKey(cls_name)
+					|| COMP_CLUS_MAP.containsKey(cls_name)) || EXT_COMP_CLASS_NAME.equals(cls_name)) {
+				cls = (Class<? extends ServerComponent>) this.getClass().getClassLoader().loadClass(cls_name);
 			}
 		} catch (Exception ex) {}
 
@@ -502,7 +413,6 @@
 
 		return names;
 	}
->>>>>>> 706eb755
 
 	/**
 	 * Method description
@@ -558,26 +468,25 @@
 		return al.toArray(new String[al.size()]);
 	}
 
-<<<<<<< HEAD
-        /**
-         * Check if class exists for server component
-         * 
-         * @param name
-         * @return 
-         */
-        private boolean hasClassForServerComponent(String name) {
-                try {
-                        String cls_name = (String) props.get(MSG_RECEIVERS_PROP_KEY + name + ".class");
-                        
-                        if (cls_name == null) {
-                                return false;
-                        }
-                        
-                        // first check if there is registered class in ModuleManagerImpl as it is easy
-                        if (ModulesManagerImpl.getInstance().hasClassForServerComponent(cls_name)) {
-                                return true;
-                        }
-                                                
+	/**
+	 * Check if class exists for server component
+	 *
+	 * @param name
+	 * @return
+	 */
+	private boolean hasClassForServerComponent(String name) {
+		try {
+			String cls_name = (String) props.get(MSG_RECEIVERS_PROP_KEY + name + ".class");
+
+			if (cls_name == null) {
+				return false;
+			}
+
+			// first check if there is registered class in ModuleManagerImpl as it is easy
+			if (ModulesManagerImpl.getInstance().hasClassForServerComponent(cls_name)) {
+				return true;
+			}
+
                         if (XMPPServer.isOSGi() && !(COMPONENT_CLASSES.containsKey(cls_name) || COMP_CLUS_MAP.containsKey(cls_name)
                                         || EXT_COMP_CLASS_NAME.equals(cls_name))) {
                                 return false;
@@ -585,38 +494,6 @@
 
                         // it is dirty but should work
                         this.getClass().getClassLoader().loadClass(cls_name);
-                        
-                        return true;
-                }
-                catch (Exception ex) {
-                        return false;
-                }
-        }
-        
-}    // MessageRouterConfig
-=======
-	/**
-	 * Check if class exists for server component
-	 *
-	 * @param name
-	 * @return
-	 */
-	private boolean hasClassForServerComponent(String name) {
-		try {
-			String cls_name = (String) props.get(MSG_RECEIVERS_PROP_KEY + name + ".class");
-
-			if (cls_name == null) {
-				return false;
-			}
-
-			// first check if there is registered class in ModuleManagerImpl as it is easy
-			if (ModulesManagerImpl.getInstance().hasClassForServerComponent(cls_name)) {
-				return true;
-			}
->>>>>>> 706eb755
-
-			// it is dirty but should work
-			Class.forName(cls_name);
 
 			return true;
 		} catch (Exception ex) {
