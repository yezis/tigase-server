--- conflicted
+++ resolved
@@ -207,171 +207,11 @@
 
 	/**
 	 * Method description
-<<<<<<< HEAD
-	 * 
-	 * 
-	 * @param params
-	 * 
-	 * @return
-	 */
-	@Override
-	public Map<String, Object> getDefaults(Map<String, Object> params) {
-		Map<String, Object> props = super.getDefaults(params);
-
-		props
-				.put(MAX_PACKET_WAITING_TIME_PROP_KEY, MAX_PACKET_WAITING_TIME_PROP_VAL / SECOND);
-		props.put(MAX_CONNECTION_INACTIVITY_TIME_PROP_KEY,
-				MAX_CONNECTION_INACTIVITY_TIME_PROP_VAL / SECOND);
-		props.put(MAX_INCOMING_CONNECTIONS_PROP_KEY, MAX_INCOMING_CONNECTIONS_PROP_VAL);
-		props.put(MAX_OUT_TOTAL_CONNECTIONS_PROP_KEY, MAX_OUT_TOTAL_CONNECTIONS_PROP_VAL);
-		props.put(MAX_OUT_PER_IP_CONNECTIONS_PROP_KEY, MAX_OUT_PER_IP_CONNECTIONS_PROP_VAL);
-		props.put(S2S_CONNECTION_SELECTOR_PROP_KEY, S2S_CONNECTION_SELECTOR_PROP_VAL);
-
-		return props;
-	}
-
-	/**
-	 * Method description
-	 * 
-	 * 
-	 * @return
-	 */
-	@Override
-	public String getDiscoCategoryType() {
-		return "s2s";
-	}
-
-	/**
-	 * Method description
-	 * 
-	 * 
-	 * @return
-	 */
-	@Override
-	public String getDiscoDescription() {
-		return "S2S connection manager";
-	}
-
-        /**
-         * Method returns secret used for domain for generation of dialback key
-         * 
-         * @param domain
-         * @return 
-         */
-        @Override
-        public String getSecretForDomain(String domain) {
-                // TODO: #979 - https://projects.tigase.org/issues/979
-                return "s3cr3tf0rd14lb4ck";
-        }
-        
-	/**
-	 * 
-	 * @param connectionCid
-	 * @param keyCid
-	 * @param key
-	 * @param key_sessionId
-	 * @param asking_sessionId
-	 * @return
-	 */
-	@Override
-	@Deprecated
-	public String getLocalDBKey(CID connectionCid, CID keyCid, String key,
-			String key_sessionId, String asking_sessionId) {
-		CIDConnections cid_conns = getCIDConnections(keyCid);
-		String result = (cid_conns == null) ? null : cid_conns.getDBKey(key_sessionId);
-
-		if (result == null) {
-
-			// In piggybacking mode the DB key can be available in the connectionCID
-			// rather then
-			// keyCID
-			cid_conns = getCIDConnections(connectionCid);
-			result = (cid_conns == null) ? null : cid_conns.getDBKey(key_sessionId);
-		}
-
-		return result;
-	}
-
-	/**
-	 * Method description
-	 * 
-	 * 
-	 * @param list
-	 */
-	@Override
-	public void getStatistics(StatisticsList list) {
-		super.getStatistics(list);
-		list.add(getName(), "CIDs number", cidConnections.size(), Level.INFO);
-
-		if (list.checkLevel(Level.FINEST)) {
-			long total_outgoing = 0;
-			long total_outgoing_tls = 0;
-			long total_outgoing_handshaking = 0;
-			long total_incoming = 0;
-			long total_incoming_tls = 0;
-			long total_dbKeys = 0;
-			long total_waiting = 0;
-			long total_waiting_control = 0;
-
-			for (Map.Entry<CID, CIDConnections> cid_conn : cidConnections.entrySet()) {
-				int outgoing = cid_conn.getValue().getOutgoingCount();
-				int outgoing_tls = cid_conn.getValue().getOutgoingTLSCount();
-				int outgoing_handshaking = cid_conn.getValue().getOutgoingHandshakingCount();
-				int incoming = cid_conn.getValue().getIncomingCount();
-				int incoming_tls = cid_conn.getValue().getIncomingTLSCount();
-				int dbKeys = cid_conn.getValue().getDBKeysCount();
-				int waiting = cid_conn.getValue().getWaitingCount();
-				int waiting_control = cid_conn.getValue().getWaitingControlCount();
-
-				if (log.isLoggable(Level.FINEST)) {
-
-					// Throwable thr = new Throwable();
-					//
-					// thr.fillInStackTrace();
-					// log.log(Level.FINEST, "Called from: ", thr);
-					log.log(Level.FINEST,
-							"CID: {0}, OUT: {1}, OUT_HAND: {2}, IN: {3}, dbKeys: {4}, "
-									+ "waiting: {5}, waiting_control: {6}",
-							new Object[] { cid_conn.getKey(), outgoing, outgoing_handshaking, incoming,
-									dbKeys, waiting, waiting_control });
-				}
-
-				total_outgoing += outgoing;
-				total_outgoing_tls += outgoing_tls;
-				total_outgoing_handshaking += outgoing_handshaking;
-				total_incoming += incoming;
-				total_incoming_tls += incoming_tls;
-				total_dbKeys += dbKeys;
-				total_waiting += waiting;
-				total_waiting_control += waiting_control;
-			}
-
-			list.add(getName(), "Total outgoing", total_outgoing, Level.FINEST);
-			list.add(getName(), "Total outgoing TLS", total_outgoing_tls, Level.FINEST);
-			list.add(getName(), "Total outgoing handshaking", total_outgoing_handshaking,
-					Level.FINEST);
-			list.add(getName(), "Total incoming", total_incoming, Level.FINEST);
-			list.add(getName(), "Total incoming TLS", total_incoming_tls, Level.FINEST);
-			list.add(getName(), "Total DB keys", total_dbKeys, Level.FINEST);
-			list.add(getName(), "Total waiting", total_waiting, Level.FINEST);
-			list.add(getName(), "Total control waiting", total_waiting_control, Level.FINEST);
-		}
-	}
-
-	/**
-	 * Method description
-	 * 
-	 * 
-	 * 
-	 * @param serv
-	 * @return
-=======
 	 *
 	 *
 	 * @param task
 	 * @param delay
 	 * @param unit
->>>>>>> 915085cc
 	 */
 	@Override
 	@Deprecated
@@ -873,7 +713,7 @@
 
 		return props;
 	}
-
+        
 	/**
 	 * Method description
 	 *
@@ -912,6 +752,7 @@
 	 * @return a value of <code>String</code>
 	 */
 	@Override
+	@Deprecated
 	public String getLocalDBKey(CID connectionCid, CID keyCid, String key,
 			String key_sessionId, String asking_sessionId) {
 		CIDConnections cid_conns = getCIDConnections(keyCid);
@@ -933,6 +774,18 @@
 		return result;
 	}
 
+	/**
+	 * Method returns secret used for domain for generation of dialback key
+	 *
+	 * @param domain
+	 * @return
+	 */
+	@Override
+	public String getSecretForDomain(String domain) {
+		// TODO: #979 - https://projects.tigase.org/issues/979
+		return "s3cr3tf0rd14lb4ck";
+	}
+		
 	/**
 	 * Method description
 	 *
