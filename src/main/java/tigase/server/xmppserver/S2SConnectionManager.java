--- conflicted
+++ resolved
@@ -731,33 +731,6 @@
 	public void setProperties(Map<String, Object> props) {
 		super.setProperties(props);
 
-<<<<<<< HEAD
-		// TODO: Make used processors list a configurarble thing
-		processors.clear();
-		processors.put(Dialback.class.getName(), new Dialback());
-		processors.put(StartTLS.class.getName(), new StartTLS());
-		processors.put(StartZlib.class.getName(), new StartZlib());
-		processors.put(StreamError.class.getName(), new StreamError());
-		processors.put(StreamFeatures.class.getName(), new StreamFeatures());
-		processors.put(StreamOpen.class.getName(), new StreamOpen());
-
-		for (S2SProcessor proc : processors.values()) {
-			proc.init(this);
-		}
-                
-                filters.clear();
-		filters.put(PacketChecker.class.getName(), new PacketChecker());
-                
-		for (S2SProcessor filter : filters.values()) {
-			filter.init(this);
-		}
-                
-		if ( props.size() == 1 ){
-			// If props.size() == 1, it means this is a single property update
-			// and this component does not support single property change for the rest
-			// of it's settings
-			return;
-=======
 		if ( props.size() == 1 ){
 			// If props.size() == 1, it means this is a single property update
 			// and this component does not support single property change for the rest
@@ -810,7 +783,6 @@
                         }
 
                         filter.init( this, proc_props );
->>>>>>> 517e7b4d
 		}
 
                 
