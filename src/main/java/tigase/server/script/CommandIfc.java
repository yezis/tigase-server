--- conflicted
+++ resolved
@@ -151,11 +151,8 @@
 
 	String getDescription();
 	
-<<<<<<< HEAD
 	String getGroup();
 
-=======
->>>>>>> 634b4e9c
 	//~--- methods --------------------------------------------------------------
 
 	void init(String id, String description, String group);
