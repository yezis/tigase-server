--- conflicted
+++ resolved
@@ -92,11 +92,9 @@
 	public void init(String id, String description, String group) {
 		this.commandId = id;
 		this.description = description;
-<<<<<<< HEAD
 		this.group = group;
-=======
+
 		setStatisticsPrefix(id);
->>>>>>> 634b4e9c
 	}
 
 	//~--- get methods ----------------------------------------------------------
@@ -117,16 +115,5 @@
 
 	protected boolean isEmpty(String val) {
 		return (val == null) || val.isEmpty();
-<<<<<<< HEAD
-	}
-}
-=======
 	}	
-}
-
-
-//~ Formatted in Sun Code Convention
-
-
-//~ Formatted by Jindent --- http://www.jindent.com
->>>>>>> 634b4e9c
+}