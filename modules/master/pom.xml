<<<<<<< HEAD
<?xml version="1.0" encoding="UTF-8"?>
<project xmlns="http://maven.apache.org/POM/4.0.0" xmlns:xsi="http://www.w3.org/2001/XMLSchema-instance" xsi:schemaLocation="http://maven.apache.org/POM/4.0.0 http://maven.apache.org/maven-v4_0_0.xsd">
	<properties>
		<project.build.sourceEncoding>UTF-8</project.build.sourceEncoding>
		<slf4j.version>1.7.5</slf4j.version>
		<packet.version>5.3.0</packet.version>
		<packaging.type>bundle</packaging.type>
		<dir>target</dir>
		<maven.build.timestamp.format>yyyy-MM-dd/HH:mm:ss</maven.build.timestamp.format>
	</properties>

	<modelVersion>4.0.0</modelVersion>

	<groupId>tigase</groupId>
	<artifactId>tigase-server-master</artifactId>
	<version>7.0.5-SNAPSHOT</version>
	
	<name>Tigase XMPP Server Master project</name>

	<packaging>pom</packaging>

	<url>http://www.tigase.org/</url>
	<issueManagement>
		<system>Redmine</system>
		<url>https://projects.tigase.org/projects/tigase-server</url>
	</issueManagement>

	<developers>
		<developer>
			<id>kobit</id>
			<name>Artur Hefczyc</name>
			<email>kobit@tigase.org</email>
			<url>http://www.tigase.org/</url>
			<roles>
				<role>architect</role>
				<role>developer</role>
			</roles>
		</developer>
	</developers>

	<licenses>
		<license>
			<name>GNU Affero General Public License GPLv3</name>
			<url>http://www.gnu.org/licenses/agpl.txt</url>
		</license>
	</licenses>

	<scm>
		<connection>scm:git:https://repository.tigase.org/git/tigase-server.git</connection>
		<developerConnection>scm:git:https://repository.tigase.org/git/tigase-server.git</developerConnection>
		<url>https://projects.tigase.org/projects/tigase-server/repository</url>
	  <tag>tigase-server-7.0.4</tag>
  </scm>

	<organization>
		<name>"Tigase, Inc."</name>
		<url>http://www.tigase.org</url>
	</organization>

	<modules>
		<module>../../</module>
	</modules>

	<profiles>
		<profile>
			<id>dist</id>
			<activation>
				<property>
					<name>dist</name>
				</property>
			</activation>
			<modules>
				<module>../documentation</module>
				<module>../distribution</module>
			</modules>
			<properties>
				<maven.javadoc.skip>false</maven.javadoc.skip>
				<packaging.type>bundle</packaging.type>
			</properties>
		</profile>
	</profiles>

	<build>

		<directory>${dir}</directory>
		<finalName>${project.artifactId}-${gitVersion}</finalName>
		<!--<finalName>tigase-server-${project.version}-b${gitVersion}</finalName>-->

		<plugins>
			<plugin>
				<artifactId>maven-release-plugin</artifactId>
				<version>2.5.1</version>
			</plugin>
			<plugin>
				<groupId>org.codehaus.mojo</groupId>
				<artifactId>buildnumber-maven-plugin</artifactId>
				<version>1.2</version>
				<configuration>
					<timestampFormat>{0,date} {0,time}</timestampFormat>
					<doCheck>false</doCheck>
					<doUpdate>false</doUpdate>
					<getRevisionOnlyOnce>true</getRevisionOnlyOnce>
					<shortRevisionLength>8</shortRevisionLength>
					<autoVersionSubmodules>true</autoVersionSubmodules>
					<tagNameFormat>tigase-server-@{project.version}</tagNameFormat>
				</configuration>
				<executions>
					<execution>
						<phase>validate</phase>
						<goals>
							<goal>create</goal>
						</goals>
					</execution>
				</executions>
			</plugin>

			<plugin>
				<artifactId>maven-compiler-plugin</artifactId>
				<version>2.5.1</version>
				<configuration>
					<source>1.7</source>
					<target>1.7</target>
					<encoding>UTF-8</encoding>
					<showDeprecation>true</showDeprecation>
				</configuration>
			</plugin>

			<plugin>
				<artifactId>maven-assembly-plugin</artifactId>
				<version>2.3</version>
				<executions>
					<execution>
						<id>prod</id>
						<phase>none</phase>
					</execution>
				</executions>
			</plugin>

			<plugin>
				<groupId>org.codehaus.gmaven</groupId>
				<artifactId>gmaven-plugin</artifactId>
				<version>1.5</version>
				<executions>
					<execution>
						<id>gitver</id>
						<phase>validate</phase>
						<goals>
							<goal>execute</goal>
						</goals>
						<configuration>
							<providerSelection>2.0</providerSelection>
							<properties>
								<script>git rev-list HEAD --count</script>
							</properties>
							<source>
								def version
								try {
									def command = project.properties.script
									def process = command.execute()
									process.waitFor()

									version = process.in.text.trim()
								} catch (Exception e) {
									version = '0'
								}
								println "setting revision to: " + version

								project.properties.setProperty( 'gitVersion' , version )

							</source>
						</configuration>
					</execution>
				</executions>
			</plugin>

			<plugin>
				<groupId>org.apache.maven.plugins</groupId>
				<artifactId>maven-javadoc-plugin</artifactId>
				<version>2.9.1</version>
				<executions>
					<execution>
						<id>attach-javadocs</id>
						<goals>
							<goal>jar</goal>
						</goals>
						<configuration>
							<quiet>true</quiet>
							<reportOutputDirectory>${project.reporting.outputDirectory}/docs/javadoc</reportOutputDirectory>
							<destDir>docs/javadoc</destDir>
							<maxmemory>512m</maxmemory>
						</configuration>
					</execution>
				</executions>
			</plugin>
		</plugins>

		<extensions>
			<extension>
				<groupId>org.apache.maven.wagon</groupId>
				<artifactId>wagon-ssh-external</artifactId>
				<version>2.10</version>
			</extension>
			<extension>
				<groupId>org.apache.maven.wagon</groupId>
				<artifactId>wagon-ssh</artifactId>
				<version>2.10</version>
			</extension>
		</extensions>
	</build>

	<repositories>
		<repository>
			<id>tigase</id>
			<name>Tigase repository</name>
			<url>http://maven.tigase.org</url>
		</repository>
		<repository>
			<id>tigase-snapshot</id>
			<name>Tigase repository</name>
			<url>http://build.xmpp-test.net/maven/</url>
			<snapshots>
				<enabled>true</enabled>
			</snapshots>
		</repository>
	</repositories>
	<distributionManagement>
		<repository>
			<id>tigase</id>
			<name>Tigase repository</name>
			<url>scp://maven.tigase.org:/home/webapp/maven-repository</url>
		</repository>
		<snapshotRepository>
			<id>tigase-snapshot</id>
			<name>Tigase snapshot repository</name>
			<url>scp://build.xmpp-test.net:/home/maven/repository</url>
		</snapshotRepository>
	</distributionManagement>
</project>
=======
<?xml version="1.0" encoding="UTF-8"?>
<project xmlns="http://maven.apache.org/POM/4.0.0" xmlns:xsi="http://www.w3.org/2001/XMLSchema-instance" xsi:schemaLocation="http://maven.apache.org/POM/4.0.0 http://maven.apache.org/maven-v4_0_0.xsd">
	<properties>
		<project.build.sourceEncoding>UTF-8</project.build.sourceEncoding>
		<slf4j.version>1.7.5</slf4j.version>
		<packet.version>7.1.0</packet.version>
		<packaging.type>bundle</packaging.type>
		<dir>target</dir>
		<maven.build.timestamp.format>yyyy-MM-dd/HH:mm:ss</maven.build.timestamp.format>

		<sign-keystore>/path/to/jks.keystore</sign-keystore>
		<sign-alias>alias</sign-alias>
		<sign-storepass>storepass</sign-storepass>
		<sign-keypass>keypass</sign-keypass>
		<sign-skip>true</sign-skip>
		<verbose-log>false</verbose-log>
		<tsa-uri></tsa-uri>
	</properties>

	<modelVersion>4.0.0</modelVersion>

	<groupId>tigase</groupId>
	<artifactId>tigase-server-master</artifactId>
	<version>7.1.1-SNAPSHOT</version>
	
	<name>Tigase XMPP Server Master project</name>

	<packaging>pom</packaging>

	<url>http://www.tigase.org/</url>
	<issueManagement>
		<system>Redmine</system>
		<url>https://projects.tigase.org/projects/tigase-server</url>
	</issueManagement>

	<developers>
		<developer>
			<id>kobit</id>
			<name>Artur Hefczyc</name>
			<email>kobit@tigase.org</email>
			<url>http://www.tigase.org/</url>
			<roles>
				<role>architect</role>
				<role>developer</role>
			</roles>
		</developer>
	</developers>

	<licenses>
		<license>
			<name>GNU Affero General Public License GPLv3</name>
			<url>http://www.gnu.org/licenses/agpl.txt</url>
		</license>
	</licenses>

	<scm>
		<connection>scm:git:https://repository.tigase.org/git/tigase-server.git</connection>
		<developerConnection>scm:git:https://repository.tigase.org/git/tigase-server.git</developerConnection>
		<url>https://projects.tigase.org/projects/tigase-server/repository</url>
	</scm>

	<organization>
		<name>"Tigase, Inc."</name>
		<url>http://www.tigase.org</url>
	</organization>

	<modules>
		<module>../../</module>
	</modules>

	<profiles>
		<profile>
			<id>doc</id>
			<activation>
				<property>
					<name>doc</name>
				</property>
			</activation>
			<modules>
				<module>../documentation</module>
			</modules>
			<properties>
				<maven.javadoc.skip>false</maven.javadoc.skip>
				<packaging.type>bundle</packaging.type>
			</properties>
		</profile>
		<profile>
			<id>dist</id>
			<activation>
				<property>
					<name>dist</name>
				</property>
			</activation>
			<modules>
				<module>../distribution</module>
			</modules>
			<properties>
				<packaging.type>bundle</packaging.type>
			</properties>
		</profile>
	</profiles>

	<build>

		<directory>${dir}</directory>
		<finalName>${project.artifactId}-${gitVersion}</finalName>
		<!--<finalName>tigase-server-${project.version}-b${gitVersion}</finalName>-->

		<plugins>
			<plugin>
				<artifactId>maven-release-plugin</artifactId>
				<version>2.5.1</version>
			</plugin>
			<plugin>
				<groupId>org.codehaus.mojo</groupId>
				<artifactId>buildnumber-maven-plugin</artifactId>
				<version>1.2</version>
				<configuration>
					<timestampFormat>{0,date} {0,time}</timestampFormat>
					<doCheck>false</doCheck>
					<doUpdate>false</doUpdate>
					<getRevisionOnlyOnce>true</getRevisionOnlyOnce>
					<shortRevisionLength>8</shortRevisionLength>
					<autoVersionSubmodules>true</autoVersionSubmodules>
				</configuration>
				<executions>
					<execution>
						<phase>validate</phase>
						<goals>
							<goal>create</goal>
						</goals>
					</execution>
				</executions>
			</plugin>

			<plugin>
				<artifactId>maven-compiler-plugin</artifactId>
				<version>2.5.1</version>
				<configuration>
					<source>1.8</source>
					<target>1.8</target>
					<encoding>UTF-8</encoding>
					<showDeprecation>true</showDeprecation>
				</configuration>
			</plugin>

			<plugin>
				<artifactId>maven-assembly-plugin</artifactId>
				<version>2.3</version>
				<executions>
					<execution>
						<id>prod</id>
						<phase>none</phase>
					</execution>
				</executions>
			</plugin>

			<plugin>
				<groupId>org.codehaus.gmaven</groupId>
				<artifactId>gmaven-plugin</artifactId>
				<version>1.5</version>
				<executions>
					<execution>
						<id>gitver</id>
						<phase>validate</phase>
						<goals>
							<goal>execute</goal>
						</goals>
						<configuration>
							<providerSelection>2.0</providerSelection>
							<properties>
								<script>git rev-list HEAD --count</script>
							</properties>
							<source>
								def version
								try {
									def command = project.properties.script
									def process = command.execute()
									process.waitFor()

									version = process.in.text.trim()
								} catch (Exception e) {
									version = '0'
								}
								println "setting revision to: " + version

								project.properties.setProperty( 'gitVersion' , version )

							</source>
						</configuration>
					</execution>
				</executions>
			</plugin>

			<plugin>
				<groupId>org.apache.maven.plugins</groupId>
				<artifactId>maven-javadoc-plugin</artifactId>
				<version>2.9.1</version>
				<executions>
					<execution>
						<id>attach-javadocs</id>
						<goals>
							<goal>jar</goal>
						</goals>
						<configuration>
							<quiet>true</quiet>
							<reportOutputDirectory>${project.reporting.outputDirectory}/docs/javadoc</reportOutputDirectory>
							<destDir>docs/javadoc</destDir>
							<maxmemory>512m</maxmemory>
						</configuration>
					</execution>
				</executions>
			</plugin>
		</plugins>
	</build>

	<repositories>
		<repository>
			<id>tigase</id>
			<name>Tigase repository</name>
			<url>http://maven-repo.tigase.org/repository/release</url>
		</repository>
		<repository>
			<id>tigase-snapshot</id>
			<name>Tigase repository</name>
			<url>http://maven-repo.tigase.org/repository/snapshot</url>
			<snapshots>
				<enabled>true</enabled>
			</snapshots>
		</repository>
	</repositories>
	<distributionManagement>
		<repository>
			<id>tigase</id>
			<name>Tigase repository</name>
			<url>http://maven-repo.tigase.org/repository/release</url>
		</repository>
		<snapshotRepository>
			<id>tigase-snapshot</id>
			<name>Tigase snapshot repository</name>
			<url>http://maven-repo.tigase.org/repository/snapshot</url>
		</snapshotRepository>
	</distributionManagement>
</project>

>>>>>>> a8d5d073
<|MERGE_RESOLUTION|>--- conflicted
+++ resolved
@@ -1,486 +1,245 @@
-<<<<<<< HEAD
-<?xml version="1.0" encoding="UTF-8"?>
-<project xmlns="http://maven.apache.org/POM/4.0.0" xmlns:xsi="http://www.w3.org/2001/XMLSchema-instance" xsi:schemaLocation="http://maven.apache.org/POM/4.0.0 http://maven.apache.org/maven-v4_0_0.xsd">
-	<properties>
-		<project.build.sourceEncoding>UTF-8</project.build.sourceEncoding>
-		<slf4j.version>1.7.5</slf4j.version>
-		<packet.version>5.3.0</packet.version>
-		<packaging.type>bundle</packaging.type>
-		<dir>target</dir>
-		<maven.build.timestamp.format>yyyy-MM-dd/HH:mm:ss</maven.build.timestamp.format>
-	</properties>
-
-	<modelVersion>4.0.0</modelVersion>
-
-	<groupId>tigase</groupId>
-	<artifactId>tigase-server-master</artifactId>
-	<version>7.0.5-SNAPSHOT</version>
-	
-	<name>Tigase XMPP Server Master project</name>
-
-	<packaging>pom</packaging>
-
-	<url>http://www.tigase.org/</url>
-	<issueManagement>
-		<system>Redmine</system>
-		<url>https://projects.tigase.org/projects/tigase-server</url>
-	</issueManagement>
-
-	<developers>
-		<developer>
-			<id>kobit</id>
-			<name>Artur Hefczyc</name>
-			<email>kobit@tigase.org</email>
-			<url>http://www.tigase.org/</url>
-			<roles>
-				<role>architect</role>
-				<role>developer</role>
-			</roles>
-		</developer>
-	</developers>
-
-	<licenses>
-		<license>
-			<name>GNU Affero General Public License GPLv3</name>
-			<url>http://www.gnu.org/licenses/agpl.txt</url>
-		</license>
-	</licenses>
-
-	<scm>
-		<connection>scm:git:https://repository.tigase.org/git/tigase-server.git</connection>
-		<developerConnection>scm:git:https://repository.tigase.org/git/tigase-server.git</developerConnection>
-		<url>https://projects.tigase.org/projects/tigase-server/repository</url>
-	  <tag>tigase-server-7.0.4</tag>
-  </scm>
-
-	<organization>
-		<name>"Tigase, Inc."</name>
-		<url>http://www.tigase.org</url>
-	</organization>
-
-	<modules>
-		<module>../../</module>
-	</modules>
-
-	<profiles>
-		<profile>
-			<id>dist</id>
-			<activation>
-				<property>
-					<name>dist</name>
-				</property>
-			</activation>
-			<modules>
-				<module>../documentation</module>
-				<module>../distribution</module>
-			</modules>
-			<properties>
-				<maven.javadoc.skip>false</maven.javadoc.skip>
-				<packaging.type>bundle</packaging.type>
-			</properties>
-		</profile>
-	</profiles>
-
-	<build>
-
-		<directory>${dir}</directory>
-		<finalName>${project.artifactId}-${gitVersion}</finalName>
-		<!--<finalName>tigase-server-${project.version}-b${gitVersion}</finalName>-->
-
-		<plugins>
-			<plugin>
-				<artifactId>maven-release-plugin</artifactId>
-				<version>2.5.1</version>
-			</plugin>
-			<plugin>
-				<groupId>org.codehaus.mojo</groupId>
-				<artifactId>buildnumber-maven-plugin</artifactId>
-				<version>1.2</version>
-				<configuration>
-					<timestampFormat>{0,date} {0,time}</timestampFormat>
-					<doCheck>false</doCheck>
-					<doUpdate>false</doUpdate>
-					<getRevisionOnlyOnce>true</getRevisionOnlyOnce>
-					<shortRevisionLength>8</shortRevisionLength>
-					<autoVersionSubmodules>true</autoVersionSubmodules>
-					<tagNameFormat>tigase-server-@{project.version}</tagNameFormat>
-				</configuration>
-				<executions>
-					<execution>
-						<phase>validate</phase>
-						<goals>
-							<goal>create</goal>
-						</goals>
-					</execution>
-				</executions>
-			</plugin>
-
-			<plugin>
-				<artifactId>maven-compiler-plugin</artifactId>
-				<version>2.5.1</version>
-				<configuration>
-					<source>1.7</source>
-					<target>1.7</target>
-					<encoding>UTF-8</encoding>
-					<showDeprecation>true</showDeprecation>
-				</configuration>
-			</plugin>
-
-			<plugin>
-				<artifactId>maven-assembly-plugin</artifactId>
-				<version>2.3</version>
-				<executions>
-					<execution>
-						<id>prod</id>
-						<phase>none</phase>
-					</execution>
-				</executions>
-			</plugin>
-
-			<plugin>
-				<groupId>org.codehaus.gmaven</groupId>
-				<artifactId>gmaven-plugin</artifactId>
-				<version>1.5</version>
-				<executions>
-					<execution>
-						<id>gitver</id>
-						<phase>validate</phase>
-						<goals>
-							<goal>execute</goal>
-						</goals>
-						<configuration>
-							<providerSelection>2.0</providerSelection>
-							<properties>
-								<script>git rev-list HEAD --count</script>
-							</properties>
-							<source>
-								def version
-								try {
-									def command = project.properties.script
-									def process = command.execute()
-									process.waitFor()
-
-									version = process.in.text.trim()
-								} catch (Exception e) {
-									version = '0'
-								}
-								println "setting revision to: " + version
-
-								project.properties.setProperty( 'gitVersion' , version )
-
-							</source>
-						</configuration>
-					</execution>
-				</executions>
-			</plugin>
-
-			<plugin>
-				<groupId>org.apache.maven.plugins</groupId>
-				<artifactId>maven-javadoc-plugin</artifactId>
-				<version>2.9.1</version>
-				<executions>
-					<execution>
-						<id>attach-javadocs</id>
-						<goals>
-							<goal>jar</goal>
-						</goals>
-						<configuration>
-							<quiet>true</quiet>
-							<reportOutputDirectory>${project.reporting.outputDirectory}/docs/javadoc</reportOutputDirectory>
-							<destDir>docs/javadoc</destDir>
-							<maxmemory>512m</maxmemory>
-						</configuration>
-					</execution>
-				</executions>
-			</plugin>
-		</plugins>
-
-		<extensions>
-			<extension>
-				<groupId>org.apache.maven.wagon</groupId>
-				<artifactId>wagon-ssh-external</artifactId>
-				<version>2.10</version>
-			</extension>
-			<extension>
-				<groupId>org.apache.maven.wagon</groupId>
-				<artifactId>wagon-ssh</artifactId>
-				<version>2.10</version>
-			</extension>
-		</extensions>
-	</build>
-
-	<repositories>
-		<repository>
-			<id>tigase</id>
-			<name>Tigase repository</name>
-			<url>http://maven.tigase.org</url>
-		</repository>
-		<repository>
-			<id>tigase-snapshot</id>
-			<name>Tigase repository</name>
-			<url>http://build.xmpp-test.net/maven/</url>
-			<snapshots>
-				<enabled>true</enabled>
-			</snapshots>
-		</repository>
-	</repositories>
-	<distributionManagement>
-		<repository>
-			<id>tigase</id>
-			<name>Tigase repository</name>
-			<url>scp://maven.tigase.org:/home/webapp/maven-repository</url>
-		</repository>
-		<snapshotRepository>
-			<id>tigase-snapshot</id>
-			<name>Tigase snapshot repository</name>
-			<url>scp://build.xmpp-test.net:/home/maven/repository</url>
-		</snapshotRepository>
-	</distributionManagement>
-</project>
-=======
-<?xml version="1.0" encoding="UTF-8"?>
-<project xmlns="http://maven.apache.org/POM/4.0.0" xmlns:xsi="http://www.w3.org/2001/XMLSchema-instance" xsi:schemaLocation="http://maven.apache.org/POM/4.0.0 http://maven.apache.org/maven-v4_0_0.xsd">
-	<properties>
-		<project.build.sourceEncoding>UTF-8</project.build.sourceEncoding>
-		<slf4j.version>1.7.5</slf4j.version>
-		<packet.version>7.1.0</packet.version>
-		<packaging.type>bundle</packaging.type>
-		<dir>target</dir>
-		<maven.build.timestamp.format>yyyy-MM-dd/HH:mm:ss</maven.build.timestamp.format>
-
-		<sign-keystore>/path/to/jks.keystore</sign-keystore>
-		<sign-alias>alias</sign-alias>
-		<sign-storepass>storepass</sign-storepass>
-		<sign-keypass>keypass</sign-keypass>
-		<sign-skip>true</sign-skip>
-		<verbose-log>false</verbose-log>
-		<tsa-uri></tsa-uri>
-	</properties>
-
-	<modelVersion>4.0.0</modelVersion>
-
-	<groupId>tigase</groupId>
-	<artifactId>tigase-server-master</artifactId>
-	<version>7.1.1-SNAPSHOT</version>
-	
-	<name>Tigase XMPP Server Master project</name>
-
-	<packaging>pom</packaging>
-
-	<url>http://www.tigase.org/</url>
-	<issueManagement>
-		<system>Redmine</system>
-		<url>https://projects.tigase.org/projects/tigase-server</url>
-	</issueManagement>
-
-	<developers>
-		<developer>
-			<id>kobit</id>
-			<name>Artur Hefczyc</name>
-			<email>kobit@tigase.org</email>
-			<url>http://www.tigase.org/</url>
-			<roles>
-				<role>architect</role>
-				<role>developer</role>
-			</roles>
-		</developer>
-	</developers>
-
-	<licenses>
-		<license>
-			<name>GNU Affero General Public License GPLv3</name>
-			<url>http://www.gnu.org/licenses/agpl.txt</url>
-		</license>
-	</licenses>
-
-	<scm>
-		<connection>scm:git:https://repository.tigase.org/git/tigase-server.git</connection>
-		<developerConnection>scm:git:https://repository.tigase.org/git/tigase-server.git</developerConnection>
-		<url>https://projects.tigase.org/projects/tigase-server/repository</url>
-	</scm>
-
-	<organization>
-		<name>"Tigase, Inc."</name>
-		<url>http://www.tigase.org</url>
-	</organization>
-
-	<modules>
-		<module>../../</module>
-	</modules>
-
-	<profiles>
-		<profile>
-			<id>doc</id>
-			<activation>
-				<property>
-					<name>doc</name>
-				</property>
-			</activation>
-			<modules>
-				<module>../documentation</module>
-			</modules>
-			<properties>
-				<maven.javadoc.skip>false</maven.javadoc.skip>
-				<packaging.type>bundle</packaging.type>
-			</properties>
-		</profile>
-		<profile>
-			<id>dist</id>
-			<activation>
-				<property>
-					<name>dist</name>
-				</property>
-			</activation>
-			<modules>
-				<module>../distribution</module>
-			</modules>
-			<properties>
-				<packaging.type>bundle</packaging.type>
-			</properties>
-		</profile>
-	</profiles>
-
-	<build>
-
-		<directory>${dir}</directory>
-		<finalName>${project.artifactId}-${gitVersion}</finalName>
-		<!--<finalName>tigase-server-${project.version}-b${gitVersion}</finalName>-->
-
-		<plugins>
-			<plugin>
-				<artifactId>maven-release-plugin</artifactId>
-				<version>2.5.1</version>
-			</plugin>
-			<plugin>
-				<groupId>org.codehaus.mojo</groupId>
-				<artifactId>buildnumber-maven-plugin</artifactId>
-				<version>1.2</version>
-				<configuration>
-					<timestampFormat>{0,date} {0,time}</timestampFormat>
-					<doCheck>false</doCheck>
-					<doUpdate>false</doUpdate>
-					<getRevisionOnlyOnce>true</getRevisionOnlyOnce>
-					<shortRevisionLength>8</shortRevisionLength>
-					<autoVersionSubmodules>true</autoVersionSubmodules>
-				</configuration>
-				<executions>
-					<execution>
-						<phase>validate</phase>
-						<goals>
-							<goal>create</goal>
-						</goals>
-					</execution>
-				</executions>
-			</plugin>
-
-			<plugin>
-				<artifactId>maven-compiler-plugin</artifactId>
-				<version>2.5.1</version>
-				<configuration>
-					<source>1.8</source>
-					<target>1.8</target>
-					<encoding>UTF-8</encoding>
-					<showDeprecation>true</showDeprecation>
-				</configuration>
-			</plugin>
-
-			<plugin>
-				<artifactId>maven-assembly-plugin</artifactId>
-				<version>2.3</version>
-				<executions>
-					<execution>
-						<id>prod</id>
-						<phase>none</phase>
-					</execution>
-				</executions>
-			</plugin>
-
-			<plugin>
-				<groupId>org.codehaus.gmaven</groupId>
-				<artifactId>gmaven-plugin</artifactId>
-				<version>1.5</version>
-				<executions>
-					<execution>
-						<id>gitver</id>
-						<phase>validate</phase>
-						<goals>
-							<goal>execute</goal>
-						</goals>
-						<configuration>
-							<providerSelection>2.0</providerSelection>
-							<properties>
-								<script>git rev-list HEAD --count</script>
-							</properties>
-							<source>
-								def version
-								try {
-									def command = project.properties.script
-									def process = command.execute()
-									process.waitFor()
-
-									version = process.in.text.trim()
-								} catch (Exception e) {
-									version = '0'
-								}
-								println "setting revision to: " + version
-
-								project.properties.setProperty( 'gitVersion' , version )
-
-							</source>
-						</configuration>
-					</execution>
-				</executions>
-			</plugin>
-
-			<plugin>
-				<groupId>org.apache.maven.plugins</groupId>
-				<artifactId>maven-javadoc-plugin</artifactId>
-				<version>2.9.1</version>
-				<executions>
-					<execution>
-						<id>attach-javadocs</id>
-						<goals>
-							<goal>jar</goal>
-						</goals>
-						<configuration>
-							<quiet>true</quiet>
-							<reportOutputDirectory>${project.reporting.outputDirectory}/docs/javadoc</reportOutputDirectory>
-							<destDir>docs/javadoc</destDir>
-							<maxmemory>512m</maxmemory>
-						</configuration>
-					</execution>
-				</executions>
-			</plugin>
-		</plugins>
-	</build>
-
-	<repositories>
-		<repository>
-			<id>tigase</id>
-			<name>Tigase repository</name>
-			<url>http://maven-repo.tigase.org/repository/release</url>
-		</repository>
-		<repository>
-			<id>tigase-snapshot</id>
-			<name>Tigase repository</name>
-			<url>http://maven-repo.tigase.org/repository/snapshot</url>
-			<snapshots>
-				<enabled>true</enabled>
-			</snapshots>
-		</repository>
-	</repositories>
-	<distributionManagement>
-		<repository>
-			<id>tigase</id>
-			<name>Tigase repository</name>
-			<url>http://maven-repo.tigase.org/repository/release</url>
-		</repository>
-		<snapshotRepository>
-			<id>tigase-snapshot</id>
-			<name>Tigase snapshot repository</name>
-			<url>http://maven-repo.tigase.org/repository/snapshot</url>
-		</snapshotRepository>
-	</distributionManagement>
-</project>
-
->>>>>>> a8d5d073
+<?xml version="1.0" encoding="UTF-8"?>
+<project xmlns="http://maven.apache.org/POM/4.0.0" xmlns:xsi="http://www.w3.org/2001/XMLSchema-instance" xsi:schemaLocation="http://maven.apache.org/POM/4.0.0 http://maven.apache.org/maven-v4_0_0.xsd">
+	<properties>
+		<project.build.sourceEncoding>UTF-8</project.build.sourceEncoding>
+		<slf4j.version>1.7.5</slf4j.version>
+		<packet.version>7.1.0</packet.version>
+		<packaging.type>bundle</packaging.type>
+		<dir>target</dir>
+		<maven.build.timestamp.format>yyyy-MM-dd/HH:mm:ss</maven.build.timestamp.format>
+
+		<sign-keystore>/path/to/jks.keystore</sign-keystore>
+		<sign-alias>alias</sign-alias>
+		<sign-storepass>storepass</sign-storepass>
+		<sign-keypass>keypass</sign-keypass>
+		<sign-skip>true</sign-skip>
+		<verbose-log>false</verbose-log>
+		<tsa-uri></tsa-uri>
+	</properties>
+
+	<modelVersion>4.0.0</modelVersion>
+
+	<groupId>tigase</groupId>
+	<artifactId>tigase-server-master</artifactId>
+	<version>7.1.1-SNAPSHOT</version>
+	
+	<name>Tigase XMPP Server Master project</name>
+
+	<packaging>pom</packaging>
+
+	<url>http://www.tigase.org/</url>
+	<issueManagement>
+		<system>Redmine</system>
+		<url>https://projects.tigase.org/projects/tigase-server</url>
+	</issueManagement>
+
+	<developers>
+		<developer>
+			<id>kobit</id>
+			<name>Artur Hefczyc</name>
+			<email>kobit@tigase.org</email>
+			<url>http://www.tigase.org/</url>
+			<roles>
+				<role>architect</role>
+				<role>developer</role>
+			</roles>
+		</developer>
+	</developers>
+
+	<licenses>
+		<license>
+			<name>GNU Affero General Public License GPLv3</name>
+			<url>http://www.gnu.org/licenses/agpl.txt</url>
+		</license>
+	</licenses>
+
+	<scm>
+		<connection>scm:git:https://repository.tigase.org/git/tigase-server.git</connection>
+		<developerConnection>scm:git:https://repository.tigase.org/git/tigase-server.git</developerConnection>
+		<url>https://projects.tigase.org/projects/tigase-server/repository</url>
+	</scm>
+
+	<organization>
+		<name>"Tigase, Inc."</name>
+		<url>http://www.tigase.org</url>
+	</organization>
+
+	<modules>
+		<module>../../</module>
+	</modules>
+
+	<profiles>
+		<profile>
+			<id>doc</id>
+			<activation>
+				<property>
+					<name>doc</name>
+				</property>
+			</activation>
+			<modules>
+				<module>../documentation</module>
+			</modules>
+			<properties>
+				<maven.javadoc.skip>false</maven.javadoc.skip>
+				<packaging.type>bundle</packaging.type>
+			</properties>
+		</profile>
+		<profile>
+			<id>dist</id>
+			<activation>
+				<property>
+					<name>dist</name>
+				</property>
+			</activation>
+			<modules>
+				<module>../distribution</module>
+			</modules>
+			<properties>
+				<packaging.type>bundle</packaging.type>
+			</properties>
+		</profile>
+	</profiles>
+
+	<build>
+
+		<directory>${dir}</directory>
+		<finalName>${project.artifactId}-${gitVersion}</finalName>
+		<!--<finalName>tigase-server-${project.version}-b${gitVersion}</finalName>-->
+
+		<plugins>
+			<plugin>
+				<artifactId>maven-release-plugin</artifactId>
+				<version>2.5.1</version>
+			</plugin>
+			<plugin>
+				<groupId>org.codehaus.mojo</groupId>
+				<artifactId>buildnumber-maven-plugin</artifactId>
+				<version>1.2</version>
+				<configuration>
+					<timestampFormat>{0,date} {0,time}</timestampFormat>
+					<doCheck>false</doCheck>
+					<doUpdate>false</doUpdate>
+					<getRevisionOnlyOnce>true</getRevisionOnlyOnce>
+					<shortRevisionLength>8</shortRevisionLength>
+					<autoVersionSubmodules>true</autoVersionSubmodules>
+				</configuration>
+				<executions>
+					<execution>
+						<phase>validate</phase>
+						<goals>
+							<goal>create</goal>
+						</goals>
+					</execution>
+				</executions>
+			</plugin>
+
+			<plugin>
+				<artifactId>maven-compiler-plugin</artifactId>
+				<version>2.5.1</version>
+				<configuration>
+					<source>1.8</source>
+					<target>1.8</target>
+					<encoding>UTF-8</encoding>
+					<showDeprecation>true</showDeprecation>
+				</configuration>
+			</plugin>
+
+			<plugin>
+				<artifactId>maven-assembly-plugin</artifactId>
+				<version>2.3</version>
+				<executions>
+					<execution>
+						<id>prod</id>
+						<phase>none</phase>
+					</execution>
+				</executions>
+			</plugin>
+
+			<plugin>
+				<groupId>org.codehaus.gmaven</groupId>
+				<artifactId>gmaven-plugin</artifactId>
+				<version>1.5</version>
+				<executions>
+					<execution>
+						<id>gitver</id>
+						<phase>validate</phase>
+						<goals>
+							<goal>execute</goal>
+						</goals>
+						<configuration>
+							<providerSelection>2.0</providerSelection>
+							<properties>
+								<script>git rev-list HEAD --count</script>
+							</properties>
+							<source>
+								def version
+								try {
+									def command = project.properties.script
+									def process = command.execute()
+									process.waitFor()
+
+									version = process.in.text.trim()
+								} catch (Exception e) {
+									version = '0'
+								}
+								println "setting revision to: " + version
+
+								project.properties.setProperty( 'gitVersion' , version )
+
+							</source>
+						</configuration>
+					</execution>
+				</executions>
+			</plugin>
+
+			<plugin>
+				<groupId>org.apache.maven.plugins</groupId>
+				<artifactId>maven-javadoc-plugin</artifactId>
+				<version>2.9.1</version>
+				<executions>
+					<execution>
+						<id>attach-javadocs</id>
+						<goals>
+							<goal>jar</goal>
+						</goals>
+						<configuration>
+							<quiet>true</quiet>
+							<reportOutputDirectory>${project.reporting.outputDirectory}/docs/javadoc</reportOutputDirectory>
+							<destDir>docs/javadoc</destDir>
+							<maxmemory>512m</maxmemory>
+						</configuration>
+					</execution>
+				</executions>
+			</plugin>
+		</plugins>
+	</build>
+
+	<repositories>
+		<repository>
+			<id>tigase</id>
+			<name>Tigase repository</name>
+			<url>http://maven-repo.tigase.org/repository/release</url>
+		</repository>
+		<repository>
+			<id>tigase-snapshot</id>
+			<name>Tigase repository</name>
+			<url>http://maven-repo.tigase.org/repository/snapshot</url>
+			<snapshots>
+				<enabled>true</enabled>
+			</snapshots>
+		</repository>
+	</repositories>
+	<distributionManagement>
+		<repository>
+			<id>tigase</id>
+			<name>Tigase repository</name>
+			<url>http://maven-repo.tigase.org/repository/release</url>
+		</repository>
+		<snapshotRepository>
+			<id>tigase-snapshot</id>
+			<name>Tigase snapshot repository</name>
+			<url>http://maven-repo.tigase.org/repository/snapshot</url>
+		</snapshotRepository>
+	</distributionManagement>
+</project>
+