--- conflicted
+++ resolved
@@ -47,10 +47,6 @@
 The event consumer code must know what to do with map with type "Very_Important_Map_In_User_Session". It may retrieve user session "user-session-identifier-123" and put this map in this session.
 It should be used to tell other nodes how to treat the event with a newly created map, and it should be stored in user session.
 
-<<<<<<< HEAD
-Map Destruction
----------------
-=======
 Map Changes
 -----------
 Changes to the map on one cluster will trigger +AddValue+ or +RemoveValue+ events in eventbus.  Stanzas sent betweeen clusters will look something like this:
@@ -101,7 +97,6 @@
 -----
 
 == Map Destruction
->>>>>>> 426ca1d2
 Java Garbage Collector will normally remove a local map if it is no longer used.  Clustered maps however are not removed in this manner.
 These maps must be destroyed manually if they are no longer used:
 [source,java]
