--- conflicted
+++ resolved
@@ -1,150 +1,74 @@
-<<<<<<< HEAD
-<?xml version="1.0" encoding="UTF-8"?>
-<project xmlns="http://maven.apache.org/POM/4.0.0" xmlns:xsi="http://www.w3.org/2001/XMLSchema-instance" xsi:schemaLocation="http://maven.apache.org/POM/4.0.0 http://maven.apache.org/maven-v4_0_0.xsd">
-	<properties>
-		<packaging.type>pom</packaging.type>
-		<dist_path>../../..</dist_path>
-		<guide_name>Properties</guide_name>
-	</properties>
-	<modelVersion>4.0.0</modelVersion>
-
-	<groupId>tigase</groupId>
-	<artifactId>tigase-server-docs-properties</artifactId>
-	<name>Tigase XMPP Server Documentation - ${guide_name} Guide</name>
-
-	<packaging>pom</packaging>
-
-	<parent>
-		<groupId>tigase</groupId>
-		<artifactId>tigase-server-docs</artifactId>
-		<version>7.0.5-SNAPSHOT</version>
-	</parent>
-
-	<build>
-		<plugins>
-			<plugin>
-				<groupId>org.asciidoctor</groupId>
-				<artifactId>asciidoctor-maven-plugin</artifactId>
-				<executions>
-					<execution>
-						<id>output-html</id>
-						<phase>generate-resources</phase>
-					</execution>
-					<execution>
-						<id>output-docbook</id>
-						<phase>generate-resources</phase>
-					</execution>
-				</executions>
-			</plugin>
-
-			<plugin>
-				<groupId>com.agilejava.docbkx</groupId>
-				<artifactId>docbkx-maven-plugin</artifactId>
-				<executions>
-					<execution>
-						<id>generate-pdf</id>
-						<phase>generate-resources</phase>
-					</execution>
-					<execution>
-						<id>generate-html</id>
-						<phase>generate-resources</phase>
-					</execution>
-					<execution>
-						<phase>generate-resources</phase>
-						<id>generate-webhelp</id>
-					</execution>
-					<execution>
-						<phase>generate-resources</phase>
-						<id>generate-epub3</id>
-					</execution>
-				</executions>
-			</plugin>
-
-			<plugin>
-				<artifactId>maven-clean-plugin</artifactId>
-				<executions>
-					<execution>
-						<id>Remove *.fo file</id>
-						<phase>package</phase>
-					</execution>
-				</executions>
-			</plugin>
-		</plugins>
-	</build>
-</project>
-=======
-<?xml version="1.0" encoding="UTF-8"?>
-<project xmlns="http://maven.apache.org/POM/4.0.0" xmlns:xsi="http://www.w3.org/2001/XMLSchema-instance" xsi:schemaLocation="http://maven.apache.org/POM/4.0.0 http://maven.apache.org/maven-v4_0_0.xsd">
-	<properties>
-		<packaging.type>pom</packaging.type>
-		<dist_path>../../..</dist_path>
-		<guide_name>Properties</guide_name>
-	</properties>
-	<modelVersion>4.0.0</modelVersion>
-
-	<groupId>tigase</groupId>
-	<artifactId>tigase-server-docs-properties</artifactId>
-	<name>Tigase XMPP Server Documentation - ${guide_name} Guide</name>
-
-	<packaging>pom</packaging>
-
-	<parent>
-		<groupId>tigase</groupId>
-		<artifactId>tigase-server-docs</artifactId>
-		<version>7.1.1-SNAPSHOT</version>
-	</parent>
-
-	<build>
-		<plugins>
-			<plugin>
-				<groupId>org.asciidoctor</groupId>
-				<artifactId>asciidoctor-maven-plugin</artifactId>
-				<executions>
-					<execution>
-						<id>output-html</id>
-						<phase>generate-resources</phase>
-					</execution>
-					<execution>
-						<id>output-docbook</id>
-						<phase>generate-resources</phase>
-					</execution>
-				</executions>
-			</plugin>
-
-			<plugin>
-				<groupId>com.agilejava.docbkx</groupId>
-				<artifactId>docbkx-maven-plugin</artifactId>
-				<executions>
-					<execution>
-						<id>generate-pdf</id>
-						<phase>generate-resources</phase>
-					</execution>
-					<execution>
-						<id>generate-html</id>
-						<phase>generate-resources</phase>
-					</execution>
-					<execution>
-						<phase>generate-resources</phase>
-						<id>generate-webhelp</id>
-					</execution>
-					<execution>
-						<phase>generate-resources</phase>
-						<id>generate-epub3</id>
-					</execution>
-				</executions>
-			</plugin>
-
-			<plugin>
-				<artifactId>maven-clean-plugin</artifactId>
-				<executions>
-					<execution>
-						<id>Remove *.fo file</id>
-						<phase>package</phase>
-					</execution>
-				</executions>
-			</plugin>
-		</plugins>
-	</build>
-</project>
-
->>>>>>> a8d5d073
+<?xml version="1.0" encoding="UTF-8"?>
+<project xmlns="http://maven.apache.org/POM/4.0.0" xmlns:xsi="http://www.w3.org/2001/XMLSchema-instance" xsi:schemaLocation="http://maven.apache.org/POM/4.0.0 http://maven.apache.org/maven-v4_0_0.xsd">
+	<properties>
+		<packaging.type>pom</packaging.type>
+		<dist_path>../../..</dist_path>
+		<guide_name>Properties</guide_name>
+	</properties>
+	<modelVersion>4.0.0</modelVersion>
+
+	<groupId>tigase</groupId>
+	<artifactId>tigase-server-docs-properties</artifactId>
+	<name>Tigase XMPP Server Documentation - ${guide_name} Guide</name>
+
+	<packaging>pom</packaging>
+
+	<parent>
+		<groupId>tigase</groupId>
+		<artifactId>tigase-server-docs</artifactId>
+		<version>7.1.1-SNAPSHOT</version>
+	</parent>
+
+	<build>
+		<plugins>
+			<plugin>
+				<groupId>org.asciidoctor</groupId>
+				<artifactId>asciidoctor-maven-plugin</artifactId>
+				<executions>
+					<execution>
+						<id>output-html</id>
+						<phase>generate-resources</phase>
+					</execution>
+					<execution>
+						<id>output-docbook</id>
+						<phase>generate-resources</phase>
+					</execution>
+				</executions>
+			</plugin>
+
+			<plugin>
+				<groupId>com.agilejava.docbkx</groupId>
+				<artifactId>docbkx-maven-plugin</artifactId>
+				<executions>
+					<execution>
+						<id>generate-pdf</id>
+						<phase>generate-resources</phase>
+					</execution>
+					<execution>
+						<id>generate-html</id>
+						<phase>generate-resources</phase>
+					</execution>
+					<execution>
+						<phase>generate-resources</phase>
+						<id>generate-webhelp</id>
+					</execution>
+					<execution>
+						<phase>generate-resources</phase>
+						<id>generate-epub3</id>
+					</execution>
+				</executions>
+			</plugin>
+
+			<plugin>
+				<artifactId>maven-clean-plugin</artifactId>
+				<executions>
+					<execution>
+						<id>Remove *.fo file</id>
+						<phase>package</phase>
+					</execution>
+				</executions>
+			</plugin>
+		</plugins>
+	</build>
+</project>
+