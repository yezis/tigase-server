--- conflicted
+++ resolved
@@ -9,14 +9,8 @@
 Tigase is coded to perform with multiple database types and numbers.
 Owing to it's versatile nature, there are some tools and procedures that may be of use to certain administrators.
 
-<<<<<<< HEAD
-Recommended database versions
------------------------------
+== Recommended database versions
 As of v7.2.0-SNAPSHOT here are the minimum and recommended versions of databases for use with Tigase:
-=======
-== Recommended database versions
-As of v7.1.0 here are the minimum and recommended versions of databases for use with Tigase:
->>>>>>> 426ca1d2
 
 
 [width="100%",frame="topbot",options="header"]
