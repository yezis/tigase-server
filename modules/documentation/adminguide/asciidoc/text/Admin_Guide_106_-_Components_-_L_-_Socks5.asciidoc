--- conflicted
+++ resolved
@@ -153,17 +153,8 @@
 It there is no value for user in this table, a new row will be created during first transfer and limits for domain or global limits will be used.
 
 Socks5 database is setup in this manner:
-<<<<<<< HEAD
+
 .tig_socks5_users
-[width="100%",frame="topbot",options="header"]
-|=================================
-|uid  |user_id              |sha1_user_id                              |domain     |sha1_domain                              |filesize_limit |transfer_limit_per_user  |transfer_limit_per_domain
-|1    |user@domain.com      |c35f2956d804e01ef2dec392ef3adae36289123f  |domain.com |e1000db219f3268b0f02735342fe8005fd5a257a |0              |0                        |0
-|2    |domain.com           |e1000db219f3268b0f02735342fe8005fd5a257a  |domain.com |e1000db219f3268b0f02735342fe8005fd5a257a |500            |0                        |0
-|=================================
-=======
->>>>>>> 89d12da3
-
 [width="100%",frame="topbot",options="header"]
 |=================================
 |uid  |user_id              |sha1_user_id                              |domain     |sha1_domain                              |filesize_limit |transfer_limit_per_user  |transfer_limit_per_domain
