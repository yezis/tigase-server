[[certspem]]
= Creating and Loading the Server Certificate in pem Files
:author: Artur Hefczyc <artur.hefczyc@tigase.net>
:version: v2.0, June 2014: Reformatted for AsciiDoc.
:date: 2010-04-06 21:18
:Revision: v2.1

:toc:
:numbered:
:website: http://tigase.net

== Server Certificates

Server certificates are needed when you use secure socket connections - SSL/TLS.

For secure socket connection a proper certificate is needed. You can either generate your own self-signed certificate or obtain certificate from trusted third party organization.

Here are steps how to obtain certificate from a trusted organization.

=== Generating your Own Certificates

Self-signed certificates can be generated easily on a Linux system.  Although it may not be considered a 'trusted' certificate authority, it can be useful to test server installations.  *We do not recommend regular use of self-signed certificates*.

Note that Tigase v5.0 and later can automatically create self signed PEM files if needed.  However we will cover doing this process by hand.

This tutorial assumes you are running a Linux-based operating system with access to command shell, and the 'Openssl' package is installed on the system.

The process takes the following steps: +
1. Create a local private key.  This file ends with .key extension.  It is recommended to create a new private key for the process. +
2. Generate a certificate request.  This file ends with the .csr extension and is the file sent to the Certificate Authority to be signed. +
3. CA signs private key.  This can be done by your own computer, but can also be done by private CAs for a fee. +
4. Results are obtained from the CA.  This is a .crt file which contains a separate public certificate. +
5. Combine the .csr and .crt file into a unified .pem file.  Tigase requires keys to be non-password protected PEM files. +

.Generate local private key
[source,sh]
-----
openssl genrsa -out[domain.com.key] 1024
-----
This command generates a private key using a 1024 bit RSA algorithm.  -out designates the name of the file, in this case it will be *domain.com.key*. The exact name is not important, and the file will be created in whatever directory you are currently in.

.Generate a certificate request:
[source,sh]
-----
openssl req -nodes -key domain.com.key -out domain.com.csr
-----
This command generates a certificate request using the file specified after -key, and the result file will be domain.com.csr.  You will be asked a series of questions to generate the request.

[source,sh]
-----
Country Name (2 letter code) [AU]:AU
State or Province Name (full name) [Some-State]:Somestate
Locality Name (eg, city) []:Your city name
Organization Name (eg, company) [Internet Widgits Pty Ltd]:Company name
Organizational Unit Name (eg, section) []:Department or any unit
Common Name (eg, YOUR name) []:*.yourdomain.com
Email Address []:your_email_address@somedomain.com

Please enter the following 'extra' attributes
to be sent with your certificate request
A challenge password []:
An optional company name []:
-----

.Sign the Certificate Request:
Now the .csr file will be signed by a Certificate Authority.  In this tutorial, we will be self-signging our certificate.  This practice however is generally not recommended, and you will receive notifications that your certificate is not trusted.  There are commercial offers from companies to sign your certificate from trusted sources.  Please see the xref:OtherSources[Certificate From Other Providers] section for more information.
[source,bash]
-----
openssl x509 -req -days 365 -in domain.com.csr -signkey domain.com.key -out domain.com.crt
-----
This command signs the certificate for 365 days and generates the domain.com.crt file. You can, of course use any number of days you like.

.Generate PEM file
You should now have the following files in the working directory:
..\
domain.com.key
domain.com.csr
domain.com.crt

[source,sh]
-----
cat yourdomain.com.crt yourdomain.com.key > yourdomain.com.pem
-----

If the certificate is issued by third-party authority you will have to attach the certificate chain, that being certificate of the authority who has generated your certificate. You normally need to obtain certificates for your chain from the authority who has generated your certificate. For example, if you have a certificate from XMPP federation you need to download link:http://www.startssl.com/certs/ca.pem[StartCom root certificate] *and* link:http://www.startssl.com/certs/sub.class1.server.ca.pem[intermediate ICA certificate]. In such cases the pem file is created using following command:

[source,sh]
-----
cat yourdomain.com.crt yourdomain.com.key sub.class1.xmpp.ca.crt ca.crt > yourdomain.com.pem
-----

The result file should looks similar to:

[source,sh]
------
-----BEGIN CERTIFICATE-----
MIIG/TCCBeWgAwIBAgIDAOwZMA0GCSqGSIb3DQEBBQUAMIGMMQswCQYDVQQGEwJJ
.
.
.
pSLqw/PmSLSmUNIr8yQnhy4=
-----END CERTIFICATE-----
-----BEGIN RSA PRIVATE KEY-----
WW91J3JlIGtpZGRpbmchISEKSSBkb24ndCBzaG93IHlvdSBvdXIgcHJpdmF0ZSBr
.
.
.
ZXkhISEhCkNyZWF0ZSB5b3VyIG93biA7KSA7KSA7KQo=
-----END RSA PRIVATE KEY-----
-----BEGIN CERTIFICATE-----
MIIHyTCCBbGgAwIBAgIBATANBgkqhkiG9w0BAQUFADB9MQswCQYDVQQGEwJJTDEW
.
.
.
xV/stleh
-----END CERTIFICATE-----
------

For Tigase server as well as many other servers (Apache 2.x), the order is following; your domain certificate, your private key, authority issuing your certificate, root certificate.

*Note! Tigase requires full certificate chain in PEM file (described above)! Different applications may require pem file with certificates and private key in different order. So the same file may not be necessarily used by other services like Web server or e-mail server. Currently, Tigase can automatically sort certificates in PEM file while loading it.*

== Installing/Loading Certificate To the Tigase Server

From version *3.1.0-b802* of Tigase server, installing and loading certificates is very easy. The server can load all certificates directly from *pem* files. You just need to create a separate pem file for each of your virtual domains and put the file in a directory accessible by the server. Tigase server can automatically load all *pem* files found in given directory.  By default, and to make things easy, we recommend the +Tigase/certs+ directory.

[[OtherSources]]
== Certificate From Other Providers

There is number of certificate providers offering certificates either for free or for money. You can use any of them, however you have to be aware that sometimes certificates might not be recognized by all XMPP servers, especially if it's one from a new provider. Here is an example list of providers:

- link:https://www.cacert.org/[CAcert] - free certificates with an excellent Web GUI for managing generated certificates and identities.
- link:https://www.startssl.com/[StartCom] - both free and paid certificates, class 1, 2 and 3. Very good GUI for managing certificates and identities.
- link:https://www.verisign.com/[Verisign] - very expensive certificates comparing to above provides but the provider is recognized by everybody. If you have a certificate from Verisign you can be sure it is identified as a valid certificate.
- link:http://www.comodo.com/business-security/digital-certificates/ssl-certificates.php[Comodo Certificate Authority] offers different kind of commercial certificates

To obtain certificate from a third party authority you have to go to its website and request the certificate using certificate request generated above. I cannot provide any instructions for this as each of the providers listed have different requirements and interfaces.

[[onecertmultipledomain]]
== Using one certificate for multiple domains
By default, each virtual hosts will require it's own certificate.  However, if you choose to use one certificate for all virtual hosts, Tigase supports that option.
For example, if you have host1.example.net, host2.example.net, and host3.example.net each vhost will need some configuration:
[source,properties]
-----
basic-conf/virtual-hosts-cert-host1.example.net=/home/tigase/certs/host1.pem
basic-conf/virtual-hosts-cert-host2.example.net=/home/tigase/certs/host2.pem
basic-conf/virtual-hosts-cert-host3.example.net=/home/tigase/certs/host3.pem
-----
This may be time consuming if you have many Vhosts, or expect to generate many more.  The good news is, now one certificate can be used for ALL Vhosts using the following configuration line:
[source,properties]
-----
basic-conf/virt-hosts-cert-*.example.net=/home/tigase/certs/certificate.pem
-----

Now any Vhosts created will use the same certificate located at /home/tigase/certs/certificate.pem. *NOTE:* This is an all or nothing option, if you wish to customize each Vhost, you will need to do so individually.


== Tigase Server Configuration for 5.1.0 and older

Starting from version 5.1.0 and newer it's not needed to use external libraries nor extra configuration in the init.properties file. With this version Tigase uses, loaded by default thus no need to configure it, following class:

[source,bash]
<<<<<<< HEAD
-------------------------------------
--cert-container-class=tigase.io.CertificateContainer
-------------------------------------
=======
-----
--ssl-container-class=tigase.io.SSLContextContainer
-----
>>>>>>> 426ca1d2

Older versions require different configurations. In order to be able to load server certificates directly from *pem* files you need to have *tigase-extras* package installed in your server *libs/* directory in version at least *1.2.0*. If you use a Tigase server binary package other than *mini*, this library is included by default. If you haven't changed anything in your XML configuration file, put following line in your +initial.properties+ file:

[source,bash]
<<<<<<< HEAD
-------------------------------------
--cert-container-class=tigase.extras.io.PEMCertificateContainer
-------------------------------------
=======
-----
--ssl-container-class=tigase.extras.io.PEMSSLContextContainer
-----
>>>>>>> 426ca1d2

Copy all your *pem* files with certificates into certs/ subdirectory in Tigase server installation, stop the server, remove XML configuration file and start the server. XML configuration will be automatically regenerated with the new SSLContainer used by all components and all certificates will be automatically loaded.

If you have changed your XML configuration file, and do not want to lose those changes, you will now have to manually change the existing SSLContainer class with the new one. Just replace all occurrences of the default SSLContainer - tigase.io.SSLContextContainer with the new - tigase.extras.io.PEMSSLContextContainer, copy all your *pem* files with certificates into certs/ subdirectory in Tigase server installation and restart the server.<|MERGE_RESOLUTION|>--- conflicted
+++ resolved
@@ -160,28 +160,16 @@
 Starting from version 5.1.0 and newer it's not needed to use external libraries nor extra configuration in the init.properties file. With this version Tigase uses, loaded by default thus no need to configure it, following class:
 
 [source,bash]
-<<<<<<< HEAD
--------------------------------------
+-----
 --cert-container-class=tigase.io.CertificateContainer
--------------------------------------
-=======
 -----
---ssl-container-class=tigase.io.SSLContextContainer
------
->>>>>>> 426ca1d2
 
 Older versions require different configurations. In order to be able to load server certificates directly from *pem* files you need to have *tigase-extras* package installed in your server *libs/* directory in version at least *1.2.0*. If you use a Tigase server binary package other than *mini*, this library is included by default. If you haven't changed anything in your XML configuration file, put following line in your +initial.properties+ file:
 
 [source,bash]
-<<<<<<< HEAD
--------------------------------------
+-----
 --cert-container-class=tigase.extras.io.PEMCertificateContainer
--------------------------------------
-=======
 -----
---ssl-container-class=tigase.extras.io.PEMSSLContextContainer
------
->>>>>>> 426ca1d2
 
 Copy all your *pem* files with certificates into certs/ subdirectory in Tigase server installation, stop the server, remove XML configuration file and start the server. XML configuration will be automatically regenerated with the new SSLContainer used by all components and all certificates will be automatically loaded.
 
