--- conflicted
+++ resolved
@@ -91,10 +91,6 @@
 ----
 Assuming that comp-name for the class is +http+
 
-<<<<<<< HEAD
-HTTP API Scripting
-------------------
-=======
 == Use of the HTTP API
 To begin using the HTTP API, point a browser to the following url
 http://your.server.domain:8080/ui/ and you will be presented with the following image to login with.
@@ -130,7 +126,6 @@
 The statistics tab lists all running components in the server.
 
 == HTTP API Scripting
->>>>>>> 426ca1d2
 Scripts in the HTTP API component are used for processing all of requests.
 
 To add a new action to HTTP API component you need to create a script in Groovy in which there is an implementation of class extending tigase.http.rest.Handler class. The URI of the script will be created from the location of script in scripts folder.
