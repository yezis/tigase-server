--- conflicted
+++ resolved
@@ -1,10 +1,6 @@
 = Tigase Administration Guide
 Tigase Team <team@tigase.net>
-<<<<<<< HEAD
 v7.2.0
-=======
-v7.1.0
->>>>>>> 66790a80
 :numbered:
 :website: http://tigase.net
 :Date: 2014-07-10
