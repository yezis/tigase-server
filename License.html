<!DOCTYPE html PUBLIC "-//W3C//DTD HTML 4.01 Transitional//EN">

<html><head>
 <meta http-equiv="Content-Type" content="text/html; charset=utf-8">
 <title>GNU Affero General Public License - GNU Project - Free Software Foundation (FSF)</title>
</head>
 <link rel="alternate" type="application/rdf+xml"
       href="http://www.gnu.org/licenses/agpl-3.0.rdf" />
<body>
<h3 style="text-align: center;">GNU AFFERO GENERAL PUBLIC LICENSE</h3>
<p style="text-align: center;">Version 3, 19 November 2007</p>

<p>Copyright &copy; 2007 Free Software Foundation,
Inc. &lt;<a href="http://fsf.org/">http://fsf.org/</a>&gt;
 <br />
 Everyone is permitted to copy and distribute verbatim copies
 of this license document, but changing it is not allowed.</p>

<h3><a name="preamble"></a>Preamble</h3>

<p>The GNU Affero General Public License is a free, copyleft license
for software and other kinds of works, specifically designed to ensure
cooperation with the community in the case of network server software.</p>

<p>The licenses for most software and other practical works are
designed to take away your freedom to share and change the works.  By
contrast, our General Public Licenses are intended to guarantee your
freedom to share and change all versions of a program--to make sure it
remains free software for all its users.</p>

<p>When we speak of free software, we are referring to freedom, not
price.  Our General Public Licenses are designed to make sure that you
have the freedom to distribute copies of free software (and charge for
them if you wish), that you receive source code or can get it if you
want it, that you can change the software or use pieces of it in new
free programs, and that you know you can do these things.</p>

<p>Developers that use our General Public Licenses protect your rights
with two steps: (1) assert copyright on the software, and (2) offer
you this License which gives you legal permission to copy, distribute
and/or modify the software.</p>

<p>A secondary benefit of defending all users' freedom is that
improvements made in alternate versions of the program, if they
receive widespread use, become available for other developers to
incorporate.  Many developers of free software are heartened and
encouraged by the resulting cooperation.  However, in the case of
software used on network servers, this result may fail to come about.
The GNU General Public License permits making a modified version and
letting the public access it on a server without ever releasing its
source code to the public.</p>

<p>The GNU Affero General Public License is designed specifically to
ensure that, in such cases, the modified source code becomes available
to the community.  It requires the operator of a network server to
provide the source code of the modified version running there to the
users of that server.  Therefore, public use of a modified version, on
a publicly accessible server, gives the public access to the source
code of the modified version.</p>

<p>An older license, called the Affero General Public License and
published by Affero, was designed to accomplish similar goals.  This is
a different license, not a version of the Affero GPL, but Affero has
released a new version of the Affero GPL which permits relicensing under
this license.</p>

<p>The precise terms and conditions for copying, distribution and
modification follow.</p>

<h3><a name="terms"></a>TERMS AND CONDITIONS</h3>

<h4><a name="section0"></a>0. Definitions.</h4>

<p>&quot;This License&quot; refers to version 3 of the GNU Affero General Public
License.</p>

<p>&quot;Copyright&quot; also means copyright-like laws that apply to other kinds
of works, such as semiconductor masks.</p>

<p>&quot;The Program&quot; refers to any copyrightable work licensed under this
License.  Each licensee is addressed as &quot;you&quot;.  &quot;Licensees&quot; and
&quot;recipients&quot; may be individuals or organizations.</p>

<p>To &quot;modify&quot; a work means to copy from or adapt all or part of the work
in a fashion requiring copyright permission, other than the making of an
exact copy.  The resulting work is called a &quot;modified version&quot; of the
earlier work or a work &quot;based on&quot; the earlier work.</p>

<p>A &quot;covered work&quot; means either the unmodified Program or a work based
on the Program.</p>

<p>To &quot;propagate&quot; a work means to do anything with it that, without
permission, would make you directly or secondarily liable for
infringement under applicable copyright law, except executing it on a
computer or modifying a private copy.  Propagation includes copying,
distribution (with or without modification), making available to the
public, and in some countries other activities as well.</p>

<p>To &quot;convey&quot; a work means any kind of propagation that enables other
parties to make or receive copies.  Mere interaction with a user through
a computer network, with no transfer of a copy, is not conveying.</p>

<p>An interactive user interface displays &quot;Appropriate Legal Notices&quot;
to the extent that it includes a convenient and prominently visible
feature that (1) displays an appropriate copyright notice, and (2)
tells the user that there is no warranty for the work (except to the
extent that warranties are provided), that licensees may convey the
work under this License, and how to view a copy of this License.  If
the interface presents a list of user commands or options, such as a
menu, a prominent item in the list meets this criterion.</p>

<h4><a name="section1"></a>1. Source Code.</h4>

<p>The &quot;source code&quot; for a work means the preferred form of the work
for making modifications to it.  &quot;Object code&quot; means any non-source
form of a work.</p>

<p>A &quot;Standard Interface&quot; means an interface that either is an official
standard defined by a recognized standards body, or, in the case of
interfaces specified for a particular programming language, one that
is widely used among developers working in that language.</p>

<p>The &quot;System Libraries&quot; of an executable work include anything, other
than the work as a whole, that (a) is included in the normal form of
packaging a Major Component, but which is not part of that Major
Component, and (b) serves only to enable use of the work with that
Major Component, or to implement a Standard Interface for which an
implementation is available to the public in source code form.  A
&quot;Major Component&quot;, in this context, means a major essential component
(kernel, window system, and so on) of the specific operating system
(if any) on which the executable work runs, or a compiler used to
produce the work, or an object code interpreter used to run it.</p>

<p>The &quot;Corresponding Source&quot; for a work in object code form means all
the source code needed to generate, install, and (for an executable
work) run the object code and to modify the work, including scripts to
control those activities.  However, it does not include the work's
System Libraries, or general-purpose tools or generally available free
programs which are used unmodified in performing those activities but
which are not part of the work.  For example, Corresponding Source
includes interface definition files associated with source files for
the work, and the source code for shared libraries and dynamically
linked subprograms that the work is specifically designed to require,
such as by intimate data communication or control flow between those
subprograms and other parts of the work.</p>

<p>The Corresponding Source need not include anything that users
can regenerate automatically from other parts of the Corresponding
Source.</p>

<p>The Corresponding Source for a work in source code form is that
same work.</p>

<h4><a name="section2"></a>2. Basic Permissions.</h4>

<p>All rights granted under this License are granted for the term of
copyright on the Program, and are irrevocable provided the stated
conditions are met.  This License explicitly affirms your unlimited
permission to run the unmodified Program.  The output from running a
covered work is covered by this License only if the output, given its
content, constitutes a covered work.  This License acknowledges your
rights of fair use or other equivalent, as provided by copyright law.</p>

<p>You may make, run and propagate covered works that you do not
convey, without conditions so long as your license otherwise remains
in force.  You may convey covered works to others for the sole purpose
of having them make modifications exclusively for you, or provide you
with facilities for running those works, provided that you comply with
the terms of this License in conveying all material for which you do
not control copyright.  Those thus making or running the covered works
for you must do so exclusively on your behalf, under your direction
and control, on terms that prohibit them from making any copies of
your copyrighted material outside their relationship with you.</p>

<p>Conveying under any other circumstances is permitted solely under
the conditions stated below.  Sublicensing is not allowed; section 10
makes it unnecessary.</p>

<h4><a name="section3"></a>3. Protecting Users' Legal Rights From Anti-Circumvention Law.</h4>

<p>No covered work shall be deemed part of an effective technological
measure under any applicable law fulfilling obligations under article
11 of the WIPO copyright treaty adopted on 20 December 1996, or
similar laws prohibiting or restricting circumvention of such
measures.</p>

<p>When you convey a covered work, you waive any legal power to forbid
circumvention of technological measures to the extent such circumvention
is effected by exercising rights under this License with respect to
the covered work, and you disclaim any intention to limit operation or
modification of the work as a means of enforcing, against the work's
users, your or third parties' legal rights to forbid circumvention of
technological measures.</p>

<h4><a name="section4"></a>4. Conveying Verbatim Copies.</h4>

<p>You may convey verbatim copies of the Program's source code as you
receive it, in any medium, provided that you conspicuously and
appropriately publish on each copy an appropriate copyright notice;
keep intact all notices stating that this License and any
non-permissive terms added in accord with section 7 apply to the code;
keep intact all notices of the absence of any warranty; and give all
recipients a copy of this License along with the Program.</p>

<p>You may charge any price or no price for each copy that you convey,
and you may offer support or warranty protection for a fee.</p>

<h4><a name="section5"></a>5. Conveying Modified Source Versions.</h4>

<p>You may convey a work based on the Program, or the modifications to
produce it from the Program, in the form of source code under the
terms of section 4, provided that you also meet all of these conditions:</p>

<ul>

<li>a) The work must carry prominent notices stating that you modified
    it, and giving a relevant date.</li>

<li>b) The work must carry prominent notices stating that it is
    released under this License and any conditions added under section
    7.  This requirement modifies the requirement in section 4 to
    &quot;keep intact all notices&quot;.</li>

<li>c) You must license the entire work, as a whole, under this
    License to anyone who comes into possession of a copy.  This
    License will therefore apply, along with any applicable section 7
    additional terms, to the whole of the work, and all its parts,
    regardless of how they are packaged.  This License gives no
    permission to license the work in any other way, but it does not
    invalidate such permission if you have separately received it.</li>

<li>d) If the work has interactive user interfaces, each must display
    Appropriate Legal Notices; however, if the Program has interactive
    interfaces that do not display Appropriate Legal Notices, your
    work need not make them do so.</li>

</ul>

<p>A compilation of a covered work with other separate and independent
works, which are not by their nature extensions of the covered work,
and which are not combined with it such as to form a larger program,
in or on a volume of a storage or distribution medium, is called an
&quot;aggregate&quot; if the compilation and its resulting copyright are not
used to limit the access or legal rights of the compilation's users
beyond what the individual works permit.  Inclusion of a covered work
in an aggregate does not cause this License to apply to the other
parts of the aggregate.</p>

<h4><a name="section6"></a>6. Conveying Non-Source Forms.</h4>

<p>You may convey a covered work in object code form under the terms
of sections 4 and 5, provided that you also convey the
machine-readable Corresponding Source under the terms of this License,
in one of these ways:</p>

<ul>

<li>a) Convey the object code in, or embodied in, a physical product
    (including a physical distribution medium), accompanied by the
    Corresponding Source fixed on a durable physical medium
    customarily used for software interchange.</li>

<li>b) Convey the object code in, or embodied in, a physical product
    (including a physical distribution medium), accompanied by a
    written offer, valid for at least three years and valid for as
    long as you offer spare parts or customer support for that product
    model, to give anyone who possesses the object code either (1) a
    copy of the Corresponding Source for all the software in the
    product that is covered by this License, on a durable physical
    medium customarily used for software interchange, for a price no
    more than your reasonable cost of physically performing this
    conveying of source, or (2) access to copy the
    Corresponding Source from a network server at no charge.</li>

<li>c) Convey individual copies of the object code with a copy of the
    written offer to provide the Corresponding Source.  This
    alternative is allowed only occasionally and noncommercially, and
    only if you received the object code with such an offer, in accord
    with subsection 6b.</li>

<li>d) Convey the object code by offering access from a designated
    place (gratis or for a charge), and offer equivalent access to the
    Corresponding Source in the same way through the same place at no
    further charge.  You need not require recipients to copy the
    Corresponding Source along with the object code.  If the place to
    copy the object code is a network server, the Corresponding Source
    may be on a different server (operated by you or a third party)
    that supports equivalent copying facilities, provided you maintain
    clear directions next to the object code saying where to find the
    Corresponding Source.  Regardless of what server hosts the
    Corresponding Source, you remain obligated to ensure that it is
    available for as long as needed to satisfy these requirements.</li>

<li>e) Convey the object code using peer-to-peer transmission, provided
    you inform other peers where the object code and Corresponding
    Source of the work are being offered to the general public at no
    charge under subsection 6d.</li>

</ul>

<p>A separable portion of the object code, whose source code is excluded
from the Corresponding Source as a System Library, need not be
included in conveying the object code work.</p>

<p>A &quot;User Product&quot; is either (1) a &quot;consumer product&quot;, which means any
tangible personal property which is normally used for personal, family,
or household purposes, or (2) anything designed or sold for incorporation
into a dwelling.  In determining whether a product is a consumer product,
doubtful cases shall be resolved in favor of coverage.  For a particular
product received by a particular user, &quot;normally used&quot; refers to a
typical or common use of that class of product, regardless of the status
of the particular user or of the way in which the particular user
actually uses, or expects or is expected to use, the product.  A product
is a consumer product regardless of whether the product has substantial
commercial, industrial or non-consumer uses, unless such uses represent
the only significant mode of use of the product.</p>

<p>&quot;Installation Information&quot; for a User Product means any methods,
procedures, authorization keys, or other information required to install
and execute modified versions of a covered work in that User Product from
a modified version of its Corresponding Source.  The information must
suffice to ensure that the continued functioning of the modified object
code is in no case prevented or interfered with solely because
modification has been made.</p>

<p>If you convey an object code work under this section in, or with, or
specifically for use in, a User Product, and the conveying occurs as
part of a transaction in which the right of possession and use of the
User Product is transferred to the recipient in perpetuity or for a
fixed term (regardless of how the transaction is characterized), the
Corresponding Source conveyed under this section must be accompanied
by the Installation Information.  But this requirement does not apply
if neither you nor any third party retains the ability to install
modified object code on the User Product (for example, the work has
been installed in ROM).</p>

<p>The requirement to provide Installation Information does not include a
requirement to continue to provide support service, warranty, or updates
for a work that has been modified or installed by the recipient, or for
the User Product in which it has been modified or installed.  Access to a
network may be denied when the modification itself materially and
adversely affects the operation of the network or violates the rules and
protocols for communication across the network.</p>

<p>Corresponding Source conveyed, and Installation Information provided,
in accord with this section must be in a format that is publicly
documented (and with an implementation available to the public in
source code form), and must require no special password or key for
unpacking, reading or copying.</p>

<h4><a name="section7"></a>7. Additional Terms.</h4>

<p>&quot;Additional permissions&quot; are terms that supplement the terms of this
License by making exceptions from one or more of its conditions.
Additional permissions that are applicable to the entire Program shall
be treated as though they were included in this License, to the extent
that they are valid under applicable law.  If additional permissions
apply only to part of the Program, that part may be used separately
under those permissions, but the entire Program remains governed by
this License without regard to the additional permissions.</p>

<p>When you convey a copy of a covered work, you may at your option
remove any additional permissions from that copy, or from any part of
it.  (Additional permissions may be written to require their own
removal in certain cases when you modify the work.)  You may place
additional permissions on material, added by you to a covered work,
for which you have or can give appropriate copyright permission.</p>

<p>Notwithstanding any other provision of this License, for material you
add to a covered work, you may (if authorized by the copyright holders of
that material) supplement the terms of this License with terms:</p>

<ul>

<li>a) Disclaiming warranty or limiting liability differently from the
    terms of sections 15 and 16 of this License; or</li>

<li>b) Requiring preservation of specified reasonable legal notices or
    author attributions in that material or in the Appropriate Legal
    Notices displayed by works containing it; or</li>

<li>c) Prohibiting misrepresentation of the origin of that material, or
    requiring that modified versions of such material be marked in
    reasonable ways as different from the original version; or</li>

<li>d) Limiting the use for publicity purposes of names of licensors or
    authors of the material; or</li>

<li>e) Declining to grant rights under trademark law for use of some
    trade names, trademarks, or service marks; or</li>

<li>f) Requiring indemnification of licensors and authors of that
    material by anyone who conveys the material (or modified versions of
    it) with contractual assumptions of liability to the recipient, for
    any liability that these contractual assumptions directly impose on
    those licensors and authors.</li>

</ul>

<p>All other non-permissive additional terms are considered &quot;further
restrictions&quot; within the meaning of section 10.  If the Program as you
received it, or any part of it, contains a notice stating that it is
governed by this License along with a term that is a further restriction,
you may remove that term.  If a license document contains a further
restriction but permits relicensing or conveying under this License, you
may add to a covered work material governed by the terms of that license
document, provided that the further restriction does not survive such
relicensing or conveying.</p>

<p>If you add terms to a covered work in accord with this section, you
must place, in the relevant source files, a statement of the
additional terms that apply to those files, or a notice indicating
where to find the applicable terms.</p>

<p>Additional terms, permissive or non-permissive, may be stated in the
form of a separately written license, or stated as exceptions;
the above requirements apply either way.</p>

<h4><a name="section8"></a>8. Termination.</h4>

<p>You may not propagate or modify a covered work except as expressly
provided under this License.  Any attempt otherwise to propagate or
modify it is void, and will automatically terminate your rights under
this License (including any patent licenses granted under the third
paragraph of section 11).</p>

<p>However, if you cease all violation of this License, then your
license from a particular copyright holder is reinstated (a)
provisionally, unless and until the copyright holder explicitly and
finally terminates your license, and (b) permanently, if the copyright
holder fails to notify you of the violation by some reasonable means
prior to 60 days after the cessation.</p>

<p>Moreover, your license from a particular copyright holder is
reinstated permanently if the copyright holder notifies you of the
violation by some reasonable means, this is the first time you have
received notice of violation of this License (for any work) from that
copyright holder, and you cure the violation prior to 30 days after
your receipt of the notice.</p>

<p>Termination of your rights under this section does not terminate the
licenses of parties who have received copies or rights from you under
this License.  If your rights have been terminated and not permanently
reinstated, you do not qualify to receive new licenses for the same
material under section 10.</p>

<h4><a name="section9"></a>9. Acceptance Not Required for Having Copies.</h4>

<p>You are not required to accept this License in order to receive or
run a copy of the Program.  Ancillary propagation of a covered work
occurring solely as a consequence of using peer-to-peer transmission
to receive a copy likewise does not require acceptance.  However,
nothing other than this License grants you permission to propagate or
modify any covered work.  These actions infringe copyright if you do
not accept this License.  Therefore, by modifying or propagating a
covered work, you indicate your acceptance of this License to do so.</p>

<h4><a name="section10"></a>10. Automatic Licensing of Downstream Recipients.</h4>

<p>Each time you convey a covered work, the recipient automatically
receives a license from the original licensors, to run, modify and
propagate that work, subject to this License.  You are not responsible
for enforcing compliance by third parties with this License.</p>

<p>An &quot;entity transaction&quot; is a transaction transferring control of an
organization, or substantially all assets of one, or subdividing an
organization, or merging organizations.  If propagation of a covered
work results from an entity transaction, each party to that
transaction who receives a copy of the work also receives whatever
licenses to the work the party's predecessor in interest had or could
give under the previous paragraph, plus a right to possession of the
Corresponding Source of the work from the predecessor in interest, if
the predecessor has it or can get it with reasonable efforts.</p>

<p>You may not impose any further restrictions on the exercise of the
rights granted or affirmed under this License.  For example, you may
not impose a license fee, royalty, or other charge for exercise of
rights granted under this License, and you may not initiate litigation
(including a cross-claim or counterclaim in a lawsuit) alleging that
any patent claim is infringed by making, using, selling, offering for
sale, or importing the Program or any portion of it.</p>

<h4><a name="section11"></a>11. Patents.</h4>

<p>A &quot;contributor&quot; is a copyright holder who authorizes use under this
License of the Program or a work on which the Program is based.  The
work thus licensed is called the contributor's &quot;contributor version&quot;.</p>

<p>A contributor's &quot;essential patent claims&quot; are all patent claims
owned or controlled by the contributor, whether already acquired or
hereafter acquired, that would be infringed by some manner, permitted
by this License, of making, using, or selling its contributor version,
but do not include claims that would be infringed only as a
consequence of further modification of the contributor version.  For
purposes of this definition, &quot;control&quot; includes the right to grant
patent sublicenses in a manner consistent with the requirements of
this License.</p>

<p>Each contributor grants you a non-exclusive, worldwide, royalty-free
patent license under the contributor's essential patent claims, to
make, use, sell, offer for sale, import and otherwise run, modify and
propagate the contents of its contributor version.</p>

<p>In the following three paragraphs, a &quot;patent license&quot; is any express
agreement or commitment, however denominated, not to enforce a patent
(such as an express permission to practice a patent or covenant not to
sue for patent infringement).  To &quot;grant&quot; such a patent license to a
party means to make such an agreement or commitment not to enforce a
patent against the party.</p>

<p>If you convey a covered work, knowingly relying on a patent license,
and the Corresponding Source of the work is not available for anyone
to copy, free of charge and under the terms of this License, through a
publicly available network server or other readily accessible means,
then you must either (1) cause the Corresponding Source to be so
available, or (2) arrange to deprive yourself of the benefit of the
patent license for this particular work, or (3) arrange, in a manner
consistent with the requirements of this License, to extend the patent
license to downstream recipients.  &quot;Knowingly relying&quot; means you have
actual knowledge that, but for the patent license, your conveying the
covered work in a country, or your recipient's use of the covered work
in a country, would infringe one or more identifiable patents in that
country that you have reason to believe are valid.</p>

<p>If, pursuant to or in connection with a single transaction or
arrangement, you convey, or propagate by procuring conveyance of, a
covered work, and grant a patent license to some of the parties
receiving the covered work authorizing them to use, propagate, modify
or convey a specific copy of the covered work, then the patent license
you grant is automatically extended to all recipients of the covered
work and works based on it.</p>

<p>A patent license is &quot;discriminatory&quot; if it does not include within
the scope of its coverage, prohibits the exercise of, or is
conditioned on the non-exercise of one or more of the rights that are
specifically granted under this License.  You may not convey a covered
work if you are a party to an arrangement with a third party that is
in the business of distributing software, under which you make payment
to the third party based on the extent of your activity of conveying
the work, and under which the third party grants, to any of the
parties who would receive the covered work from you, a discriminatory
patent license (a) in connection with copies of the covered work
conveyed by you (or copies made from those copies), or (b) primarily
for and in connection with specific products or compilations that
contain the covered work, unless you entered into that arrangement,
or that patent license was granted, prior to 28 March 2007.</p>

<p>Nothing in this License shall be construed as excluding or limiting
any implied license or other defenses to infringement that may
otherwise be available to you under applicable patent law.</p>

<h4><a name="section12"></a>12. No Surrender of Others' Freedom.</h4>

<p>If conditions are imposed on you (whether by court order, agreement or
otherwise) that contradict the conditions of this License, they do not
excuse you from the conditions of this License.  If you cannot convey a
covered work so as to satisfy simultaneously your obligations under this
License and any other pertinent obligations, then as a consequence you may
not convey it at all.  For example, if you agree to terms that obligate you
to collect a royalty for further conveying from those to whom you convey
the Program, the only way you could satisfy both those terms and this
License would be to refrain entirely from conveying the Program.</p>

<h4><a name="section13"></a>13. Remote Network Interaction; Use with the GNU General Public License.</h4>

<p>Notwithstanding any other provision of this License, if you modify the
Program, your modified version must prominently offer all users
interacting with it remotely through a computer network (if your version
supports such interaction) an opportunity to receive the Corresponding
Source of your version by providing access to the Corresponding Source
from a network server at no charge, through some standard or customary
means of facilitating copying of software.  This Corresponding Source
shall include the Corresponding Source for any work covered by version 3
of the GNU General Public License that is incorporated pursuant to the
following paragraph.</p>

<p>Notwithstanding any other provision of this License, you have permission
to link or combine any covered work with a work licensed under version 3
of the GNU General Public License into a single combined work, and to
convey the resulting work.  The terms of this License will continue to
apply to the part which is the covered work, but the work with which it is
combined will remain governed by version 3 of the GNU General Public
License.</p>

<h4><a name="section14"></a>14. Revised Versions of this License.</h4>

<p>The Free Software Foundation may publish revised and/or new versions of
the GNU Affero General Public License from time to time.  Such new
versions will be similar in spirit to the present version, but may differ
in detail to address new problems or concerns.</p>

<p>Each version is given a distinguishing version number.  If the
Program specifies that a certain numbered version of the GNU Affero
General Public License &quot;or any later version&quot; applies to it, you have
the option of following the terms and conditions either of that
numbered version or of any later version published by the Free
Software Foundation.  If the Program does not specify a version number
of the GNU Affero General Public License, you may choose any version
ever published by the Free Software Foundation.</p>

<p>If the Program specifies that a proxy can decide which future
versions of the GNU Affero General Public License can be used, that
proxy's public statement of acceptance of a version permanently
authorizes you to choose that version for the Program.</p>

<p>Later license versions may give you additional or different
permissions.  However, no additional obligations are imposed on any
author or copyright holder as a result of your choosing to follow a
later version.</p>

<h4><a name="section15"></a>15. Disclaimer of Warranty.</h4>

<p>THERE IS NO WARRANTY FOR THE PROGRAM, TO THE EXTENT PERMITTED BY
APPLICABLE LAW.  EXCEPT WHEN OTHERWISE STATED IN WRITING THE COPYRIGHT
HOLDERS AND/OR OTHER PARTIES PROVIDE THE PROGRAM &quot;AS IS&quot; WITHOUT WARRANTY
OF ANY KIND, EITHER EXPRESSED OR IMPLIED, INCLUDING, BUT NOT LIMITED TO,
THE IMPLIED WARRANTIES OF MERCHANTABILITY AND FITNESS FOR A PARTICULAR
PURPOSE.  THE ENTIRE RISK AS TO THE QUALITY AND PERFORMANCE OF THE PROGRAM
IS WITH YOU.  SHOULD THE PROGRAM PROVE DEFECTIVE, YOU ASSUME THE COST OF
ALL NECESSARY SERVICING, REPAIR OR CORRECTION.</p>

<h4><a name="section16"></a>16. Limitation of Liability.</h4>

<p>IN NO EVENT UNLESS REQUIRED BY APPLICABLE LAW OR AGREED TO IN WRITING
WILL ANY COPYRIGHT HOLDER, OR ANY OTHER PARTY WHO MODIFIES AND/OR CONVEYS
THE PROGRAM AS PERMITTED ABOVE, BE LIABLE TO YOU FOR DAMAGES, INCLUDING ANY
GENERAL, SPECIAL, INCIDENTAL OR CONSEQUENTIAL DAMAGES ARISING OUT OF THE
USE OR INABILITY TO USE THE PROGRAM (INCLUDING BUT NOT LIMITED TO LOSS OF
DATA OR DATA BEING RENDERED INACCURATE OR LOSSES SUSTAINED BY YOU OR THIRD
PARTIES OR A FAILURE OF THE PROGRAM TO OPERATE WITH ANY OTHER PROGRAMS),
EVEN IF SUCH HOLDER OR OTHER PARTY HAS BEEN ADVISED OF THE POSSIBILITY OF
SUCH DAMAGES.</p>

<h4><a name="section17"></a>17. Interpretation of Sections 15 and 16.</h4>

<p>If the disclaimer of warranty and limitation of liability provided
above cannot be given local legal effect according to their terms,
reviewing courts shall apply local law that most closely approximates
an absolute waiver of all civil liability in connection with the
Program, unless a warranty or assumption of liability accompanies a
copy of the Program in return for a fee.</p>

<<<<<<< HEAD
<p>END OF TERMS AND CONDITIONS</p>

<h3><a name="howto"></a>How to Apply These Terms to Your New Programs</h3>

<p>If you develop a new program, and you want it to be of the greatest
possible use to the public, the best way to achieve this is to make it
free software which everyone can redistribute and change under these terms.</p>

<p>To do so, attach the following notices to the program.  It is safest
to attach them to the start of each source file to most effectively
state the exclusion of warranty; and each file should have at least
the &quot;copyright&quot; line and a pointer to where the full notice is found.</p>

<pre>    &lt;one line to give the program's name and a brief idea of what it does.&gt;
    Copyright (C) &lt;year&gt;  &lt;name of author&gt;

    This program is free software: you can redistribute it and/or modify
    it under the terms of the GNU Affero General Public License as
    published by the Free Software Foundation, either version 3 of the
    License, or (at your option) any later version.

    This program is distributed in the hope that it will be useful,
    but WITHOUT ANY WARRANTY; without even the implied warranty of
    MERCHANTABILITY or FITNESS FOR A PARTICULAR PURPOSE.  See the
    GNU Affero General Public License for more details.

    You should have received a copy of the GNU Affero General Public License
    along with this program.  If not, see &lt;http://www.gnu.org/licenses/&gt;.
</pre>

<p>Also add information on how to contact you by electronic and paper mail.</p>

<p>If your software can interact with users remotely through a computer
network, you should also make sure that it provides a way for users to
get its source.  For example, if your program is a web application, its
interface could display a &quot;Source&quot; link that leads users to an archive
of the code.  There are many ways you could offer source, and different
solutions will be better for different programs; see section 13 for the
specific requirements.</p>

<p>You should also get your employer (if you work as a programmer) or school,
if any, to sign a &quot;copyright disclaimer&quot; for the program, if necessary.
For more information on this, and how to apply and follow the GNU AGPL, see
&lt;<a href="http://www.gnu.org/licenses/">http://www.gnu.org/licenses/</a>&gt;.</p>


=======
>>>>>>> 8d67c26a
</body></html><|MERGE_RESOLUTION|>--- conflicted
+++ resolved
@@ -640,53 +640,4 @@
 Program, unless a warranty or assumption of liability accompanies a
 copy of the Program in return for a fee.</p>
 
-<<<<<<< HEAD
-<p>END OF TERMS AND CONDITIONS</p>
-
-<h3><a name="howto"></a>How to Apply These Terms to Your New Programs</h3>
-
-<p>If you develop a new program, and you want it to be of the greatest
-possible use to the public, the best way to achieve this is to make it
-free software which everyone can redistribute and change under these terms.</p>
-
-<p>To do so, attach the following notices to the program.  It is safest
-to attach them to the start of each source file to most effectively
-state the exclusion of warranty; and each file should have at least
-the &quot;copyright&quot; line and a pointer to where the full notice is found.</p>
-
-<pre>    &lt;one line to give the program's name and a brief idea of what it does.&gt;
-    Copyright (C) &lt;year&gt;  &lt;name of author&gt;
-
-    This program is free software: you can redistribute it and/or modify
-    it under the terms of the GNU Affero General Public License as
-    published by the Free Software Foundation, either version 3 of the
-    License, or (at your option) any later version.
-
-    This program is distributed in the hope that it will be useful,
-    but WITHOUT ANY WARRANTY; without even the implied warranty of
-    MERCHANTABILITY or FITNESS FOR A PARTICULAR PURPOSE.  See the
-    GNU Affero General Public License for more details.
-
-    You should have received a copy of the GNU Affero General Public License
-    along with this program.  If not, see &lt;http://www.gnu.org/licenses/&gt;.
-</pre>
-
-<p>Also add information on how to contact you by electronic and paper mail.</p>
-
-<p>If your software can interact with users remotely through a computer
-network, you should also make sure that it provides a way for users to
-get its source.  For example, if your program is a web application, its
-interface could display a &quot;Source&quot; link that leads users to an archive
-of the code.  There are many ways you could offer source, and different
-solutions will be better for different programs; see section 13 for the
-specific requirements.</p>
-
-<p>You should also get your employer (if you work as a programmer) or school,
-if any, to sign a &quot;copyright disclaimer&quot; for the program, if necessary.
-For more information on this, and how to apply and follow the GNU AGPL, see
-&lt;<a href="http://www.gnu.org/licenses/">http://www.gnu.org/licenses/</a>&gt;.</p>
-
-
-=======
->>>>>>> 8d67c26a
 </body></html>